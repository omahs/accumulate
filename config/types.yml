Describe:
  non-binary: true
  fields:
  - name: NetworkType
    toml: type
    type: NetworkType
    marshal-as: enum 
  - name: SubnetId
    toml: subnet-id
    type: string
  - name: LocalAddress
    toml: local-address
    type: string
  - name: Network
    toml: network
    type: Network
    marshal-as: reference

Network:
  non-binary: true
  fields:
<<<<<<< HEAD
    - name: NetworkName
      toml: network-name
      type: string
    - name: Type
      toml: type
      type: NetworkType
      marshal-as: enum
    - name: LocalPartitionID
      alternative: LocalSubnetID
      toml: local-partition
      type: string
    - name: LocalAddress
      toml: local-address
=======
    - name: Id
      toml: id
>>>>>>> 97973d2b
      type: string
    - name: Partitions
      #alternative: Subnets
      toml: partitions
      type: Partition
      marshal-as: reference
      repeatable: true

Partition:
  non-binary: true
  fields:
    - name: Id
      toml: id 
      type: string
    - name: Type
      toml: type
      type: NetworkType
      marshal-as: enum
    - name: BasePort
      toml: port
      type: int
    - name: Nodes
      toml: nodes
      type: Node
      marshal-as: reference
      repeatable: true

Node:
  non-binary: true
  fields:
    - name: Address
      toml: address
      type: string
    - name: Type
      toml: type
      type: NodeType
      marshal-as: enum
<|MERGE_RESOLUTION|>--- conflicted
+++ resolved
@@ -4,9 +4,9 @@
   - name: NetworkType
     toml: type
     type: NetworkType
-    marshal-as: enum 
-  - name: SubnetId
-    toml: subnet-id
+    marshal-as: enum
+  - name: PartitionId
+    toml: partition-id
     type: string
   - name: LocalAddress
     toml: local-address
@@ -19,24 +19,8 @@
 Network:
   non-binary: true
   fields:
-<<<<<<< HEAD
-    - name: NetworkName
-      toml: network-name
-      type: string
-    - name: Type
-      toml: type
-      type: NetworkType
-      marshal-as: enum
-    - name: LocalPartitionID
-      alternative: LocalSubnetID
-      toml: local-partition
-      type: string
-    - name: LocalAddress
-      toml: local-address
-=======
     - name: Id
       toml: id
->>>>>>> 97973d2b
       type: string
     - name: Partitions
       #alternative: Subnets
@@ -49,7 +33,7 @@
   non-binary: true
   fields:
     - name: Id
-      toml: id 
+      toml: id
       type: string
     - name: Type
       toml: type
