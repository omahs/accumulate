--- conflicted
+++ resolved
@@ -66,18 +66,11 @@
 }
 
 type Network struct {
-<<<<<<< HEAD
-	Type        NetworkType         `toml:"type" mapstructure:"type"`
-	ID          string              `toml:"id" mapstructure:"id"`
-	SelfAddress string              `toml:"self-address" mapstructure:"self-address"`
-	BvnNames    []string            `toml:"bvn-names" mapstructure:"bvn-names"`
-	Addresses   map[string][]string `toml:"addresses" mapstructure:"addresses"`
-=======
 	Type      NetworkType         `toml:"type" mapstructure:"type"`
 	ID        string              `toml:"id" mapstructure:"id"`
+	SelfAddress string            `toml:"self-address" mapstructure:"self-address"`
 	BvnNames  []string            `toml:"bvn-names" mapstructure:"bvn-names"`
 	Addresses map[string][]string `toml:"addresses" mapstructure:"addresses"`
->>>>>>> af56cb3a
 }
 
 type API struct {
