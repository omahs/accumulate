--- conflicted
+++ resolved
@@ -44,79 +44,29 @@
 	return u.JoinPath(protocol.AnchorPool)
 }
 
-<<<<<<< HEAD
-// NodeUrl returns the URL of the partition, optionally with a path appended.
-func (n *Network) NodeUrl(path ...string) *url.URL {
-	return protocol.PartitionUrl(n.LocalPartitionID).JoinPath(path...)
-}
-
-// Ledger returns the URL of the partition's ledger account.
-func (n *Network) Ledger() *url.URL {
-	return NetworkUrl{protocol.PartitionUrl(n.LocalPartitionID)}.Ledger()
-}
-
-// Synthetic returns the URL of the partition's ledger account.
-func (n *Network) Synthetic() *url.URL {
-	return NetworkUrl{protocol.PartitionUrl(n.LocalPartitionID)}.Synthetic()
-}
-
-// ValidatorBook returns the URL of the partition's validator key book.
-func (n *Network) ValidatorBook() *url.URL {
-	return NetworkUrl{protocol.PartitionUrl(n.LocalPartitionID)}.ValidatorBook()
-}
-
-// ValidatorPage returns the URL of the page of the partition's validator key book.
-func (n *Network) ValidatorPage(index uint64) *url.URL {
-	return NetworkUrl{protocol.PartitionUrl(n.LocalPartitionID)}.ValidatorPage(index)
-}
-
-// OperatorBook returns the URL of the partition's operator key book.
-func (n *Network) OperatorBook() *url.URL {
-	return NetworkUrl{protocol.PartitionUrl(n.LocalPartitionID)}.OperatorBook()
-}
-
-// OperatorPage returns the URL of the page of the partition's operator key book.
-func (n *Network) OperatorPage(index uint64) *url.URL {
-	return NetworkUrl{protocol.PartitionUrl(n.LocalPartitionID)}.OperatorPage(index)
-}
-
-// DefaultValidatorPage returns the URL of the default page of the partition operator key book.
-func (n *Network) DefaultValidatorPage() *url.URL {
-	var index uint64
-	if n.Type == Directory {
-		index = 0
-	} else {
-		index = 0 // 1 in AC-1402
-	}
-	return n.ValidatorPage(index)
-}
-
-// DefaultOperatorPage returns the URL of the default page of the partition operator key book.
-func (n *Network) DefaultOperatorPage() *url.URL {
-=======
 // NodeUrl returns the URL of the subnet, optionally with a path appended.
 func (n *Describe) NodeUrl(path ...string) *url.URL {
-	return protocol.SubnetUrl(n.SubnetId).JoinPath(path...)
+	return protocol.PartitionUrl(n.PartitionId).JoinPath(path...)
 }
 
 // Ledger returns the URL of the subnet's ledger account.
 func (n *Describe) Ledger() *url.URL {
-	return NetworkUrl{protocol.SubnetUrl(n.SubnetId)}.Ledger()
+	return NetworkUrl{protocol.PartitionUrl(n.PartitionId)}.Ledger()
 }
 
 // Synthetic returns the URL of the subnet's ledger account.
 func (n *Describe) Synthetic() *url.URL {
-	return NetworkUrl{protocol.SubnetUrl(n.SubnetId)}.Synthetic()
+	return NetworkUrl{protocol.PartitionUrl(n.PartitionId)}.Synthetic()
 }
 
 // ValidatorBook returns the URL of the subnet's validator key book.
 func (n *Describe) ValidatorBook() *url.URL {
-	return NetworkUrl{protocol.SubnetUrl(n.SubnetId)}.ValidatorBook()
+	return NetworkUrl{protocol.PartitionUrl(n.PartitioId)}.ValidatorBook()
 }
 
 // ValidatorPage returns the URL of the page of the subnet's validator key book.
 func (n *Describe) ValidatorPage(index uint64) *url.URL {
-	return NetworkUrl{protocol.SubnetUrl(n.SubnetId)}.ValidatorPage(index)
+	return NetworkUrl{protocol.PartitioUrl(n.PartitioId)}.ValidatorPage(index)
 }
 
 // DefaultValidatorPage returns the URL of the default page of the subnet's validator key book.
@@ -126,17 +76,16 @@
 
 // OperatorBook returns the URL of the subnet's operator key book.
 func (n *Describe) OperatorBook() *url.URL {
-	return NetworkUrl{protocol.SubnetUrl(n.SubnetId)}.OperatorBook()
+	return NetworkUrl{protocol.PartitioUrl(n.PartitioId)}.OperatorBook()
 }
 
 // OperatorPage returns the URL of the page of the subnet's operator key book.
 func (n *Describe) OperatorPage(index uint64) *url.URL {
-	return NetworkUrl{protocol.SubnetUrl(n.SubnetId)}.OperatorPage(index)
+	return NetworkUrl{protocol.PartitioUrl(n.PartitioId)}.OperatorPage(index)
 }
 
 // DefaultOperatorPage returns the URL of the default page of the subnet operator key book.
 func (n *Describe) DefaultOperatorPage() *url.URL {
->>>>>>> 97973d2b
 	var index uint64
 	if n.NetworkType == Directory {
 		index = 0
@@ -146,13 +95,7 @@
 	return n.OperatorPage(index)
 }
 
-<<<<<<< HEAD
-// AnchorPool returns the URL of the partition's anchor pool.
-func (n *Network) AnchorPool() *url.URL {
-	return NetworkUrl{protocol.PartitionUrl(n.LocalPartitionID)}.AnchorPool()
-=======
 // AnchorPool returns the URL of the subnet's anchor pool.
 func (n *Describe) AnchorPool() *url.URL {
-	return NetworkUrl{protocol.SubnetUrl(n.SubnetId)}.AnchorPool()
->>>>>>> 97973d2b
+	return NetworkUrl{protocol.PartitioUrl(n.PartitioId)}.AnchorPool()
 }