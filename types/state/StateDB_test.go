package state

import (
	"crypto/sha256"
	"testing"

	"github.com/AccumulateNetwork/accumulate/smt/storage"
	"github.com/AccumulateNetwork/accumulate/types"
	"github.com/stretchr/testify/require"
)

func TestStateDB_GetChainRange(t *testing.T) {
	s := new(StateDB)
	require.NoError(t, s.Open("", true, false, nil))

	// Set the mark frequency to 4
	s.merkleMgr.MarkPower = 2
	s.merkleMgr.MarkFreq = 1 << s.merkleMgr.MarkPower
	s.merkleMgr.MarkMask = s.merkleMgr.MarkFreq - 1

	id := []byte(t.Name())
<<<<<<< HEAD
	require.NoError(t, s.merkleMgr.SetChainID(id))
=======
	require.NoError(t, s.merkleMgr.SetKey(id))
>>>>>>> 23f1c381

	const N = 10
	for i := byte(0); i < N; i++ {
		h := sha256.Sum256([]byte{i})
		s.merkleMgr.AddHash(h[:])
	}

	const start, end = 1, 6
	hashes, count, err := s.GetChainRange(id, start, end)
	require.NoError(t, err)
	require.Equal(t, int64(N), count)
	require.Equal(t, end-start, len(hashes))
}

func TestDBTransaction_writeSynthTxnSigs(t *testing.T) {
	type fields struct {
		state        *StateDB
		updates      map[types.Bytes32]*blockUpdates
		writes       map[storage.Key][]byte
		addSynthSigs []*SyntheticSignature
		delSynthSigs [][32]byte
		transactions transactionLists
	}
	tests := []struct {
		name    string
		fields  fields
		wantErr bool
	}{
		// TODO: Add test cases.
	}
	for _, tt := range tests {
		t.Run(tt.name, func(t *testing.T) {
			tx := &DBTransaction{
				state:        tt.fields.state,
				updates:      tt.fields.updates,
				writes:       tt.fields.writes,
				addSynthSigs: tt.fields.addSynthSigs,
				delSynthSigs: tt.fields.delSynthSigs,
				transactions: tt.fields.transactions,
			}
			if err := tx.writeSynthTxnSigs(); (err != nil) != tt.wantErr {
				t.Errorf("DBTransaction.writeSynthTxnSigs() error = %v, wantErr %v", err, tt.wantErr)
			}
		})
	}
}<|MERGE_RESOLUTION|>--- conflicted
+++ resolved
@@ -19,11 +19,7 @@
 	s.merkleMgr.MarkMask = s.merkleMgr.MarkFreq - 1
 
 	id := []byte(t.Name())
-<<<<<<< HEAD
-	require.NoError(t, s.merkleMgr.SetChainID(id))
-=======
 	require.NoError(t, s.merkleMgr.SetKey(id))
->>>>>>> 23f1c381
 
 	const N = 10
 	for i := byte(0); i < N; i++ {
