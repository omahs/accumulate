package state

import (
	"bytes"
	"crypto/sha256"
	"encoding/binary"
	"errors"
	"fmt"
	"math/bits"
	"sort"
	"sync"
	"time"

	"github.com/AccumulateNetwork/accumulate/internal/logging"
	"github.com/AccumulateNetwork/accumulate/smt/common"
	"github.com/AccumulateNetwork/accumulate/smt/managed"
	"github.com/AccumulateNetwork/accumulate/smt/pmt"
	"github.com/AccumulateNetwork/accumulate/smt/storage"
	"github.com/AccumulateNetwork/accumulate/smt/storage/database"
	"github.com/AccumulateNetwork/accumulate/types"
	"github.com/tendermint/tendermint/libs/log"
)

type transactionStateInfo struct {
	Object  *Object
	ChainId types.Bytes
	TxId    types.Bytes
}

type transactionLists struct {
	validatedTx []*transactionStateInfo //list of validated transaction chain state objects for block
	pendingTx   []*transactionStateInfo //list of pending transaction chain state objects for block
	synthTxMap  map[types.Bytes32][]transactionStateInfo
}

// reset will (re)initialize the transaction lists, this should be done on startup and at the end of each block
func (t *transactionLists) reset() {
	t.pendingTx = nil
	t.validatedTx = nil
	t.synthTxMap = make(map[types.Bytes32][]transactionStateInfo)
}

type bucket string

const (
	bucketEntry            = bucket("StateEntries")
	bucketTx               = bucket("Transactions")
	bucketMainToPending    = bucket("MainToPending") //main TXID to PendingTXID
	bucketPendingTx        = bucket("PendingTx")     //Store pending transaction
	bucketStagedSynthTx    = bucket("StagedSynthTx") //store the staged synthetic transactions
	bucketTxToSynthTx      = bucket("TxToSynthTx")   //TXID to synthetic TXID
	bucketMinorAnchorChain = bucket("MinorAnchorChain")
	bucketSynthTxnSigs     = bucket("SyntheticTransactionSignatures")

	markPower = int64(8)
)

//bucket SynthTx stores a list of synth tx's derived from a tx

func (b bucket) String() string { return string(b) }
func (b bucket) Bytes() []byte  { return []byte(b) }

type blockUpdates struct {
	bucket    bucket
	txId      []*types.Bytes32
	stateData *Object //the latest chain state object modified from a tx
}

// StateDB the state DB will only retrieve information out of the database.  To store stuff use PersistentStateDB instead
type StateDB struct {
	db         *database.Manager
	mm         *managed.MerkleManager
	debug      bool
	bpt        *pmt.Manager //pbt is the global patricia trie for the application
	TimeBucket float64
	mutex      sync.Mutex
	sync       sync.WaitGroup
	logger     log.Logger
}

func (s *StateDB) logInfo(msg string, keyVals ...interface{}) {
	if s.logger != nil {
		// TODO Maybe this should be Debug?
		s.logger.Info(msg, keyVals...)
	}
}

func (s *StateDB) init(debug bool) {
	s.debug = debug

	s.bpt = pmt.NewBPTManager(s.db)
	managed.NewMerkleManager(s.db, markPower)
}

// Open database to manage the smt and chain states
func (s *StateDB) Open(dbFilename string, useMemDB bool, debug bool, logger log.Logger) (err error) {
	if logger != nil {
		s.logger = logger.With("module", "db")
	}

	dbType := "badger"
	if useMemDB {
		dbType = "memory"
	}

	if logger != nil {
		logger = logger.With("module", dbType)
	}

	s.db, err = database.NewDBManager(dbType, dbFilename, logger)
	if err != nil {
		return err
	}

	s.mm, err = managed.NewMerkleManager(s.db, markPower)
	if err != nil {
		return err
	}

	s.init(debug)
	return nil
}

func (s *StateDB) Load(db storage.KeyValueDB, debug bool) (err error) {
	s.db = new(database.Manager)
	s.db.InitWithDB(db)
	s.mm, err = managed.NewMerkleManager(s.db, markPower)
	if err != nil {
		return err
	}

	s.init(debug)
	return nil
}

func (s *StateDB) GetDB() *database.Manager {
	return s.db
}

func (s *StateDB) Sync() {
	s.sync.Wait()
}

//GetChainRange get the transaction id's in a given range
func (s *StateDB) GetChainRange(chainId []byte, start int64, end int64) (hashes []types.Bytes32, maxAvailable int64, err error) {
	s.mutex.Lock()
	defer s.mutex.Unlock()

	err = s.mm.SetChainID(chainId)
	if err != nil {
		return nil, 0, err
	}

	if end > s.mm.MS.Count {
		end = s.mm.MS.Count
	}

	// GetRange will not cross mark point boundaries, so we may need to call it
	// multiple times
	hashes = make([]types.Bytes32, 0, end-start)
	for start < end {
		h, err := s.mm.GetRange(chainId, start, end)
		if err != nil {
			return nil, 0, err
		}

		for i := range h {
			hashes = append(hashes, h[i].Bytes32())
		}
		start += int64(len(h))
	}

	return hashes, s.mm.MS.Count, nil
}

//GetTx get the transaction by transaction ID
func (s *StateDB) GetTx(txId []byte) (tx []byte, err error) {
	tx, err = s.db.Key(bucketTx, txId).Get()
	if err != nil {
		return nil, err
	}

	return tx, nil
}

//GetPendingTx get the pending transactions by primary transaction ID
func (s *StateDB) GetPendingTx(txId []byte) (pendingTx []byte, err error) {

	pendingTxId, e := s.db.Key(bucketMainToPending, txId).Get()
	if e != nil {
		return nil, err
	}
	pendingTx, err = s.db.Key(bucketPendingTx, pendingTxId).Get()
	if err != nil {
		return nil, err
	}

	return pendingTx, nil
}

// GetSyntheticTxIds get the transaction id list by the transaction ID that spawned the synthetic transactions
func (s *StateDB) GetSyntheticTxIds(txId []byte) (syntheticTxIds []byte, err error) {

	syntheticTxIds, err = s.db.Key(bucketTxToSynthTx, txId).Get()
	if err != nil {
		//this is not a significant error. Synthetic transactions don't usually have other synth tx's.
		//TODO: Fixme, this isn't an error
		return nil, err
	}

	return syntheticTxIds, nil
}

//AddSynthTx add the synthetic transaction which is mapped to the parent transaction
func (tx *DBTransaction) AddSynthTx(parentTxId types.Bytes, synthTxId types.Bytes, synthTxObject *Object) {
	tx.state.logInfo("AddSynthTx", "txid", logging.AsHex(synthTxId), "entry", logging.AsHex(synthTxObject.Entry))
	tx.dirty = true

	parentHash := parentTxId.AsBytes32()
	m := tx.transactions.synthTxMap
	m[parentHash] = append(m[parentHash], transactionStateInfo{synthTxObject, nil, synthTxId})
}

// AddTransaction queues (pending) transaction signatures and (optionally) an
// accepted transaction for storage to their respective chains.
func (tx *DBTransaction) AddTransaction(chainId *types.Bytes32, txId types.Bytes, txPending, txAccepted *Object) error {
	var txAcceptedEntry []byte
	if txAccepted != nil {
		txAcceptedEntry = txAccepted.Entry
	}
	tx.state.logInfo("AddTransaction", "chainId", logging.AsHex(chainId), "txid", logging.AsHex(txId), "pending", logging.AsHex(txPending.Entry), "accepted", logging.AsHex(txAcceptedEntry))
	tx.dirty = true

	chainType, _ := binary.Uvarint(txPending.Entry)
	if types.ChainType(chainType) != types.ChainTypePendingTransaction {
		return fmt.Errorf("expecting pending transaction chain type of %s, but received %s",
			types.ChainTypePendingTransaction.Name(), types.TxType(chainType).Name())
	}

	if txAccepted != nil {
		chainType, _ = binary.Uvarint(txAccepted.Entry)
		if types.ChainType(chainType) != types.ChainTypeTransaction {
			return fmt.Errorf("expecting pending transaction chain type of %s, but received %s",
				types.ChainTypeTransaction.Name(), types.ChainType(chainType).Name())
		}
	}

	//append the list of pending Tx's, txId's, and validated Tx's.
	tx.state.mutex.Lock()
	defer tx.state.mutex.Unlock()

	tsi := transactionStateInfo{txPending, chainId.Bytes(), txId}
	tx.transactions.pendingTx = append(tx.transactions.pendingTx, &tsi)

	if txAccepted != nil {
		tsi := transactionStateInfo{txAccepted, chainId.Bytes(), txId}
		tx.transactions.validatedTx = append(tx.transactions.validatedTx, &tsi)
	}
	return nil
}

//GetPersistentEntry will pull the data from the database for the StateEntries bucket.
func (s *StateDB) GetPersistentEntry(chainId []byte, verify bool) (*Object, error) {
	_ = verify
	s.Sync()

	if s.db == nil {
		return nil, fmt.Errorf("database has not been initialized")
	}

	data, err := s.db.Key("StateEntries", chainId).Get()
	if errors.Is(err, storage.ErrNotFound) {
		return nil, fmt.Errorf("%w: no state defined for %X", storage.ErrNotFound, chainId)
	}
	if err != nil {
		return nil, fmt.Errorf("failed to get state entry %X: %v", chainId, err)
	}

	ret := &Object{}
	err = ret.UnmarshalBinary(data)
	if err != nil {
		return nil, fmt.Errorf("failed to unmarshal state for %x", chainId)
	}
	//if verify {
	//todo: generate and verify data to make sure the state matches what is in the patricia trie
	//}
	return ret, nil
}

func (s *StateDB) getObject(keys ...interface{}) (*Object, error) {
	s.Sync()

	if s.db == nil {
		return nil, fmt.Errorf("database has not been initialized")
	}

	data, err := s.db.Key(keys...).Get()
	if err != nil {
		return nil, err
	}

	ret := &Object{}
	err = ret.UnmarshalBinary(data)
	if err != nil {
		return nil, fmt.Errorf("failed to unmarshal: %v", err)
	}

	return ret, nil
}

// GetTransaction loads the state of the given transaction.
func (s *StateDB) GetTransaction(txid []byte) (*Object, error) {
	obj, err := s.getObject(bucketTx, txid)
	if errors.Is(err, storage.ErrNotFound) {
		return nil, fmt.Errorf("%w: no transaction defined for %X", storage.ErrNotFound, txid)
	}
	if err != nil {
		return nil, fmt.Errorf("failed to get transaction %X: %v", txid, err)
	}
	return obj, nil
}

// GetSynthTxn loads the state of the given staged synthetic transaction.
func (s *StateDB) GetSynthTxn(txid [32]byte) (*Object, error) {
	obj, err := s.getObject(bucketStagedSynthTx, "", txid)
	if errors.Is(err, storage.ErrNotFound) {
		return nil, fmt.Errorf("%w: no transaction defined for %X", storage.ErrNotFound, txid)
	}
	if err != nil {
		return nil, fmt.Errorf("failed to get transaction %X: %v", txid, err)
	}

	s.logInfo("GetSynthTxn", "txid", logging.AsHex(txid), "entry", logging.AsHex(obj.Entry))
	return obj, nil
}

// GetCurrentEntry retrieves the current state object from the database based upon chainId.  Current state either comes
// from a previously saves state for the current block, or it is from the database
func (tx *DBTransaction) GetCurrentEntry(chainId []byte) (*Object, error) {
	if chainId == nil {
		return nil, fmt.Errorf("chain id is invalid, thus unable to retrieve current entry")
	}
	var ret *Object
	var err error
	var key types.Bytes32

	copy(key[:32], chainId[:32])

	tx.state.mutex.Lock()
	currentState := tx.updates[key]
	tx.state.mutex.Unlock()
	if currentState != nil {
		ret = currentState.stateData
	} else {
		currentState := blockUpdates{}
		currentState.bucket = bucketEntry
		//pull current state entry from the database.
		currentState.stateData, err = tx.GetPersistentEntry(chainId, false)
		if err != nil {
			return nil, err
		}
		//if we have valid data, store off the state
		ret = currentState.stateData
	}

	return ret, nil
}

// AddStateEntry append the entry to the chain, the subChainId is if the chain upon which
// the transaction is against touches another chain. One example would be an account type chain
// may change the state of the sigspecgroup chain (i.e. a sub/secondary chain) based on the effect
// of a transaction.  The entry is the state object associated with
func (tx *DBTransaction) AddStateEntry(chainId *types.Bytes32, txHash *types.Bytes32, object *Object) {
	tx.state.logInfo("AddStateEntry", "chainId", logging.AsHex(chainId), "txHash", logging.AsHex(txHash), "entry", logging.AsHex(object.Entry))
<<<<<<< HEAD

	if txHash == nil {
		panic("Cannot add state entry without a transaction ID!")
	}

	tx.addStateEntry(chainId, txHash, object)
}

// UpdateNonce updates the state of a signator record _without adding to the
// transaction chain_.
func (tx *DBTransaction) UpdateNonce(chainId *types.Bytes32, object *Object) {
	tx.addStateEntry(chainId, nil, object)
}

func (tx *DBTransaction) addStateEntry(chainId *types.Bytes32, txHash *types.Bytes32, object *Object) {
=======
	tx.dirty = true
>>>>>>> be363fe8
	begin := time.Now()

	tx.state.TimeBucket += float64(time.Since(begin)) * float64(time.Nanosecond) * 1e-9

	tx.state.mutex.Lock()
	updates := tx.updates[*chainId]
	tx.state.mutex.Unlock()

	if updates == nil {
		updates = new(blockUpdates)
		tx.updates[*chainId] = updates
	}

	if txHash != nil {
		updates.txId = append(updates.txId, txHash)
	}
	updates.stateData = object
}

func (tx *DBTransaction) writeTxs(mutex *sync.Mutex, group *sync.WaitGroup) error {
	defer group.Done()
	//record transactions
	for _, txn := range tx.transactions.validatedTx {
		data, _ := txn.Object.MarshalBinary()
		//store the transaction

		txHash := txn.TxId.AsBytes32()
		if synthTxInfos, ok := tx.transactions.synthTxMap[txHash]; ok {
			var synthData []byte
			for _, synthTxInfo := range synthTxInfos {
				synthData = append(synthData, synthTxInfo.TxId...)
				synthTxData, err := synthTxInfo.Object.MarshalBinary()
				if err != nil {
					return err
				}

				tx.state.db.Key(bucketStagedSynthTx, "", synthTxInfo.TxId).PutBatch(synthTxData)

				//store the hash of th synthObject in the bpt, will be removed after synth tx is processed
				tx.state.bpt.Bpt.Insert(synthTxInfo.TxId.AsBytes32(), sha256.Sum256(synthTxData))
			}
			//store a list of txid to list of synth txid's
			tx.state.db.Key(bucketTxToSynthTx, txn.TxId).PutBatch(synthData)
		}

		mutex.Lock()
		//store the transaction in the transaction bucket by txid
		tx.state.db.Key(bucketTx, txn.TxId).PutBatch(data)
		//insert the hash of the tx object in the BPT
		tx.state.bpt.Bpt.Insert(txHash, sha256.Sum256(data))
		mutex.Unlock()
	}

	// record pending transactions
	for _, txn := range tx.transactions.pendingTx {
		//marshal the pending transaction state
		data, _ := txn.Object.MarshalBinary()
		//hash it and add to the merkle state for the pending chain
		pendingHash := sha256.Sum256(data)

		mutex.Lock()
		//Store the mapping of the Transaction hash to the pending transaction hash which can be used for
		// validation so we can find the pending transaction
		tx.state.db.Key("MainToPending", txn.TxId).PutBatch(pendingHash[:])

		//store the pending transaction by the pending tx hash
		tx.state.db.Key(bucketPendingTx, pendingHash[:]).PutBatch(data)
		mutex.Unlock()
	}

	return nil
}

func (tx *DBTransaction) writeChainState(group *sync.WaitGroup, mutex *sync.Mutex, mm *managed.MerkleManager, chainId types.Bytes32) error {
	defer group.Done()

	err := tx.state.mm.SetChainID(chainId[:])
	if err != nil {
		return err
	}

	// We get ChainState objects here, instead. And THAT will hold
	//       the MerkleStateManager for the chain.
	//mutex.Lock()
	currentState := tx.updates[chainId]
	//mutex.Unlock()

	if currentState == nil {
		panic(fmt.Sprintf("Chain state is nil meaning no updates were stored on chain %X for the block. Should not get here!", chainId[:]))
	}

	//add all the transaction states that occurred during this block for this chain (in order of appearance)
	for _, txn := range currentState.txId {
		//store the txHash for the chains, they will be mapped back to the above recorded tx's
		tx.state.logInfo("AddHash", "hash", logging.AsHex(tx))
		mm.AddHash(managed.Hash((*txn)[:]))
	}

	if currentState.stateData != nil {
		//store the state of the main chain in the state object
		count := uint64(mm.MS.Count)
		currentState.stateData.Height = count
		currentState.stateData.Roots = make([][]byte, 64-bits.LeadingZeros64(count))
		for i := range currentState.stateData.Roots {
			if count&(1<<i) == 0 {
				// Only store the hashes we need
				continue
			}
			currentState.stateData.Roots[i] = mm.MS.Pending[i].Copy()
		}

		//now store the state object
		chainStateObject, err := currentState.stateData.MarshalBinary()
		if err != nil {
			panic("failed to marshal binary for state data")
		}

		mutex.Lock()
		tx.GetDB().Key(bucketEntry, chainId.Bytes()).PutBatch(chainStateObject)
		// The bpt stores the hash of the ChainState object hash.
		tx.state.bpt.Bpt.Insert(chainId, sha256.Sum256(chainStateObject))
		mutex.Unlock()
	}
	//TODO: figure out how to do this with new way state is derived
	//if len(currentState.pendingTx) != 0 {
	//	mdRoot := v.PendingChain.MS.GetMDRoot()
	//	if mdRoot == nil {
	//		//shouldn't get here, but will reject if I do
	//		panic(fmt.Sprintf("shouldn't get here on writeState() on chain id %X obtaining merkle state", chainId))
	//	}
	//	//todo:  Determine how we purge pending tx's after 2 weeks.
	//	s.bpt.Bpt.Insert(chainId, *mdRoot)
	//}

	return nil
}

func (s *StateDB) GetSynthTxnSigs() ([]SyntheticSignature, error) {
	b, err := s.GetDB().Key(bucketSynthTxnSigs).Get()
	if errors.Is(err, storage.ErrNotFound) {
		return nil, nil
	} else if err != nil {
		return nil, err
	}

	sigs := new(SyntheticSignatures)
	err = sigs.UnmarshalBinary(b)
	if err != nil {
		return nil, err
	}

	return sigs.Signatures, nil
}

func (tx *DBTransaction) writeSynthTxnSigs() error {
	sigMap := map[[32]byte]*SyntheticSignature{}

	// Get the current set of signatures
	sigs, err := tx.state.GetSynthTxnSigs()
	if err != nil {
		return err
	}
	for _, sig := range sigs {
		sigMap[sig.Txid] = &sig
	}

	// Remove any deleted entries
	for _, txid := range tx.delSynthSigs {
		delete(sigMap, txid)
	}

	// Add new entries
	for _, sig := range tx.addSynthSigs {
		sigMap[sig.Txid] = sig
	}

	// Create a sorted array of the transaction IDs
	txids := make([][32]byte, 0, len(sigMap))
	for txid := range sigMap {
		txids = append(txids, txid)
	}
	sort.Slice(txids, func(i, j int) bool {
		return bytes.Compare(txids[i][:], txids[j][:]) < 0
	})

	// Create a sorted array from the map
	sigs = make([]SyntheticSignature, 0, len(txids))
	for _, sig := range sigMap {
		sigs = append(sigs, *sig)
	}
	sort.Slice(sigs, func(i, j int) bool {
		return bytes.Compare(sigs[i].Txid[:], sigs[j].Txid[:]) < 0
	})

	// Marshal it
	b, err := (&SyntheticSignatures{Signatures: sigs}).MarshalBinary()
	if err != nil {
		return err
	}

	// Store it in SyntheticTransactionSignatures
	tx.GetDB().Key(bucketSynthTxnSigs).PutBatch(b)
	hash := sha256.Sum256(b)

	// Add its hash to the BPT
	var id [32]byte
	copy(id[:], []byte(bucketSynthTxnSigs))
	tx.state.bpt.Bpt.Insert(id, hash)
	return nil
}

func (tx *DBTransaction) writeAnchors(blockIndex int64, timestamp time.Time) error {
	// Collect and sort a list of all chain IDs
	chains := make([][32]byte, 0, len(tx.updates))
	for id := range tx.updates {
		chains = append(chains, id)
	}
	sort.Slice(chains, func(i, j int) bool {
		return bytes.Compare(chains[i][:], chains[j][:]) < 0
	})

	// Collect and sort a list of all synthetic transaction IDs
	var txids [][32]byte
	seen := map[[32]byte]bool{}
	for _, txns := range tx.transactions.synthTxMap {
		for _, txn := range txns {
			txid := txn.TxId.AsBytes32()
			if seen[txid] {
				continue
			}
			seen[txid] = true
			txids = append(txids, txid)
		}
	}
	sort.Slice(txids, func(i, j int) bool {
		return bytes.Compare(txids[i][:], txids[j][:]) < 0
	})

	// Load the previous anchor chain head
	prevHead, prevCount, err := tx.state.GetAnchorHead()
	if errors.Is(err, storage.ErrNotFound) {
		prevHead = &AnchorMetadata{Index: 0}
	} else if err != nil {
		return err
	}

	// Make sure the block index is increasing
	if prevHead.Index >= blockIndex {
		panic(fmt.Errorf("Current height is %d but the next block height is %d!", prevHead.Index, blockIndex))
	}

	// Add an anchor for each updated chain to the anchor chain
	for _, chainId := range chains {
		err := tx.state.mm.SetChainID(chainId[:])
		if err != nil {
			return err
		}
		root := tx.state.mm.MS.GetMDRoot()

		err = tx.state.mm.SetChainID([]byte(bucketMinorAnchorChain))
		if err != nil {
			return err
		}
		tx.state.mm.AddHash(root)
	}

	// Add all of the synth txids
	for _, txid := range txids {
		tx.state.mm.AddHash(txid[:])
	}

	// Add the anchor head to the anchor chain
	head := new(AnchorMetadata)
	head.Index = blockIndex
	head.PreviousHeight = prevCount
	head.Timestamp = timestamp
	head.Chains = chains
	data, err := head.MarshalBinary()
	if err != nil {
		return err
	}
	tx.state.mm.AddHash(data)

	// Index the anchor chain against the block index
	tx.GetDB().Key(bucketMinorAnchorChain, "Index", blockIndex).PutBatch(common.Int64Bytes(tx.state.mm.MS.Count))

	// Update the Patricia tree
	var id [32]byte
	copy(id[:], []byte(bucketMinorAnchorChain))
	tx.state.bpt.Bpt.Insert(id, tx.state.mm.MS.GetMDRoot().Bytes32())
	return nil
}

func (tx *DBTransaction) writeBatches() {
	defer tx.state.sync.Done()
	tx.state.db.EndBatch()
	tx.state.bpt.DBManager.EndBatch()
}

func (s *StateDB) GetAnchorHead() (*AnchorMetadata, int64, error) {
	err := s.mm.SetChainID([]byte(bucketMinorAnchorChain))
	if err != nil {
		return nil, 0, err
	}

	if s.mm.MS.Count == 0 {
		return nil, 0, storage.ErrNotFound
	}

	data, err := s.mm.Get(s.mm.MS.Count - 1)
	if err != nil {
		return nil, 0, fmt.Errorf("failed to read anchor chain element %d", s.mm.MS.Count-1)
	}

	head := new(AnchorMetadata)
	err = head.UnmarshalBinary(data)
	if err != nil {
		return nil, 0, err
	}

	return head, s.mm.MS.Count, nil
}

func (s *StateDB) GetAnchors(start, end int64) ([]types.Bytes32, error) {
	h, _, err := s.GetChainRange([]byte(bucketMinorAnchorChain), start, end)
	return h, err
}

func (s *StateDB) SubnetID() (string, error) {
	b, err := s.GetDB().Key("SubnetID").Get()
	if err != nil {
		return "", err
	}
	return string(b), nil
}

func (s *StateDB) BlockIndex() (int64, error) {
	head, _, err := s.GetAnchorHead()
	if err != nil {
		return 0, err
	}

	return head.Index, nil
}

// Commit will push the data to the database and update the patricia trie
func (tx *DBTransaction) Commit(blockHeight int64, timestamp time.Time) ([]byte, error) {
	//build a list of keys from the map
	if !tx.dirty {
		//only attempt to record the block if we have any data.
		return tx.RootHash(), nil
	}

	group := new(sync.WaitGroup)
	group.Add(1)
	group.Add(len(tx.updates))

	mutex := new(sync.Mutex)
	//to try the multi-threading add "go" in front of the next line
	err := tx.writeTxs(mutex, group)
	if err != nil {
		return nil, err
	}

	// Create an ordered list of chain IDs that need updating. The iteration
	// order of maps in Go is random. Randomly ordering database writes is bad,
	// because that leads to consensus errors between nodes, since each node
	// will have a different random order. So we need updates to have some
	// consistent order, regardless of what it is.
	updateOrder := make([]types.Bytes32, 0, len(tx.updates))
	for id := range tx.updates {
		updateOrder = append(updateOrder, id)
	}
	sort.Slice(updateOrder, func(i, j int) bool {
		return bytes.Compare(updateOrder[i][:], updateOrder[j][:]) < 0
	})

	for _, chainId := range updateOrder {
		err = tx.writeChainState(group, mutex, tx.state.mm, chainId)
		if err != nil {
			return nil, err
		}

		//TODO: figure out how to do this with new way state is derived
		//if len(currentState.pendingTx) != 0 {
		//	mdRoot := v.PendingChain.MS.GetMDRoot()
		//	if mdRoot == nil {
		//		//shouldn't get here, but will reject if I do
		//		panic(fmt.Sprintf("shouldn't get here on writeState() on chain id %X obtaining merkle state", chainId))
		//	}
		//	//todo:  Determine how we purge pending tx's after 2 weeks.
		//	s.bpt.Bpt.Insert(chainId, *mdRoot)
		//}
	}

	// Process pending writes
	writeOrder := make([]storage.Key, 0, len(tx.writes))
	for k := range tx.writes {
		writeOrder = append(writeOrder, k)
	}
	sort.Slice(writeOrder, func(i, j int) bool {
		return bytes.Compare(writeOrder[i][:], writeOrder[j][:]) < 0
	})
	for _, k := range writeOrder {
		tx.state.GetDB().Key(k).PutBatch(tx.writes[k])
	}

	err = tx.writeSynthTxnSigs()
	if err != nil {
		return nil, fmt.Errorf("failed to save synth txn signatures: %v", err)
	}

	err = tx.writeAnchors(blockHeight, timestamp)
	if err != nil {
		return nil, fmt.Errorf("failed to make anchor: %v", err)
	}

	group.Wait()

	tx.state.bpt.Bpt.Update()

	//reset out block update buffer to get ready for the next round
	tx.state.sync.Add(1)
	//to enable threaded batch writes, put go in front of next line.
	tx.writeBatches()

	tx.updates = make(map[types.Bytes32]*blockUpdates)

	// The compiler optimizes this into a constant-time operation
	for k := range tx.writes {
		delete(tx.writes, k)
	}

	//clear out the transactions after they have been processed
	tx.transactions.validatedTx = nil
	tx.transactions.pendingTx = nil
	tx.transactions.synthTxMap = make(map[types.Bytes32][]transactionStateInfo)

	//return the state of the BPT for the state of the block
	rh := types.Bytes(tx.state.RootHash()).AsBytes32()
	tx.state.logInfo("WriteStates", "height", blockHeight, "hash", logging.AsHex(rh))
	return tx.state.RootHash(), nil
}

func (s *StateDB) RootHash() []byte {
	h := s.bpt.Bpt.Root.Hash // Make a copy
	return h[:]              // Return a reference to the copy
}

func (s *StateDB) EnsureRootHash() []byte {
	s.bpt.Bpt.EnsureRootHash()
	return s.RootHash()
}<|MERGE_RESOLUTION|>--- conflicted
+++ resolved
@@ -372,7 +372,6 @@
 // of a transaction.  The entry is the state object associated with
 func (tx *DBTransaction) AddStateEntry(chainId *types.Bytes32, txHash *types.Bytes32, object *Object) {
 	tx.state.logInfo("AddStateEntry", "chainId", logging.AsHex(chainId), "txHash", logging.AsHex(txHash), "entry", logging.AsHex(object.Entry))
-<<<<<<< HEAD
 
 	if txHash == nil {
 		panic("Cannot add state entry without a transaction ID!")
@@ -388,9 +387,7 @@
 }
 
 func (tx *DBTransaction) addStateEntry(chainId *types.Bytes32, txHash *types.Bytes32, object *Object) {
-=======
 	tx.dirty = true
->>>>>>> be363fe8
 	begin := time.Now()
 
 	tx.state.TimeBucket += float64(time.Since(begin)) * float64(time.Nanosecond) * 1e-9
