--- conflicted
+++ resolved
@@ -55,8 +55,7 @@
 
 // APIDataResponse is used in "get" API method response
 type APIDataResponse struct {
-<<<<<<< HEAD
-	Type types.String     `json:"type" form:"type" query:"type"`
+	Type types.String     `json:"type" form:"type" query:"type" validate:"oneof:adi,token,tokenAccount,tokenTx,sigSpec,sigSpecGroup,assignSigSpec,addCredits"`
 	Data *json.RawMessage `json:"data" form:"data" query:"data"`
 }
 
@@ -71,33 +70,4 @@
 // Metrics is used in "metrics" API method response
 type MetricsResponse struct {
 	TPS int64 `json:"tps" form:"tps" query:"tps"`
-}
-
-// NewAPIRequest will convert create general transaction which is used inside of Accumulate and wraps a transaction type
-func NewAPIRequest(sig *types.Bytes64, signer *Signer, nonce uint64, data []byte) (*transactions.GenTransaction, error) {
-
-	gtx := new(transactions.GenTransaction)
-	gtx.Routing = types.GetAddressFromIdentity(signer.URL.AsString())
-	gtx.ChainID = types.GetChainIdFromChainPath(signer.URL.AsString())[:]
-	gtx.Transaction = data
-
-	gtx.SigInfo = new(transactions.SignatureInfo)
-	gtx.SigInfo.Nonce = nonce
-	gtx.SigInfo.URL = *signer.URL.AsString()
-	gtx.SigInfo.SigSpecHt = 0
-	gtx.SigInfo.Priority = 0
-	gtx.SigInfo.PriorityIdx = 0
-
-	ed := new(transactions.ED25519Sig)
-	ed.Nonce = gtx.SigInfo.Nonce
-	ed.PublicKey = signer.PublicKey[:]
-	ed.Signature = sig.Bytes()
-
-	gtx.Signature = append(gtx.Signature, ed)
-
-	return gtx, nil
-=======
-	Type types.String     `json:"type" form:"type" query:"type" validate:"oneof:adi,token,tokenAccount,tokenTx,sigSpec,sigSpecGroup,assignSigSpec,addCredits"`
-	Data *json.RawMessage `json:"data" form:"data" query:"data"`
->>>>>>> 603d92a1
 }