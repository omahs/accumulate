RequestKeyPageIndex:
  fields:
    - name: Url
      type: url
      pointer: true
    - name: Key
      type: bytes

ResponseKeyPageIndex:
  fields:
    - name: KeyBook
      type: url
      pointer: true
    - name: KeyPage
      type: url
      pointer: true
    - name: Index
      type: uvarint
      keep-empty: true

ResponseTxHistory:
  fields:
    - name: Start
      type: uint
      keep-empty: true
    - name: End
      type: uint
      keep-empty: true
    - name: Total
      type: uint
      keep-empty: true
    - name: Transactions
      repeatable: true
      type: ResponseByTxId
      marshal-as: reference

ResponseChainRange:
  fields:
    - name: Type
      type: protocol.ChainType
      marshal-as: enum
    - name: Start
      type: varint
      keep-empty: true
    - name: End
      type: varint
      keep-empty: true
    - name: Total
      type: varint
      keep-empty: true
    - name: Entries
      repeatable: true
      type: bytes

ResponseChainEntry:
  fields:
    - name: Type
      type: protocol.ChainType
      marshal-as: enum
    - name: Height
      type: varint
      keep-empty: true
    - name: Entry
      type: bytes
    - name: State
      repeatable: true
      type: bytes
    - name: Receipt
      type: GeneralReceipt
      marshal-as: reference
      pointer: true
      optional: true

ResponseByTxId:
  fields:
    - name: TxId
      type: chain
    - name: Envelope
      type: protocol.Envelope
      marshal-as: reference
      pointer: true
    - name: Status
      type: protocol.TransactionStatus
      marshal-as: reference
      pointer: true
    - name: TxSynthTxIds
      type: bytes
    - name: Height
      type: varint
      keep-empty: true
    - name: ChainState
      repeatable: true
      type: bytes
    - name: Receipts
      repeatable: true
      type: TxReceipt
      marshal-as: reference
      pointer: true
    - name: Signers
      type: SignatureSet
      marshal-as: reference
      repeatable: true

SignatureSet:
  fields:
    - name: Account
      type: protocol.Account
      marshal-as: value
      unmarshal-with: protocol.UnmarshalAccount
      zero-value: nil
    - name: Signatures
      type: protocol.Signature
      marshal-as: value
      unmarshal-with: protocol.UnmarshalSignature
      zero-value: nil
      repeatable: true

GeneralReceipt:
  fields:
    - name: LocalBlock
      type: uvarint
    - name: DirectoryBlock
      type: uvarint
    - name: Receipt
      type: protocol.Receipt
      marshal-as: reference
    - name: Error
      type: string

TxReceipt:
  embeddings:
  - GeneralReceipt
  fields:
    - name: Account
      type: url
      marshal-as: reference
      pointer: true
    - name: Chain
      type: string

ResponsePending:
  fields:
    - name: Transactions
      type: chain
      repeatable: true

MultiResponse:
  incomparable: true
  fields:
    - name: Type
      type: string
    - name: Items
      repeatable: true
      type: string
    - name: Start
      type: uvarint
      keep-empty: true
    - name: Count
      type: uvarint
      keep-empty: true
    - name: Total
      type: uvarint
      keep-empty: true

RequestTxHistory:
  fields:
    - name: Account
      type: url
      pointer: true
    - name: Start
      type: uint
    - name: Limit
      type: uint

DirectoryQueryResult:
  fields:
    - name: Entries
      repeatable: true
      type: string
      optional: true
    - name: ExpandedEntries
      repeatable: true
      type: protocol.Account
      marshal-as: value
      unmarshal-with: protocol.UnmarshalAccount
      optional: true
    - name: Total
      type: uvarint
      keep-empty: true

RequestDataEntry:
  fields:
    - name: Url
      type: url
      pointer: true
    - name: EntryHash
      type: chain
      optional: true

RequestDataEntrySet:
  fields:
    - name: Url
      type: url
      pointer: true
    - name: Start
      type: uvarint
    - name: Count
      type: uvarint
    - name: ExpandChains
      type: bool
      optional: true

ResponseDataEntry:
  fields:
    - name: EntryHash
      type: chain
    - name: Entry
      type: protocol.DataEntry
      marshal-as: reference

ResponseDataEntrySet:
  fields:
    - name: DataEntries
      repeatable: true
      type: ResponseDataEntry
      marshal-as: reference
    - name: Total
      type: uvarint

ChainState:
  fields:
    - name: Name
      type: string
    - name: Type
      type: protocol.ChainType
      marshal-as: enum
    - name: Height
      type: uvarint
      alternative: Count
    - name: Roots
      repeatable: true
      type: bytes

ResponseAccount:
  fields:
    - name: Account
      type: protocol.Account
      marshal-as: value
      unmarshal-with: protocol.UnmarshalAccount
      zero-value: nil
    - name: ChainState
      type: ChainState
      marshal-as: reference
      repeatable: true
<<<<<<< HEAD

RequestMinorBlocks:
  fields:
    - name: Account
      type: url
      pointer: true
    - name: Start
      type: uint
    - name: Limit
      type: uint

ResponseMinorBlocks:
  fields:
    - name: Start
      type: uint
      keep-empty: true
    - name: End
      type: uint
      keep-empty: true
    - name: Total
      type: uint
      keep-empty: true
    - name: Entries
      repeatable: true
      type: ResponseMinorEntry
      pointer: true
      marshal-as: reference

ResponseMinorEntry:
  embeddings:
    - ResponseByTxId
  fields:
    - name: BlockIndex
      description: is the index of the block. Only include when indexing the root anchor chain
      type: uint
    - name: BlockTime
      description: is the start time of the block.
      type: time
      pointer: true
=======
    - name: Receipt
      type: GeneralReceipt
      marshal-as: reference
      pointer: true
      optional: true
>>>>>>> 26fd914c
<|MERGE_RESOLUTION|>--- conflicted
+++ resolved
@@ -252,7 +252,11 @@
       type: ChainState
       marshal-as: reference
       repeatable: true
-<<<<<<< HEAD
+    - name: Receipt
+      type: GeneralReceipt
+      marshal-as: reference
+      pointer: true
+      optional: true
 
 RequestMinorBlocks:
   fields:
@@ -291,11 +295,4 @@
     - name: BlockTime
       description: is the start time of the block.
       type: time
-      pointer: true
-=======
-    - name: Receipt
-      type: GeneralReceipt
-      marshal-as: reference
-      pointer: true
-      optional: true
->>>>>>> 26fd914c
+      pointer: true