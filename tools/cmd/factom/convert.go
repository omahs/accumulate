--- conflicted
+++ resolved
@@ -3,13 +3,13 @@
 import (
 	"bytes"
 	"fmt"
-	"github.com/FactomProject/factomd/common/interfaces"
 	"io/ioutil"
 	"os"
 	"path/filepath"
 	"time"
 
 	"github.com/FactomProject/factomd/common/entryBlock"
+	"github.com/FactomProject/factomd/common/interfaces"
 	"github.com/spf13/cobra"
 	"gitlab.com/accumulatenetwork/accumulate/internal/database"
 	"gitlab.com/accumulatenetwork/accumulate/internal/errors"
@@ -164,7 +164,7 @@
 			checkf(err, "create LDA URL")
 
 			for len(entriesAll) > 0 {
-				var entries []*entryBlock.Entry
+				var entries []*EntryData
 				if len(entriesAll) > 1000 {
 					entries = entriesAll[:1000]
 					entriesAll = entriesAll[1000:]
@@ -172,38 +172,6 @@
 					entriesAll = entriesAll[:0]
 				}
 
-<<<<<<< HEAD
-			// For each entry
-			for _, e := range entries {
-				// Convert the entry and calculate the entry hash
-				entry := factom.ConvertEntry(e.Entry).Wrap()
-				entryHash, err := protocol.ComputeFactomEntryHashForAccount(chainId[:], entry.GetData())
-				checkf(err, "calculate entry hash")
-
-				// Construct a transaction
-				txn := new(protocol.Transaction)
-				txn.Header.Principal = address
-				txn.Body = &protocol.WriteData{Entry: entry}
-
-				// Each transaction needs to be unique so add a timestamp which is the timestamp from the Factom chain
-				txn.Header.Memo = fmt.Sprintf("%v", e.EntryTime.UTC())
-
-				// Construct the transaction result
-				result := new(protocol.WriteDataResult)
-				result.AccountID = chainId[:]
-				result.AccountUrl = address
-				result.EntryHash = *(*[32]byte)(entryHash)
-
-				// Construct the transaction status
-				status := new(protocol.TransactionStatus)
-				status.TxID = txn.ID()
-				status.Code = errors.StatusDelivered
-				status.Result = result
-
-				// Check if the transaction already exists
-				txnrec := batch.Transaction(txn.GetHash())
-				_, err = txnrec.Main().Get()
-=======
 				// Commit each account separately so we don't exceed Badger's limits
 				batch := db.Begin(true)
 				account := batch.Account(address)
@@ -211,7 +179,6 @@
 				// Create the LDA's main record if it doesn't exist
 				var lda *protocol.LiteDataAccount
 				err = account.Main().GetAs(&lda)
->>>>>>> c61775b9
 				switch {
 				case err == nil:
 					// Record exists
@@ -226,10 +193,10 @@
 				}
 
 				// For each entry
-				for _, entry := range entries {
+				for _, e := range entries {
 					entryCount++
 					// Convert the entry and calculate the entry hash
-					entry := factom.ConvertEntry(entry).Wrap()
+					entry := factom.ConvertEntry(e.Entry).Wrap()
 					entryHash, err := protocol.ComputeFactomEntryHashForAccount(chainId[:], entry.GetData())
 					checkf(err, "calculate entry hash")
 
@@ -238,9 +205,8 @@
 					txn.Header.Principal = address
 					txn.Body = &protocol.WriteData{Entry: entry}
 
-					// Each transaction needs to be unique so add a timestamp
-					// TODO: Derive this from Factom?
-					txn.Header.Memo = fmt.Sprintf("Imported on %v", time.Now())
+					// Each transaction needs to be unique so add a timestamp which is the timestamp from the Factom chain
+					txn.Header.Memo = fmt.Sprintf("%v", e.EntryTime.UTC())
 
 					// Construct the transaction result
 					result := new(protocol.WriteDataResult)
