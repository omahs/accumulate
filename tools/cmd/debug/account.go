--- conflicted
+++ resolved
@@ -47,12 +47,9 @@
 		var err error
 		dclient, err = client.New(args[0])
 		check(err)
-<<<<<<< HEAD
 		info, err = dclient.Describe(context.Background())
 		check(err)
 		bvnCount = len(info.Describe.Subnets)
-=======
->>>>>>> 6f8fb2a8
 		args = args[1:]
 	}
 
@@ -62,10 +59,6 @@
 	fmt.Printf("Account ID:     %X\n", u.AccountID())
 	fmt.Printf("Identity ID:    %X\n", u.IdentityAccountID())
 	fmt.Printf("Routing number: %X\n", u.Routing())
-<<<<<<< HEAD
-	if bvnCount != 0 {
-		subnet, err := routing.RouteAccount(&info.Describe.Network, u)
-=======
 
 	// Do not route
 	if dclient == nil {
@@ -86,7 +79,6 @@
 		check(err)
 
 		subnet, err := router.RouteAccount(u)
->>>>>>> 6f8fb2a8
 		check(err)
 		fmt.Printf("Method:         prefix routing table\n")
 		fmt.Printf("Routes to:      %s\n", subnet)
