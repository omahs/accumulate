--- conflicted
+++ resolved
@@ -89,24 +89,15 @@
 }
 
 func run(_ *cobra.Command, args []string) {
-<<<<<<< HEAD
 	switch flags.Language {
 	case "java", "Java":
 		flags.FilePerType = true
 		flags.ExpandEmbedded = true
 	}
 
-	var types, refTypes typegen.Types
-	check(flags.files.ReadAll(args, &types))
-	check(flags.files.ReadAll(flags.Reference, &refTypes))
-	types.Sort()
-	refTypes.Sort()
-	ttypes, err := convert(types, refTypes, flags.Package, flags.SubPackage, getWdPackagePath())
-=======
 	types := read(args, true)
 	refTypes := read(nil, false)
-	ttypes, err := convert(types, refTypes, flags.Package, getWdPackagePath())
->>>>>>> dfd94e2e
+	ttypes, err := convert(types, refTypes, flags.Package, flags.SubPackage, getWdPackagePath())
 	check(err)
 
 	if !flags.FilePerType {
@@ -119,7 +110,6 @@
 	checkf(err, "--out")
 
 	w := new(bytes.Buffer)
-<<<<<<< HEAD
 	for _, typ := range ttypes.Types {
 		w.Reset()
 		err := fileTmpl.Execute(w, typ)
@@ -148,10 +138,8 @@
 		check(err)
 		check(typegen.WriteFile(filename, w))
 	}
-=======
-	check(Templates.Execute(w, flags.Language, ttypes))
-	check(typegen.WriteFile(flags.Out, w))
 }
+
 
 func read(files []string, main bool) typegen.Types {
 	flup := map[*typegen.Type]string{}
@@ -172,5 +160,4 @@
 	check(v.Unmap(all, flup))
 	v.Sort()
 	return v
->>>>>>> dfd94e2e
 }