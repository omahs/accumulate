--- conflicted
+++ resolved
@@ -65,9 +65,6 @@
 		t.Errorf("Two test BPTs should not be equal and they are")
 	}
 }
-
-
-
 
 // TestInsert
 // Sort to make sure we can add elements to the BPT and get
@@ -147,7 +144,7 @@
 	for _, v := range pair { //        for every pair in the slice, insert them
 		b.Insert(v.key, v.value) //    into the PBT
 	}
-	b.Update()         // update the BPT to get the correct summary hash
+	b.Update()              // update the BPT to get the correct summary hash
 	one := b.GetRoot().Hash //
 	//tm := float64(time.Now().UnixNano()-start.UnixNano()) / 1000000000 // Get my time in seconds in a float64
 	//	fmt.Printf("seconds: %8.6f\n", tm)                                 // Print my time.
@@ -162,7 +159,7 @@
 	for _, v := range pair { //                                         Insert the scrambled pairs
 		b.Insert(v.key, v.value) //                                     into the BPT
 	} //
-	b.Update()         // Update the summary hash
+	b.Update()              // Update the summary hash
 	two := b.GetRoot().Hash //
 	//tm = float64(time.Now().UnixNano()-start.UnixNano()) / 1000000000 // Compute the execution time
 	//	fmt.Printf("seconds: %8.6f\n", tm)                                // Print the time
@@ -236,11 +233,7 @@
 		b.Insert(v.key, v.value) //  it into the PBT
 	}
 	b.Update()
-<<<<<<< HEAD
 	one := b.GetRoot().Hash // update the BPT to get the correct summary hash
-=======
-	one := b.Root.Hash // update the BPT to get the correct summary hash
->>>>>>> ed09c36e
 	//	tm := float64(time.Now().UnixNano()-start.UnixNano()) / 1000000000 // Get my time in seconds in a float64
 	//	fmt.Printf("seconds: %8.6f\n", tm)                                 // Print my time.
 	//	fmt.Printf("First pass: %x\n", one)                                // Print the summary hash from pass one
@@ -249,7 +242,7 @@
 		updatePair.key = sha256.Sum256(updatePair.value[:]) //                  change the value,
 		b.Insert(updatePair.key, updatePair.value)          //                  then insert it into BPT
 		b.Update()                                          //
-		onePrime := b.GetRoot().Hash                             //                Update and get the summary hash
+		onePrime := b.GetRoot().Hash                        //                Update and get the summary hash
 
 		if bytes.Equal(one[:], onePrime[:]) {
 			t.Fatalf("one %x should not be the same as onePrime", one)
