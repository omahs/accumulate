--- conflicted
+++ resolved
@@ -96,7 +96,6 @@
 	var rh common.RandHash
 
 	store := memory.NewDB()
-<<<<<<< HEAD
 	storeTx := store.Begin()
 	for i := 0; i < c; i++ {
 		bptManager := NewBPTManager(storeTx)
@@ -118,14 +117,6 @@
 			//	fmt.Printf("%x\n", v)
 			last = v
 		}
-=======
-	storeTx := store.Begin(true)
-	bptManager := NewBPTManager(storeTx)
-	for i := 0; i < d; i++ {
-		key := sha256.Sum256([]byte(fmt.Sprintf("0 key %d", i)))
-		value := sha256.Sum256([]byte(fmt.Sprintf("0 key %d", i)))
-		bptManager.InsertKV(key, value)
->>>>>>> a5749080
 	}
 	//PrintNode(0, bptManager.Bpt.Root)
 	bptManager := NewBPTManager(storeTx)
@@ -136,13 +127,14 @@
 }
 
 func TestManagerSeries(t *testing.T) {
+
 	// A set of key value pairs.  We are going to set 100 of them,
 	// Then update those value over a running test.
 	SetOfValues := make(map[[32]byte][32]byte) // Keep up with key/values we add
 	d := 615                                   // Add 100 entries each pass.
 
 	store := memory.NewDB()
-	storeTx := store.Begin(true)
+	storeTx := store.Begin()
 
 	var previous [32]byte    // Previous final root
 	for h := 0; h < 3; h++ { // Run our test 3 times, each time killing one manager, building another which must
