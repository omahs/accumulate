--- conflicted
+++ resolved
@@ -31,7 +31,6 @@
     - name: Hash
       type: bytes
 
-<<<<<<< HEAD
 ReceiptList:
   fields:
     - name: MerkleState
@@ -50,7 +49,7 @@
       type: Receipt
       marshal-as: reference
       pointer: true
-=======
+
 Snapshot:
   fields:
     - name: Name
@@ -68,5 +67,4 @@
       type: MerkleState
       marshal-as: reference
       pointer: true
-      repeatable: true
->>>>>>> c639c3b9
+      repeatable: true