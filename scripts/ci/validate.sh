--- conflicted
+++ resolved
@@ -360,8 +360,7 @@
 [ "$RESULT" == "acc://keytest/book" ] && success || die "chain manager not set"
 
 section "Remove manager from keypage"
-<<<<<<< HEAD
-wait-for cli-tx tx execute keytest/page3 keytest-2-0 '{"type": "removeManager"}'
+wait-for cli-tx manager remove keytest/page3 keytest-2-0
 accumulate -j get keytest/page3 | jq -re .data.managerKeyBook &> /dev/null && die "chain manager not removed" || success
 
 section "Query the lite identity"
@@ -371,11 +370,7 @@
 accumulate adi directory $(dirname $LITE) 0 10 1> /dev/null || die "Failed to get directory for $(dirname $LITE)"
 TOTAL=$(accumulate -j adi directory $(dirname $LITE) 0 10 | jq -re .total)
 [ "$TOTAL" -eq 2 ] && success || die "Expected directory 2 entries for $(dirname $LITE), got $TOTAL"
-=======
-wait-for cli-tx manager remove keytest/page3 keytest-2-0
-accumulate -j get keytest/page3 | jq -re .data.managerKeyBook &> /dev/null && die "chain manager not removed" || success
 
 section "Create ADI Data Account with wait"
 cli-tx account create data --scratch --wait 10s keytest keytest-0-0 keytest/data1
-accumulate account get keytest/data1 1> /dev/null || die "Cannot find keytest/data1"
->>>>>>> fc87b923
+accumulate account get keytest/data1 1> /dev/null || die "Cannot find keytest/data1"