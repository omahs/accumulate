--- conflicted
+++ resolved
@@ -483,47 +483,5 @@
 BALANCE=$(accumulate --use-unencrypted-wallet -j account get keytest/tokens | jq -r .data.balance)
 TXID=$(cli-tx tx create keytest/tokens keytest-2-0 acc://invalid-account 1)
 wait-for-tx $TXID
-<<<<<<< HEAD
-BALANCE1=$(accumulate -j account get keytest/tokens | jq -r .data.balance)
-[ $BALANCE -eq $BALANCE1 ] && success || die "Expected $BALANCE, got $BALANCE1"
-=======
 BALANCE1=$(accumulate --use-unencrypted-wallet -j account get keytest/tokens | jq -r .data.balance)
-[ $BALANCE -eq $BALANCE1 ] && success || die "Expected $BALANCE, got $BALANCE1"
-
-section "Update oracle price to \$0.0501. Oracle price has precision of 4 decimals"
-if [ -f "$NODE_PRIV_VAL" ]; then
-    wait-for cli-tx data write dn/oracle "$NODE_PRIV_VAL" '{"price":501}'
-    RESULT=$(accumulate --use-unencrypted-wallet -j data get dn/oracle)
-    RESULT=$(echo $RESULT | jq -re .data.entry.data[0] | xxd -r -p | jq -re .price)
-    [ "$RESULT" == "501" ] && success || die "cannot update price oracle"
-else
-    echo -e '\033[1;31mCannot update oracle: private validator key not found\033[0m'
-    echo
-fi
-
-section "Query votes chain"
-if [ -f "$NODE_PRIV_VAL" ]; then
-    #xxd -r -p doesn't like the .data.entry.data hex string in docker bash for some reason, so converting using sed instead
-    RESULT=$(accumulate --use-unencrypted-wallet -j data get dn/votes | jq -re .data.entry.data[0] | sed 's/\([0-9A-F]\{2\}\)/\\\\\\x\1/gI' | xargs printf)
-    #convert the node address to search for to base64
-    NODE_ADDRESS=$(jq -re .address $NODE_PRIV_VAL | xxd -r -p | base64 )
-    VOTE_COUNT=$(echo "$RESULT" | jq -re '.votes|length')
-    FOUND=0
-    for ((i = 0; i < $VOTE_COUNT; i++)); do
-    R2=$(echo "$RESULT" | jq -re .votes[$i].validator.address)
-    if [ "$R2" == "$NODE_ADDRESS" ]; then
-        FOUND=1
-    fi
-    done
-    [ "$FOUND" -eq  1 ] && success || die "No vote record found on DN"
-else
-    echo -e '\033[1;31mCannot verify the votes chain: private validator key not found\033[0m'
-fi
-
-if [ ! -z "${ACCPID}" ]; then
-    section "Shutdown dynamic validator"
-    wait-for cli-tx validator remove dn "$NODE_PRIV_VAL" $hexPubKey
-    kill -9 $ACCPID
-    rm -rf $TEST_NODE_WORK_DIR
-fi
->>>>>>> de064a45
+[ $BALANCE -eq $BALANCE1 ] && success || die "Expected $BALANCE, got $BALANCE1"