--- conflicted
+++ resolved
@@ -250,19 +250,9 @@
 [ "$RESULT" -ge 1 ] && success || die "No entries found"
 
 section "Query signature chain range by URL"
-<<<<<<< HEAD
-RESULT=$(accumulate -j get "keytest/tokens?start=1&count=2#signature" | jq -re .count)
-[ "$RESULT" -eq 2 ] && success || die "No entries found"
-echo "===="
-echo $(accumulate -j get "keytest/tokens?start=1&count=2#signature")
-echo "===="
-RESULT=$(accumulate -j get "keytest/tokens?start=1&count=2#signature" | jq -re .total)
-[ "$RESULT" -ge 3 ] && success || die "No entries found"
-=======
 RESULT=$(accumulate -j get "keytest/tokens#signature" | jq -re .total) || die "Failed to get entries"
 [ "$RESULT" -eq 2 ] || die "Wrong total: want 2, got $RESULT"
 success
->>>>>>> 24dacef8
 
 section "Sign the pending transaction using the other key"
 TXID=$(accumulate -j get keytest/tokens#pending | jq -re .items[0])
