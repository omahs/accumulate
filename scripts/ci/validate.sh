#!/bin/bash

# Stop immediately on error
set -e

# section <name> - Print a section header
function section {
    echo -e '\033[1m'"$1"'\033[0m'
}

# ensure-key <name> - Generate the key if it does not exist
function ensure-key {
    if ! accumulate key list | grep "$1"; then
        accumulate key generate "$1"
    fi
}

# wait-for <cmd...> - Execute a transaction and wait for it to complete
function wait-for {
    if [ "$1" == "--no-check" ]; then
        local NO_CHECK=$1
        shift
    fi
    local TXID
    TXID=`"$@"` || return 1
    wait-for-tx $NO_CHECK "$TXID" || return 1
}

# wait-for-tx [--no-check] <tx id> - Wait for a transaction and any synthetic transactions to complete
function wait-for-tx {
    if [ "$1" == "--no-check" ]; then
        local NO_CHECK=$1
        shift
    fi

    local TXID=$1
    echo -e '\033[2mWaiting for '"$TXID"'\033[0m'
    local RESP=$(accumulate tx get -j --wait 1m $TXID)
    echo $RESP | jq -C --indent 0

    if [ -z "$NO_CHECK" ]; then
        CODE=$(echo $RESP | jq -re '.status.code // 0') || return 1
        [ "$CODE" -ne 0 ] && die "$TXID failed:" $(echo $RESP | jq -C --indent 0 .status)
    fi

    for TXID in $(echo $RESP | jq -re '(.syntheticTxids // [])[]'); do
        wait-for-tx $NO_CHECK "$TXID" || return 1
    done
}

# cli-tx <args...> - Execute a CLI command and extract the transaction hash from the result
function cli-tx {
    JSON=`accumulate -j "$@"` || return 1
    echo "$JSON" | jq -re .transactionHash
}

# cli-tx-sig <args...> - Execute a CLI command and extract the first signature hash from the result
function cli-tx-sig {
    JSON=`accumulate -j "$@"` || return 1
    echo "$JSON" | jq -re .signatureHashes[0]
}

# api-v2 <payload> - Send a JSON-RPC message to the API
function api-v2 {
    curl -s -X POST --data "${1}" -H 'content-type:application/json;' "${ACC_API}/../v2"
}

# api-tx <payload> - Send a JSON-RPC message to the API and extract the TXID from the result
function api-tx {
    JSON=`api-v2 "$@"` || return 1
    echo "$JSON" | jq -r .result.transactionHash
}

# die <message> - Print an error message and exit
function die {
    echo -e '\033[1;31m'"$@"'\033[0m'
    exit 1
}

# success - Print 'success' in bold green text
function success {
    echo -e '\033[1;32m'Success'\033[0m'
    echo
}


NODE_PRIV_VAL0="${NODE_ROOT0:-~/.accumulate/dn/Node0}/config/priv_validator_key.json"
NODE_PRIV_VAL1="${NODE_ROOT1:-~/.accumulate/dn/Node1}/config/priv_validator_key.json"

#spin up a DN validator, we cannot have 2 validators, so need >= 3 to run this test
NUM_DNNS=$(find ${NODE_ROOT:-~/.accumulate/dn/Node0}/.. -mindepth 1 -maxdepth 1 -type d | wc -l)
if [ -f "$NODE_PRIV_VAL0" ] && [ -f "/.dockerenv" ] && [ "$NUM_DNNS" -ge "3" ]; then
   section "Add a new DN validator"
   declare -g TEST_NODE_WORK_DIR=~/node1
   accumulated init node tcp://dn-0:26656 --listen=tcp://127.0.1.100:26656 -w "$TEST_NODE_WORK_DIR/dn" --skip-version-check --no-website
   accumulated run -n 0 -w "$TEST_NODE_WORK_DIR/dn" &
   declare -g ACCPID=$!
   # Get Keys
   pubkey=$(jq -re .pub_key.value $TEST_NODE_WORK_DIR/dn/Node0/config/priv_validator_key.json)
   pubkey=$(echo $pubkey | base64 -d | od -t x1 -An )
   declare -g hexPubKey=$(echo $pubkey | tr -d ' ')
   # Register new validator
   wait-for cli-tx validator add dn "$NODE_PRIV_VAL0" $hexPubKey
fi

<<<<<<< HEAD
section "Update oracle price to 1 dollar. Oracle price has precision of 4 decimals"
if [ -f "$NODE_PRIV_VAL0" ]; then
    TXID=$(cli-tx data write dn/oracle "$NODE_PRIV_VAL0" '{"price":501}')
    wait-for-tx $TXID

    wait-for cli-tx-sig tx sign dn/oracle "$NODE_PRIV_VAL1" $TXID
    accumulate -j tx get $TXID | jq -re .status.pending 1> /dev/null && die "Transaction is pending"
    accumulate -j tx get $TXID | jq -re .status.delivered 1> /dev/null || die "Transaction was not delivered"

    RESULT=$(accumulate -j data get dn/oracle)
    RESULT=$(echo $RESULT | jq -re .data.entry.data[0] | xxd -r -p | jq -re .price)
    [ "$RESULT" == "501" ] && success || die "cannot update price oracle"
else
    echo -e '\033[1;31mCannot update oracle: private validator key not found\033[0m'
    echo
fi

=======
>>>>>>> eaeb639d
section "Setup"
if which go > /dev/null || ! which accumulate > /dev/null ; then
    echo "Installing CLI"
    go install ./cmd/accumulate
    export PATH="${PATH}:$(go env GOPATH)/bin"
fi
[ -z "${MNEMONIC}" ] || accumulate key import mnemonic ${MNEMONIC}
echo

section "Generate a Lite Token Account"
accumulate account list | grep -q ACME || accumulate account generate
LITE=$(accumulate account list | grep ACME | head -1)
TXS=()
for i in {1..1}
do
	TXS=(${TXS[@]} $(cli-tx faucet ${LITE}))
done
for tx in "${TXS[@]}"
do
	echo $tx
	wait-for-tx $tx
done

accumulate account get ${LITE} 1> /dev/null && success || die "Cannot find ${LITE}"

section "Add credits to lite account"
TXID=$(cli-tx credits ${LITE} ${LITE} 2200)
wait-for-tx $TXID
BALANCE=$(accumulate -j account get ${LITE} | jq -r .data.creditBalance)
[ "$BALANCE" -ge 2200 ] || die "${LITE} should have at least 2200 credits but only has ${BALANCE}"
success

section "Generate keys"
ensure-key keytest-1-0
ensure-key keytest-2-0
ensure-key keytest-2-1
ensure-key keytest-2-2
ensure-key keytest-2-3-orig
ensure-key keytest-2-3-new
ensure-key keytest-3-0
ensure-key keytest-3-1
ensure-key keytest-mgr
echo

section "Create an ADI"
wait-for cli-tx adi create ${LITE} keytest keytest-1-0 keytest/book
accumulate adi get keytest 1> /dev/null && success || die "Cannot find keytest"

section "Verify fee charge"
BALANCE=$(accumulate -j account get ${LITE} | jq -r .data.creditBalance)
[ "$BALANCE" -ge 100 ] && success || die "${LITE} should have at least 100 credits but only has ${BALANCE}"

section "Recreating an ADI fails and the synthetic transaction is recorded"
TXID=`cli-tx adi create ${LITE} keytest keytest-1-0 keytest/book` || return 1
wait-for-tx --no-check $TXID
SYNTH=`accumulate tx get -j ${TXID} | jq -re '.syntheticTxids[0]'`
STATUS=`accumulate tx get -j ${SYNTH} | jq --indent 0 .status`
[ $(echo $STATUS | jq -re .delivered) = "true" ] || die "Synthetic transaction was not delivered"
[ $(echo $STATUS | jq -re '.code // 0') -ne 0 ] || die "Synthetic transaction did not fail"
echo $STATUS | jq -re .message 1> /dev/null || die "Synthetic transaction does not have a message"
success

section "Add credits to the ADI's key page 1"
wait-for cli-tx credits ${LITE} keytest/book/1 60000
BALANCE=$(accumulate -j page get keytest/book/1 | jq -r .data.creditBalance)
[ "$BALANCE" -ge 6000000 ] && success || die "keytest/book/1 should have 6000000 credits but has ${BALANCE}"

section "Create additional Key Pages"
wait-for cli-tx page create keytest/book keytest-1-0 keytest-2-0
wait-for cli-tx page create keytest/book keytest-1-0 keytest-3-0
accumulate page get keytest/book/2 1> /dev/null || die "Cannot find page keytest/book/2"
accumulate page get keytest/book/3 1> /dev/null || die "Cannot find page keytest/book/3"
success

section "Add credits to the ADI's key page 2"
wait-for cli-tx credits ${LITE} keytest/book/2 1000
BALANCE=$(accumulate -j page get keytest/book/2 | jq -r .data.creditBalance)
[ "$BALANCE" -ge 1000 ] && success || die "keytest/book/2 should have 1000 credits but has ${BALANCE}"

section "Attempting to lock key page 2 using itself fails"
wait-for cli-tx page lock keytest/book/2 keytest-2-0 && die "Key page 2 locked itself" || success

section "Lock key page 2 using page 1"
wait-for cli-tx page lock keytest/book/2 keytest-1-0
success

section "Attempting to update key page 3 using page 2 fails"
cli-tx page key add keytest/book/3 keytest-2-0 1 keytest-3-1 && die "Executed disallowed operation" || success

section "Unlock key page 2 using page 1"
wait-for cli-tx page unlock keytest/book/2 keytest-1-0
success

section "Update key page 3 using page 2"
cli-tx page key add keytest/book/3 keytest-2-0 keytest-3-1
success

section "Add credits to the ADI's key page 2"
wait-for cli-tx credits ${LITE} keytest/book/2 100
BALANCE=$(accumulate -j page get keytest/book/2 | jq -r .data.creditBalance)
[ "$BALANCE" -ge 100 ] && success || die "keytest/book/2 should have 100 credits but has ${BALANCE}"

section "Add a key to page 2 using a key from page 3"
wait-for cli-tx page key add keytest/book/2 keytest-2-0 1 keytest-2-1
wait-for cli-tx page key add keytest/book/2 keytest-2-0 1 keytest-2-2
wait-for cli-tx page key add keytest/book/2 keytest-2-0 1 keytest-2-3-orig
success

section "Set threshold to 2 of 2"
wait-for cli-tx tx execute keytest/book/2 keytest-2-0 '{"type": "updateKeyPage", "operation": [{ "type": "setThreshold", "threshold": 2 }]}'
THRESHOLD=$(accumulate -j get keytest/book/2 | jq -re .data.threshold)
[ "$THRESHOLD" -eq 2 ] && success || die "Bad keytest/book/2 threshold: want 2, got ${THRESHOLD}"

section "Update a key with only that key's signature"
wait-for cli-tx key update keytest/book/2 keytest-2-3-orig keytest-2-3-new || die "Failed to update key"
accumulate -j get key keytest keytest-2-3-orig > /dev/null && die "Still found old key" || true
accumulate -j get key keytest keytest-2-3-new | jq -C --indent 0 || die "Could not find new key"
success

section "Create an ADI Token Account"
wait-for cli-tx account create token --scratch keytest keytest-1-0 0 keytest/tokens ACME keytest/book
accumulate account get keytest/tokens 1> /dev/null || die "Cannot find keytest/tokens"
accumulate -j account get keytest/tokens | jq -re .data.scratch 1> /dev/null || die "keytest/tokens is not a scratch account"
success

section "Send tokens from the lite token account to the ADI token account"
wait-for cli-tx tx create ${LITE} keytest/tokens 5
BALANCE=$(accumulate -j account get keytest/tokens | jq -r .data.balance)
[ "$BALANCE" -eq 500000000 ] && success || die "${LITE} should have 5 tokens but has $(expr ${BALANCE} / 100000000)"

section "Send tokens from the ADI token account to the lite token account using the multisig page"
TXID=$(cli-tx tx create keytest/tokens keytest-2-0 ${LITE} 1)
wait-for-tx $TXID
accumulate -j tx get $TXID | jq -re .status.pending 1> /dev/null || die "Transaction is not pending"
accumulate -j tx get $TXID | jq -re .status.delivered 1> /dev/null && die "Transaction was delivered"
success

section "Signing the transaction with the same key does not deliver it"
wait-for cli-tx-sig tx sign keytest/tokens keytest-2-0 $TXID
accumulate -j tx get $TXID | jq -re .status.pending 1> /dev/null || die "Transaction is not pending"
accumulate -j tx get $TXID | jq -re .status.delivered 1> /dev/null && die "Transaction was delivered"
wait-for-tx $TXID
success

section "Query pending by URL"
accumulate -j get keytest/tokens#pending | jq -re .items[0] &> /dev/null|| die "Failed to retrieve pending transactions"
accumulate -j get keytest/tokens#signature | jq -re .items[0] &> /dev/null|| die "Failed to retrieve signature transactions"
success

section "Query pending chain at height 0 by URL"
TXID=$(accumulate -j get keytest/tokens#pending/0 | jq -re .transactionHash) && success || die "Failed to query pending chain by height"

section "Query pending chain with hash by URL"
RESULT=$(accumulate -j get keytest/tokens#pending/${TXID} | jq -re .transactionHash) || die "Failed to query pending chain by hash"
[ "$RESULT" == "$TXID" ] && success || die "Querying by height and by hash gives different results"

section "Query pending chain range by URL"
RESULT=$(accumulate -j get keytest/tokens#pending/0:10 | jq -re .total)
[ "$RESULT" -ge 1 ] && success || die "No entries found"

section "Query signature chain range by URL"
RESULT=$(accumulate -j get "keytest/tokens#signature" | jq -re .total) || die "Failed to get entries"
[ "$RESULT" -eq 2 ] || die "Wrong total: want 2, got $RESULT"
success

section "Sign the pending transaction using the other key"
TXID=$(accumulate -j get keytest/tokens#pending | jq -re .items[0])
wait-for cli-tx-sig tx sign keytest/tokens keytest-2-1 $TXID
accumulate -j tx get $TXID | jq -re .status.pending 1> /dev/null && die "Transaction is pending"
accumulate -j tx get $TXID | jq -re .status.delivered 1> /dev/null || die "Transaction was not delivered"
wait-for-tx $TXID
success

section "Signing the transaction after it has been delivered fails"
cli-tx-sig tx sign keytest/tokens keytest-2-2 $TXID && die "Signed the transaction after it was delivered" || success

# section "Bug AC-551"
# api-v2 '{"jsonrpc": "2.0", "id": 4, "method": "metrics", "params": {"metric": "tps", "duration": "1h"}}' | jq -e .result.data.value 1> /dev/null
# success

section "API v2 faucet (AC-570)"
BEFORE=$(accumulate -j account get ${LITE} | jq -r .data.balance)
wait-for api-tx '{"jsonrpc": "2.0", "id": 4, "method": "faucet", "params": {"url": "'${LITE}'"}}'
AFTER=$(accumulate -j account get ${LITE} | jq -r .data.balance)
DIFF=$(expr $AFTER - $BEFORE)
[ $DIFF -eq 200000000000000 ] && success || die "Faucet did not work, want +200000000000000, got ${DIFF}"

section "Parse acme faucet TXNs (API v2, AC-603)"
api-v2 '{ "jsonrpc": "2.0", "id": 0, "method": "query-tx-history", "params": { "url": "7117c50f04f1254d56b704dc05298912deeb25dbc1d26ef6/ACME", "count": 10 } }' | jq -r '.result.items | map(.type)[]' | grep -q acmeFaucet
success

section "Include Merkle state (API, AC-604)"
accumulate -j adi get keytest | jq -e .mainChain.roots 1> /dev/null || die "Failed: response does not include main chain roots"
accumulate -j adi get keytest | jq -e .mainChain.height 1> /dev/null || die "Failed: response does not include main chain height"
api-v2 '{"jsonrpc": "2.0", "id": 0, "method": "query", "params": {"url": "keytest"}}' | jq -e .result.mainChain.roots 1> /dev/null
api-v2 '{"jsonrpc": "2.0", "id": 0, "method": "query", "params": {"url": "keytest"}}' | jq -e .result.mainChain.height 1> /dev/null
success

section "Query with txid and chainId (API v2, AC-602)"
# TODO Verify query-chain
TXID=$(accumulate -j tx history keytest 0 1 | jq -re '.items[0].txid')
GOT=$(api-v2 '{"jsonrpc": "2.0", "id": 0, "method": "query-tx", "params": {"txid": "'${TXID}'"}}' | jq -re .result.txid)
[ "${TXID}" = "${GOT}" ] || die "Failed to find TX ${TXID}"
success

section "Query transaction receipt"
TXID=$(accumulate -j tx history keytest 0 1 | jq -re '.items[0].txid')
(accumulate -j tx get --prove $TXID | jq -e .receipts[0] -C --indent 0) && success || die "Failed to get receipt for ${TXID}"

section "Create a token issuer"
wait-for cli-tx token create keytest keytest-1-0 keytest/token-issuer TOK 10
accumulate get keytest/token-issuer 1> /dev/null || die "Cannot find keytest/token-issuer"
success

section "Issue tokens"
LITE_TOK=$(echo $LITE | cut -d/ -f-3)/keytest/token-issuer
wait-for cli-tx token issue keytest/token-issuer keytest-1-0 ${LITE_TOK} 123.0123456789
BALANCE=$(accumulate -j account get ${LITE_TOK} | jq -r .data.balance)
[ "$BALANCE" -eq 1230123456789 ] && success || die "${LITE_TOK} should have 1230123456789 keytest tokens but has ${BALANCE}"

section "Add credits to lite account (TOK)"
wait-for cli-tx credits ${LITE} ${LITE_TOK} 100
BALANCE=$(accumulate -j account get ${LITE_TOK} | jq -r .data.creditBalance)
[ "$BALANCE" -ge 100 ] && success || die "${LITE_TOK} should have at least 100 credits but only has ${BALANCE}"

section "Burn tokens"
wait-for cli-tx token burn ${LITE_TOK} 100
BALANCE=$(accumulate -j account get ${LITE_TOK} | jq -r .data.balance)
[ "$BALANCE" -eq 230123456789 ] && success || die "${LITE_TOK} should have 230123456789 keytest tokens but has ${BALANCE}"

section "Create lite data account and write the data"
ACCOUNT_ID=$(accumulate -j account create data --lite keytest keytest-1-0 "Factom PRO" "Tutorial" | jq -r .accountUrl)
[ "$ACCOUNT_ID" == "acc://b36c1c4073305a41edc6353a094329c24ffa54c029a521aa" ] || die "${ACCOUNT_ID} does not match expected value"
accumulate data get $ACCOUNT_ID 0 1 1> /dev/null || die "lite data entry not found"
wait-for cli-tx data write-to keytest keytest-1-0 $ACCOUNT_ID "data test"
accumulate data get $ACCOUNT_ID 0 2 1> /dev/null || die "lite data error"
accumulate -j get "${ACCOUNT_ID}#txn/0" | jq -re .status.result.entryHash &> /dev/null || die "Entry hash is missing from transaction results"
accumulate -j get "${ACCOUNT_ID}#txn/0" | jq -re .status.result.accountID &> /dev/null || die "Account ID is missing from transaction results"
success

section "Create ADI Data Account"
wait-for cli-tx account create data --scratch keytest keytest-1-0 keytest/data
accumulate account get keytest/data 1> /dev/null || die "Cannot find keytest/data"
accumulate -j account get keytest/data | jq -re .data.scratch 1> /dev/null || die "keytest/data is not a scratch account"
success

section "Write data to ADI Data Account"
JSON=$(accumulate -j data write keytest/data keytest-1-0 foo bar)
TXID=$(echo $JSON | jq -re .transactionHash)
echo $JSON | jq -C --indent 0
wait-for-tx $TXID
echo $JSON | jq -re .result.result.entryHash 1> /dev/null || die "Deliver response does not include the entry hash"
accumulate -j tx get $TXID | jq -re .status.result.entryHash 1> /dev/null || die "Transaction query response does not include the entry hash"
success

section "Create a sub ADI"
wait-for cli-tx adi create keytest keytest-1-0 keytest/sub1 keytest-2-0 keytest/sub1/book
accumulate adi get keytest/sub1 1> /dev/null && success || die "Cannot find keytest/sub1"

section "Add credits to the sub ADI's key page 0"
wait-for cli-tx credits ${LITE} keytest/sub1/book/1 60000
BALANCE=$(accumulate -j page get keytest/sub1/book/1 | jq -r .data.creditBalance)
[ "$BALANCE" -ge 60000 ] && success || die "keytest/sub1/book/1 should have 60000 credits but has ${BALANCE}"

section "Create Data Account for sub ADI"
wait-for cli-tx account create data --scratch keytest/sub1 keytest-2-0 keytest/sub1/data
accumulate account get keytest/sub1/data 1> /dev/null || die "Cannot find keytest/sub1/data"
accumulate -j account get keytest/sub1/data | jq -re .data.scratch 1> /dev/null || die "keytest/sub1/data is not a scratch account"
success

section "Write data to sub ADI Data Account"
JSON=$(accumulate -j data write keytest/sub1/data keytest-2-0 "foo" "bar")
TXID=$(echo $JSON | jq -re .transactionHash)
echo $JSON | jq -C --indent 0
wait-for-tx $TXID
echo $JSON | jq -re .result.result.entryHash 1> /dev/null || die "Deliver response does not include the entry hash"
accumulate -j tx get $TXID | jq -re .status.result.entryHash 1> /dev/null || die "Transaction query response does not include the entry hash"
success

section "Issue a new token"
JSON=$(accumulate -j token create keytest keytest-1-0 keytest/foocoin bar 8)
TXID=$(echo $JSON | jq -re .transactionHash)
echo $JSON | jq -C --indent 0
wait-for-tx $TXID
RESULT=$(accumulate -j token get keytest/foocoin)
[ "$(echo $RESULT | jq -re .data.symbol)" == "bar" ] || die "Token issuance failed with invalid symbol"
[ "$(echo $RESULT | jq -re .data.precision)" -eq 8 ] || die "Token issuance failed with invalid precision"
success

section "Query latest data entry by URL"
RESULT=$(accumulate -j get keytest/data#data | jq -re .data.entry.data[0])
[ "$RESULT" == $(echo -n foo | xxd -p) ] && success || die "Latest entry is not 'foo'"

section "Query data entry at height 0 by URL"
RESULT=$(accumulate -j get keytest/data#data/0 | jq -re .data.entry.data[0])
[ "$RESULT" == $(echo -n foo | xxd -p) ] && success || die "Entry at height 0 is not 'foo'"

section "Query data entry with hash by URL"
ENTRY=$(accumulate -j get keytest/data#data/0 | jq -re .data.entryHash)
RESULT=$(accumulate -j get keytest/data#data/${ENTRY} | jq -re .data.entry.data[0])
ENTRY2=$(accumulate -j get keytest/data#data/${ENTRY} | jq -re .data.entryHash)
[ "$RESULT" == $(echo -n foo | xxd -p) ] || die "Entry with hash ${ENTRY} is not 'foo'"
[ "$ENTRY" == "$ENTRY2" ] || die "Entry hash mismatch ${ENTRY} ${ENTRY2}"
success

section "Query data entry range by URL"
RESULT=$(accumulate -j get keytest/data#data/0:10 | jq -re .data.total)
[ "$RESULT" -ge 1 ] && success || die "No entries found"

section "Create manager key book"
wait-for cli-tx  book create keytest keytest-1-0 keytest/manager keytest-mgr || die "Failed to create manager key book"
wait-for cli-tx credits ${LITE} keytest/manager/1 1000
success

section "Create token account with manager"
wait-for cli-tx account create token keytest keytest-1-0 --authority keytest/manager keytest/managed-tokens ACME || "Failed to create managed token account"
RESULT=$(accumulate -j get keytest/managed-tokens -j | jq -re '.data.authorities | length')
[ "$RESULT" -eq 2 ] || die "Expected 2 authorities, got $RESULT"
success

section "Remove manager from token account"
TXID=$(cli-tx auth remove keytest/managed-tokens keytest-1-0 keytest/manager) || die "Failed to initiate txn to remove manager"
wait-for-tx $TXID
accumulate -j tx get $TXID | jq -re .status.pending 1> /dev/null || die "Transaction is not pending"
wait-for cli-tx-sig tx sign keytest/managed-tokens keytest-mgr $TXID
accumulate -j tx get $TXID | jq -re .status.delivered 1> /dev/null || die "Transaction was not delivered"
RESULT=$(accumulate -j get keytest/managed-tokens -j | jq -re '.data.authorities | length')
[ "$RESULT" -eq 1 ] || die "Expected 1 authority, got $RESULT"
success

section "Add manager to token account"
wait-for cli-tx auth add keytest/managed-tokens keytest-1-0 keytest/manager || die "Failed to add the manager"
RESULT=$(accumulate -j get keytest/managed-tokens -j | jq -re '.data.authorities | length')
[ "$RESULT" -eq 2 ] || die "Expected 2 authorities, got $RESULT"
success

section "Query the lite identity"
accumulate -s local get $(dirname $LITE) -j | jq -e -C --indent 0 .data && success || die "Failed to get $(dirname $LITE)"

section "Query the lite identity directory"
accumulate adi directory $(dirname $LITE) 0 10 1> /dev/null || die "Failed to get directory for $(dirname $LITE)"
TOTAL=$(accumulate -j adi directory $(dirname $LITE) 0 10 | jq -re .total)
[ "$TOTAL" -eq 2 ] && success || die "Expected directory 2 entries for $(dirname $LITE), got $TOTAL"

section "Create ADI Data Account with wait"
accumulate account create data --wait 1m keytest keytest-1-0 keytest/data1 1> /dev/null || die "Failed to create account"
accumulate account get keytest/data1 1> /dev/null || die "Cannot find keytest/data1"

section "Query credits"
RESULT=$(accumulate -j oracle  | jq -re .price)
[ "$RESULT" -ge 0 ] && success || die "Expected 500, got $RESULT"

section "Transaction with Memo"
TXID=$(cli-tx tx create keytest/tokens keytest-1-0 ${LITE} 1 --memo memo)
wait-for-tx $TXID
MEMO=$(accumulate -j tx get $TXID | jq -re .transaction.header.memo) || die "Failed to query memo"
[ "$MEMO" == "memo" ] && success || die "Expected memo, got $MEMO"

section "Update oracle price to \$0.0501. Oracle price has precision of 4 decimals"
if [ -f "$NODE_PRIV_VAL" ]; then
    wait-for cli-tx data write dn/oracle "$NODE_PRIV_VAL" '{"price":501}'
    RESULT=$(accumulate -j data get dn/oracle)
    RESULT=$(echo $RESULT | jq -re .data.entry.data[0] | xxd -r -p | jq -re .price)
    [ "$RESULT" == "501" ] && success || die "cannot update price oracle"
else
    echo -e '\033[1;31mCannot update oracle: private validator key not found\033[0m'
    echo
fi

section "Query votes chain"
if [ -f "$NODE_PRIV_VAL0" ]; then
    #xxd -r -p doesn't like the .data.entry.data hex string in docker bash for some reason, so converting using sed instead
    RESULT=$(accumulate -j data get dn/votes | jq -re .data.entry.data[0] | sed 's/\([0-9A-F]\{2\}\)/\\\\\\x\1/gI' | xargs printf)
    #convert the node address to search for to base64
    NODE_ADDRESS=$(jq -re .address $NODE_PRIV_VAL0 | xxd -r -p | base64 )
    VOTE_COUNT=$(echo "$RESULT" | jq -re '.votes|length')
    FOUND=0
    for ((i = 0; i < $VOTE_COUNT; i++)); do
    R2=$(echo "$RESULT" | jq -re .votes[$i].validator.address)
    if [ "$R2" == "$NODE_ADDRESS" ]; then
        FOUND=1
    fi
    done
    [ "$FOUND" -eq  1 ] && success || die "No vote record found on DN"
else
    echo -e '\033[1;31mCannot verify the votes chain: private validator key not found\033[0m'
fi

if [ ! -z "${ACCPID}" ]; then
    section "Shutdown dynamic validator"
    wait-for cli-tx validator remove dn "$NODE_PRIV_VAL0" $hexPubKey
    kill -9 $ACCPID
    rm -rf $TEST_NODE_WORK_DIR
fi<|MERGE_RESOLUTION|>--- conflicted
+++ resolved
@@ -103,7 +103,6 @@
    wait-for cli-tx validator add dn "$NODE_PRIV_VAL0" $hexPubKey
 fi
 
-<<<<<<< HEAD
 section "Update oracle price to 1 dollar. Oracle price has precision of 4 decimals"
 if [ -f "$NODE_PRIV_VAL0" ]; then
     TXID=$(cli-tx data write dn/oracle "$NODE_PRIV_VAL0" '{"price":501}')
@@ -121,8 +120,6 @@
     echo
 fi
 
-=======
->>>>>>> eaeb639d
 section "Setup"
 if which go > /dev/null || ! which accumulate > /dev/null ; then
     echo "Installing CLI"
