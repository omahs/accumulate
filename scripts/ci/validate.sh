--- conflicted
+++ resolved
@@ -250,16 +250,9 @@
 [ "$RESULT" -ge 1 ] && success || die "No entries found"
 
 section "Query signature chain range by URL"
-<<<<<<< HEAD
-RESULT=$(accumulate -j get "keytest/tokens?start=1&count=1#signature" | jq -re .count)
-[ "$RESULT" -eq 1 ] && success || die "Count mismatch"
-RESULT=$(accumulate -j get "keytest/tokens?start=1&count=1#signature" | jq -re .total)
-[ "$RESULT" -ge 2 ] && success || die "Total mismatch"
-=======
 RESULT=$(accumulate -j get "keytest/tokens#signature" | jq -re .total) || die "Failed to get entries"
 [ "$RESULT" -eq 2 ] || die "Wrong total: want 2, got $RESULT"
 success
->>>>>>> 24dacef8
 
 section "Sign the pending transaction using the other key"
 TXID=$(accumulate -j get keytest/tokens#pending | jq -re .items[0])
