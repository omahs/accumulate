#!/bin/bash

# Stop immediately on error
set -e

SCRIPT_DIR=$( cd "$( dirname "${BASH_SOURCE[0]}" )" && pwd )
source ${SCRIPT_DIR}/validate-commons.sh

# die <message> - Print an error message and exit
function dieMinor {
  echo -e '\033[1;31m'"$@"'\033[0m'
  echo the output was:
  cat /tmp/minor.txt
  exit 1
}

section "Test minor block API omit-tx on BVN0"
accumulate --use-unencrypted-wallet blocks minor acc://bvn-bvn0 10 5 omit >/tmp/minor.txt
FILESIZE=$(stat -c%s "/tmp/minor.txt")
if [ "${FILESIZE}" -lt "500" ]; then
  dieMinor "minor block result set too small: ${FILESIZE}"
fi

section "Test minor block API omit-tx on DN"
accumulate --use-unencrypted-wallet blocks minor acc://dn 10 5 omit >/tmp/minor.txt
FILESIZE=$(stat -c%s "/tmp/minor.txt")
if [ "${FILESIZE}" -lt "500" ]; then
  dieMinor "minor block result set too small: ${FILESIZE}"
fi

section "Test minor block API count-only on BVN0"
accumulate --use-unencrypted-wallet blocks minor acc://bvn-bvn0 10 5 countOnly >/tmp/minor.txt
FILESIZE=$(stat -c%s "/tmp/minor.txt")
if [ "${FILESIZE}" -lt "500" ]; then
  dieMinor "minor block result set too small: ${FILESIZE}"
fi

section "Test minor block API count-only on DN"
accumulate --use-unencrypted-wallet blocks minor acc://dn 10 5 countOnly >/tmp/minor.txt
FILESIZE=$(stat -c%s "/tmp/minor.txt")
if [ "${FILESIZE}" -lt "500" ]; then
  dieMinor "minor block result set too small: ${FILESIZE}"
fi

section "Test minor block API expand on BVN0"
accumulate --use-unencrypted-wallet blocks minor acc://bvn-bvn0 10 50 expand excludeempty >/tmp/minor.txt
FILESIZE=$(stat -c%s "/tmp/minor.txt")
if [ "${FILESIZE}" -lt "500" ]; then
  dieMinor "minor block result set too small: ${FILESIZE}"
fi

section "Test minor block API expand on DN"
<<<<<<< HEAD
accumulate --use-unencrypted-wallet blocks minor acc://dn 10 50 expand false >/tmp/minor.txt
=======
accumulate --use-unencrypted-wallet blocks minor acc://dn 10 50 expand >/tmp/minor.txt
>>>>>>> 909894f0
FILESIZE=$(stat -c%s "/tmp/minor.txt")
if [ "${FILESIZE}" -lt "500" ]; then
  dieMinor "minor block result set too small: ${FILESIZE}"
fi

success<|MERGE_RESOLUTION|>--- conflicted
+++ resolved
@@ -50,11 +50,7 @@
 fi
 
 section "Test minor block API expand on DN"
-<<<<<<< HEAD
-accumulate --use-unencrypted-wallet blocks minor acc://dn 10 50 expand false >/tmp/minor.txt
-=======
 accumulate --use-unencrypted-wallet blocks minor acc://dn 10 50 expand >/tmp/minor.txt
->>>>>>> 909894f0
 FILESIZE=$(stat -c%s "/tmp/minor.txt")
 if [ "${FILESIZE}" -lt "500" ]; then
   dieMinor "minor block result set too small: ${FILESIZE}"
