--- conflicted
+++ resolved
@@ -53,18 +53,4 @@
 
 func (s *Suite) generateTmKey() tmed25519.PrivKey {
 	return tmed25519.PrivKey(s.generateKey())
-<<<<<<< HEAD
-}
-
-func (s *Suite) newTx(sponsor *url.URL, key tmed25519.PrivKey, nonce uint64, body protocol.TransactionPayload) *transactions.Envelope {
-	s.T().Helper()
-	return testing.NewTransaction().
-		WithOrigin(sponsor).
-		WithKeyPage(0, s.dut.GetRecordHeight(sponsor.String())).
-		WithNonce(nonce).
-		WithBody(body).
-		SignLegacyED25519(key).
-		Build()
-=======
->>>>>>> 90683a40
 }