--- conflicted
+++ resolved
@@ -61,13 +61,8 @@
 	return tx, nil
 }
 
-<<<<<<< HEAD
-func CreateAnonTokenAccount(db DB, key ed25519.PrivKey, tokens float64) error {
-	url := types.String(anon.GenerateAcmeAddress(key.PubKey().Bytes()))
-=======
 func CreateLiteTokenAccount(db DB, key ed25519.PrivKey, tokens float64) error {
 	url := types.String(lite.GenerateAcmeAddress(key.PubKey().Bytes()))
->>>>>>> a3df96f2
 	return CreateTokenAccount(db, string(url), protocol.AcmeUrl().String(), tokens, true)
 }
 
