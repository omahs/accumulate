--- conflicted
+++ resolved
@@ -18,16 +18,8 @@
 )
 
 type DB = *database.Batch
-
-<<<<<<< HEAD
-// Token multiplier
-const TokenMx = protocol.AcmePrecision
-const TestTokenAmount = 5e5
-
 var FakeBvn = MustParseUrl("acc://bvn0")
 
-=======
->>>>>>> 9078743a
 func GenerateKey(seed ...interface{}) ed25519.PrivateKey {
 	h := storage.MakeKey(seed...)
 	return ed25519.NewKeyFromSeed(h[:])
@@ -41,27 +33,6 @@
 	return u
 }
 
-<<<<<<< HEAD
-func CreateFakeSyntheticDepositTx(recipient tmed25519.PrivKey) (*protocol.Envelope, error) {
-	recipientAdi := AcmeLiteAddressTmPriv(recipient)
-
-	//create a fake synthetic deposit for faucet.
-	deposit := new(protocol.SyntheticDepositTokens)
-	deposit.Source = FakeBvn
-	deposit.Cause = sha256.Sum256([]byte("fake txid"))
-	deposit.Token = protocol.AcmeUrl()
-	deposit.Amount = *new(big.Int).SetUint64(TestTokenAmount * protocol.AcmePrecision)
-
-	return NewTransaction().
-		WithPrincipal(recipientAdi).
-		WithSigner(protocol.FaucetUrl, 1).
-		WithNonce(1).
-		WithBody(deposit).
-		Initiate(protocol.SignatureTypeLegacyED25519, recipient), nil
-}
-
-=======
->>>>>>> 9078743a
 func BuildTestTokenTxGenTx(sponsor ed25519.PrivateKey, destAddr string, amount uint64) (*protocol.Envelope, error) {
 	//use the public key of the bvc to make a sponsor address (this doesn't really matter right now, but need something so Identity of the BVC is good)
 	from := AcmeLiteAddressStdPriv(sponsor)
@@ -82,35 +53,6 @@
 		Initiate(protocol.SignatureTypeLegacyED25519, sponsor), nil
 }
 
-<<<<<<< HEAD
-func BuildTestSynthDepositGenTx() (string, ed25519.PrivateKey, *protocol.Envelope, error) {
-	_, privateKey, _ := ed25519.GenerateKey(nil)
-	//set destination url address
-	destAddress := AcmeLiteAddressStdPriv(privateKey)
-
-	//create a fake synthetic deposit for faucet.
-	deposit := new(protocol.SyntheticDepositTokens)
-	deposit.Source = FakeBvn
-	deposit.Cause = sha256.Sum256([]byte("fake txid"))
-	deposit.Token = protocol.AcmeUrl()
-	deposit.Amount = *new(big.Int).SetUint64(TestTokenAmount * protocol.AcmePrecision)
-	// deposit := synthetic.NewTokenTransactionDeposit(txid[:], adiSponsor, destAddress)
-	// amtToDeposit := int64(50000)                             //deposit 50k tokens
-	// deposit.DepositAmount.SetInt64(amtToDeposit * protocol.AcmePrecision) // assume 8 decimal places
-	// deposit.TokenUrl = tokenUrl
-
-	env := NewTransaction().
-		WithPrincipal(destAddress).
-		WithSigner(protocol.FaucetUrl, 1).
-		WithNonce(1).
-		WithBody(deposit).
-		Initiate(protocol.SignatureTypeLegacyED25519, privateKey)
-
-	return destAddress.String(), privateKey, env, nil
-}
-
-=======
->>>>>>> 9078743a
 func CreateLiteTokenAccount(db DB, key tmed25519.PrivKey, tokens float64) error {
 	url := AcmeLiteAddressTmPriv(key).String()
 	return CreateTokenAccount(db, string(url), protocol.AcmeUrl().String(), tokens, true)
