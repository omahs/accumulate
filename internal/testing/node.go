--- conflicted
+++ resolved
@@ -147,11 +147,7 @@
 	return partitionNames, daemons
 }
 
-<<<<<<< HEAD
-func RunTestNet(t testing.TB, subnets []string, daemons map[string][]*accumulated.Daemon) {
-=======
-func RunTestNet(t *testing.T, partitions []string, daemons map[string][]*accumulated.Daemon) {
->>>>>>> e2bb6cfd
+func RunTestNet(t testing.TB, partitions []string, daemons map[string][]*accumulated.Daemon) {
 	t.Helper()
 	for _, netName := range partitions {
 		for _, daemon := range daemons[netName] {
