package testing

import (
	"fmt"
	"io"
	"path/filepath"
	"testing"
	"time"

	"github.com/rs/zerolog"
	"github.com/stretchr/testify/assert"
	"github.com/stretchr/testify/require"
	"github.com/tendermint/tendermint/crypto/ed25519"
	"github.com/tendermint/tendermint/libs/log"
	"gitlab.com/accumulatenetwork/accumulate/config"
	cfg "gitlab.com/accumulatenetwork/accumulate/config"
	"gitlab.com/accumulatenetwork/accumulate/internal/abci"
	"gitlab.com/accumulatenetwork/accumulate/internal/accumulated"
	"gitlab.com/accumulatenetwork/accumulate/internal/core"
	"gitlab.com/accumulatenetwork/accumulate/internal/logging"
	"gitlab.com/accumulatenetwork/accumulate/protocol"
	"golang.org/x/sync/errgroup"
)

const LogConsole = true

func NewTestLogger(t testing.TB) log.Logger {
	if !LogConsole {
		return logging.NewTestLogger(t, "plain", DefaultLogLevels, false)
	}

	w, err := logging.NewConsoleWriter("plain")
	require.NoError(t, err)
	level, writer, err := logging.ParseLogLevel(DefaultLogLevels, w)
	require.NoError(t, err)
	logger, err := logging.NewTendermintLogger(zerolog.New(writer), level, false)
	require.NoError(t, err)
	return logger
}

var DefaultLogLevels = config.LogLevel{}.
	Parse(config.DefaultLogLevels).
	// SetModule("accumulate", "debug").
	SetModule("executor", "info").
	// SetModule("governor", "debug").
	// SetModule("synthetic", "debug").
	// SetModule("storage", "debug").
	// SetModule("database", "debug").
	// SetModule("fake-node", "debug").
	// SetModule("fake-tendermint", "info").
	String()

func DefaultConfig(networkName string, net config.NetworkType, node config.NodeType, netId string) *config.Config {
	cfg := config.Default(networkName, net, node, netId) //
	cfg.Mempool.MaxBatchBytes = 1048576                  //
	cfg.Mempool.CacheSize = 1048576                      //
	cfg.Mempool.Size = 50000                             //
	cfg.Consensus.CreateEmptyBlocks = false              // Empty blocks are annoying to debug
	cfg.Consensus.TimeoutCommit = time.Second / 5        // Increase block frequency
	cfg.Accumulate.Website.Enabled = false               // No need for the website
	cfg.Instrumentation.Prometheus = false               // Disable prometheus: https://github.com/tendermint/tendermint/issues/7076
	cfg.Accumulate.Network.Subnets = []config.Subnet{
		{
			Id:   "local",
			Type: config.BlockValidator,
		},
	}

	cfg.LogLevel = DefaultLogLevels
	return cfg
}

<<<<<<< HEAD
func CreateTestNet(t testing.TB, numBvns, numValidators, numFollowers int, withFactomAddress bool) ([]string, map[string][]*accumulated.Daemon) {
	const basePort = 30000
=======
func CreateTestNet(t *testing.T, numBvns, numValidators, numFollowers int, withFactomAddress bool) ([]string, map[string][]*accumulated.Daemon) {
>>>>>>> 8a433aa5
	tempDir := t.TempDir()

	netInit := accumulated.NewDevnet(accumulated.DevnetOptions{
		BvnCount:       numBvns,
		ValidatorCount: numValidators,
		FollowerCount:  numFollowers,
		BasePort:       30000,
		GenerateKeys: func() (privVal []byte, node []byte) {
			return ed25519.GenPrivKey(), ed25519.GenPrivKey()
		},
		HostName: func(bvnNum, nodeNum int) (host string, listen string) {
			hash := hashCaller(1, fmt.Sprintf("%s-%s-%d", t.Name(), fmt.Sprintf("BVN%d", bvnNum+1), nodeNum))
			return getIP(hash).String(), ""
		},
	})

	var initLogger log.Logger
	var logWriter func(format string) (io.Writer, error)
	if LogConsole {
		logWriter = logging.NewConsoleWriter
		w, err := logging.NewConsoleWriter("plain")
		require.NoError(t, err)
		level, writer, err := logging.ParseLogLevel(DefaultLogLevels, w)
		require.NoError(t, err)
		initLogger, err = logging.NewTendermintLogger(zerolog.New(writer), level, false)
		require.NoError(t, err)
	} else {
		logWriter = logging.TestLogWriter(t)
		initLogger = logging.NewTestLogger(t, "plain", DefaultLogLevels, false)
	}

	var factomAddressFilePath string
	if withFactomAddress {
		factomAddressFilePath = "test_factom_addresses"
	}
	genDocs, err := accumulated.BuildGenesisDocs(netInit, new(core.GlobalValues), time.Now(), initLogger, factomAddressFilePath)
	require.NoError(t, err)

	configs := accumulated.BuildNodesConfig(netInit, DefaultConfig)
	var count int
	dnGenDoc := genDocs[protocol.Directory]
	for i, bvn := range netInit.Bvns {
		bvnGenDoc := genDocs[bvn.Id]
		for j, node := range bvn.Nodes {
			count++
			configs[i][j][0].SetRoot(filepath.Join(tempDir, fmt.Sprintf("node-%d", count), "dnn"))
			configs[i][j][1].SetRoot(filepath.Join(tempDir, fmt.Sprintf("node-%d", count), "bvnn"))

			err = accumulated.WriteNodeFiles(configs[i][j][0], node.PrivValKey, node.NodeKey, dnGenDoc)
			require.NoError(t, err)
			err = accumulated.WriteNodeFiles(configs[i][j][1], node.PrivValKey, node.NodeKey, bvnGenDoc)
			require.NoError(t, err)
		}
	}

	daemons := make(map[string][]*accumulated.Daemon, numBvns+1)
	for _, configs := range configs {
		for _, configs := range configs {
			for _, config := range configs {
				daemon, err := accumulated.Load(config.RootDir, func(c *cfg.Config) (io.Writer, error) { return logWriter(c.LogFormat) })
				require.NoError(t, err)
				subnet := config.Accumulate.SubnetId
				daemon.Logger = daemon.Logger.With("test", t.Name(), "subnet", subnet, "node", config.Moniker)
				daemons[subnet] = append(daemons[subnet], daemon)
			}
		}
	}

	subnetNames := []string{protocol.Directory}
	for _, bvn := range netInit.Bvns {
		subnetNames = append(subnetNames, bvn.Id)
	}

	return subnetNames, daemons
}

func RunTestNet(t testing.TB, subnets []string, daemons map[string][]*accumulated.Daemon) {
	t.Helper()
	for _, netName := range subnets {
		for _, daemon := range daemons[netName] {
			require.NoError(t, daemon.Start())
			daemon.Node_TESTONLY().ABCI.(*abci.Accumulator).OnFatal(func(err error) {
				t.Helper()
				require.NoError(t, err)
			})
		}
	}
	t.Cleanup(func() {
		errg := new(errgroup.Group)
		for _, netName := range subnets {
			for _, daemon := range daemons[netName] {
				daemon := daemon // See docs/developer/rangevarref.md
				errg.Go(func() error {
					return daemon.Stop()
				})
			}
		}
		assert.NoError(t, errg.Wait())
	})
}<|MERGE_RESOLUTION|>--- conflicted
+++ resolved
@@ -70,12 +70,7 @@
 	return cfg
 }
 
-<<<<<<< HEAD
 func CreateTestNet(t testing.TB, numBvns, numValidators, numFollowers int, withFactomAddress bool) ([]string, map[string][]*accumulated.Daemon) {
-	const basePort = 30000
-=======
-func CreateTestNet(t *testing.T, numBvns, numValidators, numFollowers int, withFactomAddress bool) ([]string, map[string][]*accumulated.Daemon) {
->>>>>>> 8a433aa5
 	tempDir := t.TempDir()
 
 	netInit := accumulated.NewDevnet(accumulated.DevnetOptions{
