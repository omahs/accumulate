package api_test

import (
	"context"
	"testing"

	"github.com/stretchr/testify/require"
	"gitlab.com/accumulatenetwork/accumulate/internal/api"
	"gitlab.com/accumulatenetwork/accumulate/internal/block/simulator"
	acctesting "gitlab.com/accumulatenetwork/accumulate/internal/testing"
	"gitlab.com/accumulatenetwork/accumulate/protocol"
)

func delivered(status *protocol.TransactionStatus) bool {
	return status.Delivered
}

func TestDatabaseQueryLayer_QueryState(t *testing.T) {
	// Initialize
	sim := simulator.New(t, 3)
	sim.InitFromGenesis()

	// Create a lite address
	alice := acctesting.GenerateTmKey(t.Name(), "Alice")
	aliceUrl := acctesting.AcmeLiteAddressTmPriv(alice)

	// Fund the lite account
	faucet := protocol.Faucet.Signer()
	env := acctesting.NewTransaction().
		WithPrincipal(protocol.FaucetUrl).
		WithTimestamp(faucet.Timestamp()).
		WithBody(&protocol.AcmeFaucet{Url: aliceUrl}).
		Faucet()
	sim.MustSubmitAndExecuteBlock(env)
	sim.WaitForTransactionFlow(delivered, env.Transaction[0].GetHash())

	// Get a proof of the account state
<<<<<<< HEAD
	x := sim.PartitionFor(aliceUrl)
	dbql := &api.DatabaseQueryModule{Network: &x.Executor.Network, DB: x.Database}
=======
	x := sim.SubnetFor(aliceUrl)
	dbql := &api.DatabaseQueryModule{Network: &x.Executor.Describe, DB: x.Database}
>>>>>>> 97973d2b
	rec, err := dbql.QueryState(context.Background(), aliceUrl, nil, api.QueryStateOptions{Prove: true})
	require.NoError(t, err)
	require.IsType(t, (*api.AccountRecord)(nil), rec)
	arec := rec.(*api.AccountRecord)
	require.IsType(t, (*protocol.LiteTokenAccount)(nil), arec.Account)
	lite := arec.Account.(*protocol.LiteTokenAccount)

	// Verify the account
	require.Equal(t, aliceUrl.String(), lite.Url.String())
	require.Equal(t, protocol.AcmeUrl().String(), lite.TokenUrl.String())
	require.Equal(t, uint64(protocol.AcmePrecision*protocol.AcmeFaucetAmount), lite.Balance.Uint64())

	// Validate the proof
	require.True(t, arec.Proof.Proof.Validate())
}<|MERGE_RESOLUTION|>--- conflicted
+++ resolved
@@ -35,13 +35,8 @@
 	sim.WaitForTransactionFlow(delivered, env.Transaction[0].GetHash())
 
 	// Get a proof of the account state
-<<<<<<< HEAD
 	x := sim.PartitionFor(aliceUrl)
-	dbql := &api.DatabaseQueryModule{Network: &x.Executor.Network, DB: x.Database}
-=======
-	x := sim.SubnetFor(aliceUrl)
 	dbql := &api.DatabaseQueryModule{Network: &x.Executor.Describe, DB: x.Database}
->>>>>>> 97973d2b
 	rec, err := dbql.QueryState(context.Background(), aliceUrl, nil, api.QueryStateOptions{Prove: true})
 	require.NoError(t, err)
 	require.IsType(t, (*api.AccountRecord)(nil), rec)
