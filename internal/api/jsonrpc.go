package api

import (
	"context"
	"crypto/sha256"
	"encoding"
	"encoding/json"
	"errors"
	"fmt"
	"log"
	"net/http"
	"os"
	"time"

	"github.com/AccumulateNetwork/accumulate"
	"github.com/AccumulateNetwork/accumulate/config"
	accurl "github.com/AccumulateNetwork/accumulate/internal/url"
	"github.com/AccumulateNetwork/accumulate/protocol"
	"github.com/AccumulateNetwork/accumulate/types"
	acmeapi "github.com/AccumulateNetwork/accumulate/types/api"
	"github.com/AccumulateNetwork/accumulate/types/api/transactions"
	"github.com/AccumulateNetwork/jsonrpc2/v15"
	"github.com/go-playground/validator/v10"
	promapi "github.com/prometheus/client_golang/api"
	prometheus "github.com/prometheus/client_golang/api/prometheus/v1"
	"github.com/prometheus/common/model"
	abci "github.com/tendermint/tendermint/abci/types"
	jrpctypes "github.com/tendermint/tendermint/rpc/jsonrpc/types"
)

type API struct {
	config   *config.API
	validate *validator.Validate
	query    *Query
}

func New(config *config.API, q *Query) (*API, error) {
	v, err := protocol.NewValidator()
	if err != nil {
		return nil, err
	}

	api := &API{}
	api.config = config
	api.validate = v
	api.query = q
	return api, nil
}

func (api *API) Handler() http.Handler {
	methods := jsonrpc2.MethodMap{
		// Metadata
		"version": api.version,
		"metrics": api.Metrics,

		// URL
		"get":           api.getData,
		"get-directory": api.GetDirectory,
		"directory":     api.GetDirectory,

		// Chain
		"chain": api.getDataByChainId,

		// ADI
		"adi":        api.getADI,
		"adi-create": api.createADI,

		// Key management
		"sig-spec":              api.getKeyPage,
		"create-sig-spec":       api.createKeyPage,
		"sig-spec-group":        api.getKeyBook,
		"create-sig-spec-group": api.createKeyBook,
		"update-key-page":       api.updateKeyPage,
		"update-sig-spec":       api.updateKeyPage,

		// Updated Key Management
		"key-page-create": api.createKeyPage,
		"key-page-update": api.updateKeyPage,
		"key-page":        api.getKeyPage,
		"key-book-create": api.createKeyPage,
		"key-book":        api.getKeyBook,

		// token
		"token":                 api.getToken,
		"token-create":          api.createToken,
		"token-account":         api.getTokenAccount,
		"token-account-create":  api.createTokenAccount,
		"token-account-history": api.getTokenAccountHistory,
		"token-tx":              api.getTokenTx,
		"token-tx-create":       api.createTokenTx,

		// faucet
		"faucet": api.Faucet,

		// credits
		"add-credits": api.addCredits,
	}

	return jsonrpc2.HTTPRequestHandler(methods, log.New(os.Stdout, "", 0))
}

// prepareCreate unmarshals the request parameters and the transaction payload
// from JSON, validates them, then marshals the payload as binary so it can be
// packaged in a GenTransaction.
func (api *API) prepareCreate(params json.RawMessage, payload encoding.BinaryMarshaler, fields ...string) (*acmeapi.APIRequestRaw, []byte, error) {
	var err error
	req := &acmeapi.APIRequestRaw{}

	// Unmarshal the general request from JSON
	if err = json.Unmarshal(params, &req); err != nil {
		return nil, nil, err
	}

	// Validate the general request parameters
	if err = api.validate.Struct(req); err != nil {
		return nil, nil, err
	}

	// Unmarshal the TX payload from JSON
	if err = json.Unmarshal(*req.Tx.Data, &payload); err != nil {
		return nil, nil, err
	}

	// Validate the TX payload
	if len(fields) == 0 {
		if err = api.validate.Struct(payload); err != nil {
			return nil, nil, err
		}
	} else {
		if err = api.validate.StructPartial(payload, fields...); err != nil {
			return nil, nil, err
		}
	}

	// Marshal the TX payload to binary
	pdata, err := payload.MarshalBinary()
	if err != nil {
		return nil, nil, err
	}

	return req, pdata, nil
}

// createKeyPage creates a signature specification
func (api *API) createKeyPage(_ context.Context, params json.RawMessage) interface{} {
	data := &protocol.CreateKeyPage{}
	req, payload, err := api.prepareCreate(params, data)
	if err != nil {
		return validatorError(err)
	}

	ret, err := api.sendTx(req, payload)
	if err != nil {
		return err
	}

	ret.Type = "keyPage"
	return ret
}

// updateKeyPage adds, removes, or updates key in a key page
func (api *API) updateKeyPage(_ context.Context, params json.RawMessage) interface{} {
	data := &protocol.UpdateKeyPage{}
	req, payload, err := api.prepareCreate(params, data)
	if err != nil {
		return validatorError(err)
	}

	ret, err := api.sendTx(req, payload)
	if err != nil {
		return err
	}

	ret.Type = "keyPage"
	return ret
}

// createKeyBook creates a signature specification group
func (api *API) createKeyBook(_ context.Context, params json.RawMessage) interface{} {
	data := &protocol.CreateKeyBook{}
	req, payload, err := api.prepareCreate(params, data)
	if err != nil {
		return validatorError(err)
	}

	ret, err := api.sendTx(req, payload)
	if err != nil {
		return err
	}

	ret.Type = types.String(types.ChainTypeKeyBook.String())
	return ret
}

func (api *API) addCredits(_ context.Context, params json.RawMessage) interface{} {
	data := &protocol.AddCredits{}
	req, payload, err := api.prepareCreate(params, data)
	if err != nil {
		return validatorError(err)
	}

	ret, err := api.sendTx(req, payload)
	if err != nil {
		return err
	}

	ret.Type = "addCredits"
	return ret
}

func (api *API) unmarshalRequest(params json.RawMessage, data interface{}) error {
	err := json.Unmarshal(params, data)
	if err != nil {
		return err
	}

	// validate URL
	err = api.validate.Struct(data)
	if err != nil {
		return err
	}

	return nil
}

func (api *API) prepareGetByChainId(params json.RawMessage) (*acmeapi.APIRequestChainId, error) {
	req := &acmeapi.APIRequestChainId{}
	return req, api.unmarshalRequest(params, req)
}

func (api *API) prepareGet(params json.RawMessage) (*acmeapi.APIRequestURL, error) {
	req := &acmeapi.APIRequestURL{}
	return req, api.unmarshalRequest(params, req)
}

func (api *API) get(params json.RawMessage, expect ...types.ChainType) interface{} {
	req, err := api.prepareGet(params)
	if err != nil {
		return validatorError(err)
	}

	r, err := api.query.QueryByUrl(string(req.URL))
	if err != nil {
		return accumulateError(err)
	}

	resp, err := unmarshalQueryResponse(r.Response, expect...)
	if err != nil {
		return accumulateError(err)
	}

	return resp
}

// getData returns Accumulate Object by URL
func (api *API) getData(_ context.Context, params json.RawMessage) interface{} {
	req, err := api.prepareGet(params)
	if err != nil {
		return validatorError(err)
	}

	resp, err := api.query.GetChainStateByUrl(string(req.URL))
	if err != nil {
		return accumulateError(err)
	}

	return resp
}

// getData returns Accumulate Object by URL
func (api *API) getDataByChainId(_ context.Context, params json.RawMessage) interface{} {
	req := &acmeapi.APIRequestChainId{}
	err := api.unmarshalRequest(params, req)
	if err != nil {
		return validatorError(err)
	}

	resp, err := api.query.GetChainStateByChainId(req.ChainId)
	if err != nil {
		return accumulateError(err)
	}

	return resp
}

func (api *API) getKeyPage(_ context.Context, params json.RawMessage) interface{} {
	return api.get(params, types.ChainTypeKeyPage)
}

func (api *API) getKeyBook(_ context.Context, params json.RawMessage) interface{} {
	return api.get(params, types.ChainTypeKeyBook)
}

// getADI returns ADI info
func (api *API) getADI(_ context.Context, params json.RawMessage) interface{} {
	req, err := api.prepareGet(params)
	if err != nil {
		return validatorError(err)
	}

	resp, err := api.query.GetAdi(*req.URL.AsString())
	if err != nil {
		return accumulateError(err)
	}

	return resp
}

// createADI creates ADI
func (api *API) createADI(_ context.Context, params json.RawMessage) interface{} {
	data := &protocol.IdentityCreate{}
	req, payload, err := api.prepareCreate(params, data)
	if err != nil {
		return validatorError(err)
	}

	ret, err := api.sendTx(req, payload)
	if err != nil {
		return err
	}

	ret.Type = "tokenTx"
	return ret
}

// getToken returns Token info
func (api *API) getToken(_ context.Context, params json.RawMessage) interface{} {
	req, err := api.prepareGet(params)
	if err != nil {
		return validatorError(err)
	}

	resp, err := api.query.GetToken(*req.URL.AsString())
	if err != nil {
		return accumulateError(err)
	}

	return resp

}

// createToken creates Token
func (api *API) createToken(_ context.Context, params json.RawMessage) interface{} {
	data := new(protocol.CreateToken)
	req, payload, err := api.prepareCreate(params, data)
	if err != nil {
		return validatorError(err)
	}

	ret, err := api.sendTx(req, payload)
	if err != nil {
		return err
	}

	ret.Type = "token"
	return ret
}

// getTokenAccount returns Token Account info
func (api *API) getTokenAccount(_ context.Context, params json.RawMessage) interface{} {
	req, err := api.prepareGet(params)
	if err != nil {
		return validatorError(err)
	}

	resp, err := api.query.GetTokenAccount(*req.URL.AsString())
	if err != nil {
		return accumulateError(err)
	}

	return resp
}

// getTokenAccountHistory returns tx history for Token Account
func (api *API) getTokenAccountHistory(_ context.Context, params json.RawMessage) interface{} {

	var err error
	req := &acmeapi.APIRequestURLPagination{}

	if err = json.Unmarshal(params, &req); err != nil {
		return validatorError(err)
	}

	// validate URL
	if err = api.validate.Struct(req); err != nil {
		return validatorError(err)
	}

	// Tendermint integration here
	ret, err := api.query.GetTransactionHistory(*req.URL.AsString(), req.Start, req.Limit)
	if err != nil {
		return accumulateError(err)
	}

	ret.Type = "tokenAccountHistory"
	return ret
}

// sendTx constructs a GenTransaction using the request parameters and
// transaction payload, then broadcasts it to Tendermint.
func (api *API) sendTx(req *acmeapi.APIRequestRaw, payload []byte) (*acmeapi.APIDataResponse, error) {
	tx := new(transactions.GenTransaction)
	tx.Transaction = payload

	tx.SigInfo = new(transactions.SignatureInfo)
	tx.SigInfo.URL = string(req.Tx.Sponsor)
	tx.SigInfo.Nonce = req.Tx.Signer.Nonce
	tx.SigInfo.KeyPageHeight = req.Tx.KeyPage.Height
	tx.SigInfo.KeyPageIndex = req.Tx.KeyPage.Index

	ed := new(transactions.ED25519Sig)
	ed.Nonce = req.Tx.Signer.Nonce
	ed.PublicKey = req.Tx.Signer.PublicKey[:]
	ed.Signature = req.Tx.Sig.Bytes()

	tx.Signature = append(tx.Signature, ed)

	return api.broadcastTx(req.Wait, tx)
}

// broadcastTx broadcasts the GenTransaction to Tendermint using
// broadcast_tx_sync. This returns an error if CheckTx fails, but it does not
// wait for DeliverTx to complete. If the server has TX subscription enabled and
// wait is true, broadcastTx uses a WebSocket subscription to wait for
// DeliverTx. By default, subscriptions are disabled.
func (api *API) broadcastTx(wait bool, tx *transactions.GenTransaction) (*acmeapi.APIDataResponse, error) {
	// Disable websocket based behavior if it is not enabled
	if !api.config.EnableSubscribeTX {
		wait = false
	}

	ret := &acmeapi.APIDataResponse{}
	var msg json.RawMessage

	// Channel for waiting for DeliverTx result
	var done chan abci.TxResult
	if wait {
		done = make(chan abci.TxResult, 1)
	}

	// Broadcast the TX
	txInfo, err := api.query.BroadcastTx(tx, done)
	if err != nil {
		return nil, jsonrpc2.NewError(ErrCodeInternal, err.Error(), formatTransactionData(tx))
	}
	resp := <-api.query.BatchSend()

	// Retrieve the TX response from the batch
	resolved, err := resp.ResolveTransactionResponse(txInfo)
	if err != nil {
		var rpcErr *jrpctypes.RPCError
		if errors.As(err, &rpcErr) && rpcErr.Data == "tx already exists in cache" {
			return nil, jsonrpc2.NewError(ErrCodeDuplicateTxn, "tx already exists in cache", formatTransactionData(tx))
		}
		return nil, jsonrpc2.NewError(ErrCodeInternal, err.Error(), formatTransactionData(tx))
	}

	// Check for an error
	if resolved.Code != 0 || len(resolved.MempoolError) != 0 {
		msg = []byte(fmt.Sprintf("{\"txid\":\"%x\",\"log\":\"%s\",\"hash\":\"%x\",\"code\":\"%d\",\"mempool\":\"%s\",\"codespace\":\"%s\"}", tx.TransactionHash(), resolved.Log, resolved.Hash, resolved.Code, resolved.MempoolError, resolved.Codespace))
		ret.Data = &msg
		return ret, nil
	}

	// Wait up to 5 seconds for DeliverTx result
	if wait {
		timer := time.NewTimer(5 * time.Second)
		defer timer.Stop()

		select {
		case txr := <-done:
			resolved := txr.Result
			hash := sha256.Sum256(txr.Tx)
			if txr.Result.Code != 0 {
				msg = []byte(fmt.Sprintf("{\"txid\":\"%x\",\"log\":\"%s\",\"hash\":\"%x\",\"code\":\"%d\",\"codespace\":\"%s\"}", tx.TransactionHash(), resolved.Log, hash, resolved.Code, resolved.Codespace))
				ret.Data = &msg
				return ret, nil
			}

		case <-timer.C:
		}
	}

	msg = []byte(fmt.Sprintf("{\"txid\":\"%x\",\"hash\":\"%x\",\"codespace\":\"%s\"}", tx.TransactionHash(), resolved.Hash, resolved.Codespace))
	ret.Data = &msg
	return ret, nil

}

func formatTransactionData(tx *transactions.GenTransaction) interface{} {
	if tx.TransactionHash() != nil {
		return fmt.Sprintf("txid: %x", tx.TransactionHash())
	}
	return nil
}

// createTokenAccount creates Token Account
func (api *API) createTokenAccount(_ context.Context, params json.RawMessage) interface{} {
	data := &protocol.TokenAccountCreate{}
	req, payload, err := api.prepareCreate(params, data)
	if err != nil {
		return validatorError(err)
	}

	ret, err := api.sendTx(req, payload)
	if err != nil {
		return err
	}

	ret.Type = "tokenAccount"
	return ret
}

// getTokenTx returns Token Tx info
func (api *API) getTokenTx(_ context.Context, params json.RawMessage) interface{} {

	var err error
	req := &acmeapi.TokenTxRequest{}

	if err = json.Unmarshal(params, &req); err != nil {
		return validatorError(err)
	}

	// validate only TokenTx.Hash (Assuming the hash is the txid)
	if err = api.validate.StructPartial(req, "Hash"); err != nil {
		return validatorError(err)
	}

	// Tendermint's integration here
	resp, err := api.query.GetTransaction(req.Hash[:])
	if err != nil {
		return accumulateError(err)
	}

	if resp.Type != "tokenTx" && resp.Type != "syntheticTokenDeposit" {
		return validatorError(fmt.Errorf("transaction type is %s and not a token transaction", resp.Type))
	}

	return resp
}

// createTokenTx creates Token Tx
func (api *API) createTokenTx(_ context.Context, params json.RawMessage) interface{} {
	data := &acmeapi.TokenTx{}
	req, payload, err := api.prepareCreate(params, data, "From", "To")
	if err != nil {
		return validatorError(err)
	}

	ret, err := api.sendTx(req, payload)
	if err != nil {
		return err
	}
	ret.Type = "tokenTx"
	return ret
}

// faucet API call (testnet only)
func (api *API) Faucet(_ context.Context, params json.RawMessage) interface{} {

	var err error
	req := &acmeapi.APIRequestURL{}

	if err = json.Unmarshal(params, &req); err != nil {
		return validatorError(err)
	}

	// validate URL
	if err = api.validate.Struct(req); err != nil {
		return validatorError(err)
	}

	u, err := accurl.Parse(*req.URL.AsString())
	if err != nil {
		return validatorError(err)
	}

	destAccount := types.String(u.String())
	addr, tok, err := protocol.ParseLiteAddress(u)
	switch {
	case err != nil:
		return jsonrpc2.NewError(ErrCodeValidation, "Invalid token account", fmt.Errorf("error parsing %q: %v", u, err))
	case addr == nil:
		return jsonrpc2.NewError(ErrCodeNotLiteAccount, "Invalid token account", fmt.Errorf("%q is not a lite account", u))
	case !protocol.AcmeUrl().Equal(tok):
		return jsonrpc2.NewError(ErrCodeNotAcmeAccount, "Invalid token account", fmt.Errorf("%q is not an ACME account", u))
	}

	tx := acmeapi.TokenTx{}
	tx.From.String = types.String(protocol.FaucetWallet.Addr)
	tx.AddToAccount(destAccount, 1000000000)

	txData, err := tx.MarshalBinary()

	protocol.FaucetWallet.Nonce = uint64(time.Now().UnixNano())
	gtx := new(transactions.GenTransaction)
	gtx.Routing = protocol.FaucetUrl.Routing()
	gtx.ChainID = protocol.FaucetUrl.ResourceChain()
	gtx.SigInfo = new(transactions.SignatureInfo)
	gtx.SigInfo.URL = *tx.From.String.AsString()
	gtx.SigInfo.Nonce = protocol.FaucetWallet.Nonce
<<<<<<< HEAD
	gtx.SigInfo.MSHeight = 1
	gtx.SigInfo.PriorityIdx = 0
=======
	gtx.SigInfo.KeyPageHeight = 1
	gtx.SigInfo.KeyPageIndex = 0
>>>>>>> a3df96f2
	gtx.Transaction = txData
	if err := gtx.SetRoutingChainID(); err != nil {
		return jsonrpc2.NewError(-32802, fmt.Sprintf("bad url generated %s: ", destAccount), err)
	}
	dataToSign := gtx.TransactionHash()

	ed := new(transactions.ED25519Sig)
	err = ed.Sign(protocol.FaucetWallet.Nonce, protocol.FaucetWallet.PrivateKey, dataToSign)
	if err != nil {
		return submissionError(err)
	}

	gtx.Signature = append(gtx.Signature, ed)

	broadcastTx, err := api.broadcastTx(req.Wait, gtx)
	if err != nil {
		return err
	}

	return broadcastTx
}

func (api *API) version(_ context.Context, params json.RawMessage) interface{} {
	ret := acmeapi.APIDataResponse{}
	ret.Type = "version"

	data, _ := json.Marshal(map[string]interface{}{
		"version":        accumulate.Version,
		"commit":         accumulate.Commit,
		"versionIsKnown": accumulate.IsVersionKnown(),
	})
	raw := json.RawMessage(data)
	ret.Data = &raw

	return ret
}

// Metrics returns Metrics for explorer (tps, etc.)
func (api *API) Metrics(_ context.Context, params json.RawMessage) interface{} {
	req := new(protocol.MetricsRequest)
	err := api.unmarshalRequest(params, req)
	if err != nil {
		return validatorError(err)
	}

	c, err := promapi.NewClient(promapi.Config{
		// TODO Change this to an AWS Prometheus instance
		Address: "http://18.119.26.7:9090",
	})
	if err != nil {
		return internalError(err)
	}
	papi := prometheus.NewAPI(c)

	if req.Duration == 0 {
		req.Duration = time.Hour
	}

	res := new(protocol.MetricsResponse)
	switch req.Metric {
	case "tps":
		query := fmt.Sprintf(metricTPS, req.Duration)
		v, _, err := papi.Query(context.Background(), query, time.Now())
		if err != nil {
			return metricsQueryError(fmt.Errorf("query failed: %w", err))
		}
		vec, ok := v.(model.Vector)
		if !ok {
			return ErrMetricsNotAVector
		}
		if len(vec) == 0 {
			return ErrMetricsVectorEmpty
		}
		res.Value = vec[0].Value / model.SampleValue(req.Duration.Seconds())
	default:
		return validatorError(fmt.Errorf("%q is not a valid metric", req.Metric))
	}

	ret := acmeapi.APIDataResponse{}
	ret.Type = "metrics"

	data, _ := json.Marshal(res)
	raw := json.RawMessage(data)
	ret.Data = &raw

	return ret
}

// GetDirectory returns ADI directory entries
func (api *API) GetDirectory(_ context.Context, params json.RawMessage) interface{} {
	req, err := api.prepareGet(params)
	if err != nil {
		return validatorError(err)
	}

	resp, err := api.query.GetDirectory(*req.URL.AsString())
	if err != nil {
		return accumulateError(err)
	}

	return resp
}<|MERGE_RESOLUTION|>--- conflicted
+++ resolved
@@ -599,13 +599,8 @@
 	gtx.SigInfo = new(transactions.SignatureInfo)
 	gtx.SigInfo.URL = *tx.From.String.AsString()
 	gtx.SigInfo.Nonce = protocol.FaucetWallet.Nonce
-<<<<<<< HEAD
-	gtx.SigInfo.MSHeight = 1
-	gtx.SigInfo.PriorityIdx = 0
-=======
 	gtx.SigInfo.KeyPageHeight = 1
 	gtx.SigInfo.KeyPageIndex = 0
->>>>>>> a3df96f2
 	gtx.Transaction = txData
 	if err := gtx.SetRoutingChainID(); err != nil {
 		return jsonrpc2.NewError(-32802, fmt.Sprintf("bad url generated %s: ", destAccount), err)
