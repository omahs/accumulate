--- conflicted
+++ resolved
@@ -66,7 +66,6 @@
 		"update-sig-spec":       api.updateKeyPage,
 
 		// token
-<<<<<<< HEAD
 		"token":                 api.getToken,
 		"token-create":          api.createToken,
 		"token-account":         api.getTokenAccount,
@@ -80,18 +79,9 @@
 
 		// faucet
 		"faucet": api.faucet,
-=======
-		"token":                api.getToken,
-		"token-create":         api.createToken,
-		"token-account":        api.getTokenAccount,
-		"token-account-create": api.createTokenAccount,
-		"token-tx":             api.getTokenTx,
-		"token-tx-create":      api.createTokenTx,
-		"faucet":               api.faucet,
 
 		// credits
 		"add-credits": api.addCredits,
->>>>>>> 603d92a1
 	}
 
 	apiHandler := jsonrpc2.HTTPRequestHandler(methods, log.New(os.Stdout, "", 0))
