--- conflicted
+++ resolved
@@ -299,26 +299,6 @@
 		return resp, NewAccumulateError(err)
 	}
 
-<<<<<<< HEAD
-	//should receive tx,unmarshal to output accounts
-	for _, v := range tx.Outputs {
-		aResp, err := q.Query(*tokenAccountUrl, txId)
-
-		txStatus := response.TokenTxAccountStatus{}
-		if err != nil {
-			txStatus.Status = types.String(fmt.Sprintf("transaction not found for %s, %v", v.Dest, err))
-			txStatus.AccountUrl = types.String(v.Dest)
-		} else {
-			qResp = aResp.Response
-			err = txStatus.UnmarshalBinary(qResp.Value)
-			if err != nil {
-				txStatus.Status = types.String(fmt.Sprintf("%v", err))
-				txStatus.AccountUrl = types.String(v.Dest)
-			}
-		}
-
-		txResp.ToAccount = append(txResp.ToAccount, txStatus)
-=======
 	txType, _ := common.BytesUint64(txState.Transaction.Bytes())
 	switch types.TxType(txType) {
 	case types.TxTypeTokenTx:
@@ -327,7 +307,6 @@
 		resp, err = q.packSynthTokenDepositResponse(txState.Transaction.Bytes(), txId, txSynthTxIds)
 	default:
 		err = fmt.Errorf("unable to extract transaction info for type %s : %x", types.TxType(txType).Name(), txState.Transaction.Bytes())
->>>>>>> 40013ada
 	}
 
 	return resp, err
