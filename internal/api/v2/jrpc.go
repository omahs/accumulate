package api

import (
	"context"
	"encoding/json"
	"io"
	stdlog "log"
	"mime"
	"net/http"
	"os"

	"github.com/AccumulateNetwork/jsonrpc2/v15"
	"github.com/go-playground/validator/v10"
	"github.com/tendermint/tendermint/libs/log"
	"gitlab.com/accumulatenetwork/accumulate"
	"gitlab.com/accumulatenetwork/accumulate/internal/database"
	"gitlab.com/accumulatenetwork/accumulate/internal/errors"
	"gitlab.com/accumulatenetwork/accumulate/internal/url"
	"gitlab.com/accumulatenetwork/accumulate/protocol"
)

type JrpcMethods struct {
	Options
	querier  *queryDispatch
	methods  jsonrpc2.MethodMap
	validate *validator.Validate
	logger   log.Logger
}

func NewJrpc(opts Options) (*JrpcMethods, error) {
	var err error
	m := new(JrpcMethods)
	m.Options = opts
	m.querier = new(queryDispatch)
	m.querier.Options = opts

	if opts.Logger != nil {
		m.logger = opts.Logger.With("module", "jrpc")
	}

	m.validate, err = protocol.NewValidator()
	if err != nil {
		return nil, err
	}

	m.populateMethodTable()
	return m, nil
}

func (m *JrpcMethods) Querier_TESTONLY() Querier {
	return m.querier
}

func (m *JrpcMethods) logError(msg string, keyVals ...interface{}) {
	if m.logger != nil {
		m.logger.Error(msg, keyVals...)
	}
}

func (m *JrpcMethods) EnableDebug() {
	q := m.querier.direct(m.Network.SubnetId)
	m.methods["debug-query-direct"] = func(_ context.Context, params json.RawMessage) interface{} {
		req := new(GeneralQuery)
		err := m.parse(params, req)
		if err != nil {
			return err
		}

		return jrpcFormatResponse(q.QueryUrl(req.Url, req.QueryOptions))
	}
}

func (m *JrpcMethods) NewMux() *http.ServeMux {
	mux := http.NewServeMux()
	mux.Handle("/status", m.jrpc2http(m.Status))
	mux.Handle("/version", m.jrpc2http(m.Version))
	mux.Handle("/describe", m.jrpc2http(m.Describe))
	mux.Handle("/v2", jsonrpc2.HTTPRequestHandler(m.methods, stdlog.New(os.Stdout, "", 0)))
	return mux
}

func (m *JrpcMethods) jrpc2http(jrpc jsonrpc2.MethodFunc) http.HandlerFunc {
	return func(res http.ResponseWriter, req *http.Request) {
		body, err := io.ReadAll(req.Body)
		if err != nil {
			res.WriteHeader(http.StatusBadRequest)
			return
		}

		var params json.RawMessage
		mediatype, _, _ := mime.ParseMediaType(req.Header.Get("Content-Type"))
		if mediatype == "application/json" || mediatype == "text/json" {
			params = body
		}

		r := jrpc(req.Context(), params)
		res.Header().Add("Content-Type", "application/json")
		data, err := json.Marshal(r)
		if err != nil {
			m.logError("Failed to marshal status", "error", err)
			res.WriteHeader(http.StatusInternalServerError)
			return
		}

		_, _ = res.Write(data)
	}
}

func (m *JrpcMethods) Status(_ context.Context, params json.RawMessage) interface{} {
	return &StatusResponse{
		Ok: true,
	}
}

func (m *JrpcMethods) Version(_ context.Context, params json.RawMessage) interface{} {
	res := new(ChainQueryResponse)
	res.Type = "version"
	res.Data = VersionResponse{
		Version:        accumulate.Version,
		Commit:         accumulate.Commit,
		VersionIsKnown: accumulate.IsVersionKnown(),
	}
	return res
}

func (m *JrpcMethods) Describe(_ context.Context, params json.RawMessage) interface{} {
	res := new(DescriptionResponse)
<<<<<<< HEAD
	res.Describe = *m.Network
=======
	res.Network = *m.Network

	err := res.Values.Load(m.Network, func(account *url.URL, target interface{}) error {
		return m.Database.View(func(batch *database.Batch) error {
			return batch.Account(account).GetStateAs(target)
		})
	})
	if err != nil {
		res.Error = errors.Wrap(errors.StatusUnknown, err).(*errors.Error)
	}

>>>>>>> 6f8fb2a8
	return res
}<|MERGE_RESOLUTION|>--- conflicted
+++ resolved
@@ -125,10 +125,7 @@
 
 func (m *JrpcMethods) Describe(_ context.Context, params json.RawMessage) interface{} {
 	res := new(DescriptionResponse)
-<<<<<<< HEAD
 	res.Describe = *m.Network
-=======
-	res.Network = *m.Network
 
 	err := res.Values.Load(m.Network, func(account *url.URL, target interface{}) error {
 		return m.Database.View(func(batch *database.Batch) error {
@@ -139,6 +136,5 @@
 		res.Error = errors.Wrap(errors.StatusUnknown, err).(*errors.Error)
 	}
 
->>>>>>> 6f8fb2a8
 	return res
 }