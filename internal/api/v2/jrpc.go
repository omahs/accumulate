--- conflicted
+++ resolved
@@ -58,11 +58,7 @@
 }
 
 func (m *JrpcMethods) EnableDebug() {
-<<<<<<< HEAD
-	q := m.querier.direct(m.Network.LocalPartitionID)
-=======
-	q := m.querier.direct(m.Options.Describe.SubnetId)
->>>>>>> 97973d2b
+	q := m.querier.direct(m.Options.Describe.PartitionId)
 	m.methods["debug-query-direct"] = func(_ context.Context, params json.RawMessage) interface{} {
 		req := new(GeneralQuery)
 		err := m.parse(params, req)
