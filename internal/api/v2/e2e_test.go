--- conflicted
+++ resolved
@@ -27,11 +27,7 @@
 func init() { acctesting.EnableDebugFeatures() }
 
 func TestStatus(t *testing.T) {
-<<<<<<< HEAD
-	t.Skip("Broken with Tendermint 0.37")
-=======
 	t.Skip("Broken")
->>>>>>> 2a91c8aa
 
 	partitions, daemons := acctesting.CreateTestNet(t, 2, 2, 0, false)
 	acctesting.RunTestNet(t, partitions, daemons)
