// Copyright 2022 The Accumulate Authors
//
// Use of this source code is governed by an MIT-style
// license that can be found in the LICENSE file or at
// https://opensource.org/licenses/MIT.

package api_test

import (
	"context"
	"crypto/ed25519"
	"encoding/json"
	"fmt"
	"math/big"
	"testing"
	"time"

	"github.com/stretchr/testify/assert"
	"github.com/stretchr/testify/require"
	"gitlab.com/accumulatenetwork/accumulate/internal/api/v2"
	query2 "gitlab.com/accumulatenetwork/accumulate/internal/api/v2/query"
	"gitlab.com/accumulatenetwork/accumulate/pkg/url"
	. "gitlab.com/accumulatenetwork/accumulate/protocol"
	acctesting "gitlab.com/accumulatenetwork/accumulate/test/testing"
)

func init() { acctesting.EnableDebugFeatures() }

func TestStatus(t *testing.T) {
	t.Skip("Broken")

	partitions, daemons := acctesting.CreateTestNet(t, 2, 2, 0, false)
	acctesting.RunTestNet(t, partitions, daemons)
	japi := daemons["BVN1"][0].Jrpc_TESTONLY()

	// Create some history
	liteUrl := makeLiteUrl(t, newKey([]byte(t.Name())), ACME)
	xr := new(api.TxResponse)
	callApi(t, japi, "faucet", &AcmeFaucet{Url: liteUrl}, xr)
	require.Zero(t, xr.Code, xr.Message)
	txWait(t, japi, xr.TransactionHash)

	// Test
	r := japi.Status(context.Background(), nil)
	if err, ok := r.(error); ok {
		require.NoError(t, err)
	}
	require.IsType(t, (*api.StatusResponse)(nil), r)
	status := r.(*api.StatusResponse)

	// Check the status
	assert.True(t, status.Ok, "Ok should be true")
	assert.NotZero(t, status.LastDirectoryAnchorHeight, "Last directory anchor height should be non-zero")
	assert.NotZero(t, status.BvnHeight, "Height should be non-zero")
	assert.NotZero(t, status.BvnRootHash, "Root hash should be present")
	assert.NotZero(t, status.BvnBptHash, "BPT hash should be present")
}

func TestValidate(t *testing.T) {
	acctesting.SkipCI(t, "flaky")
	acctesting.SkipPlatform(t, "windows", "flaky")
	acctesting.SkipPlatform(t, "darwin", "flaky")
	acctesting.SkipPlatformCI(t, "darwin", "requires setting up localhost aliases")
	t.Skip("flaky")
	partitions, daemons := acctesting.CreateTestNet(t, 2, 2, 0, false)
	acctesting.RunTestNet(t, partitions, daemons)
	japi := daemons[Directory][0].Jrpc_TESTONLY()

	t.Run("Not found", func(t *testing.T) {
		b, err := json.Marshal(&api.TxnQuery{Txid: make([]byte, 32), Wait: 2 * time.Second})
		require.NoError(t, err)

		r := japi.GetMethod("query-tx")(context.Background(), b)
		err, _ = r.(error)
		require.Error(t, err)
	})

	var liteKey ed25519.PrivateKey
	var liteUrl *url.URL
	t.Run("Faucet", func(t *testing.T) {
		liteKey = newKey([]byte(t.Name()))
		liteUrl = makeLiteUrl(t, liteKey, ACME)

		const count = 3
		for i := 0; i < count; i++ {
			xr := new(api.TxResponse)
			callApi(t, japi, "faucet", &AcmeFaucet{Url: liteUrl}, xr)
			require.Zero(t, xr.Code, xr.Message)
			txWait(t, japi, xr.TransactionHash)
		}

		account := new(LiteTokenAccount)
		queryRecordAs(t, japi, "query", &api.UrlQuery{Url: liteUrl}, account)
		assert.Equal(t, int64(count*AcmeFaucetAmount*AcmePrecision), account.Balance.Int64())
	})

<<<<<<< HEAD
	t.Run("Lite Token Account Credits", func(t *testing.T) {
=======
	t.Run("Lite Token Identity Credits", func(t *testing.T) {
>>>>>>> 49f94a1f
		executeTx(t, japi, "add-credits", true, execParams{
			Origin: liteUrl.String(),
			Key:    liteKey,
			Payload: &AddCredits{
				Recipient: liteUrl,
				Amount:    *big.NewInt(1e10),
			},
		})

		account := new(LiteIdentity)
		queryRecordAs(t, japi, "query", &api.UrlQuery{Url: liteUrl}, account)
		assert.Equal(t, uint64(1e5), account.CreditBalance)

		queryRecord(t, japi, "query-chain", &api.ChainIdQuery{ChainId: liteUrl.AccountID()})
	})

	var adiKey ed25519.PrivateKey
	var adiName = &url.URL{Authority: "keytest"}
	t.Run("Create ADI", func(t *testing.T) {
		adiKey = newKey([]byte(t.Name()))

		bookUrl, err := url.Parse(fmt.Sprintf("%s/book", adiName))
		require.NoError(t, err)

		executeTx(t, japi, "create-adi", true, execParams{
			Origin: liteUrl.String(),
			Key:    liteKey,
			Payload: &CreateIdentity{
				Url:        adiName,
				KeyHash:    adiKey[32:],
				KeyBookUrl: bookUrl,
			},
		})

		adi := new(ADI)
		queryRecordAs(t, japi, "query", &api.UrlQuery{Url: adiName}, adi)
		assert.Equal(t, adiName, adi.Url)

		dir := new(api.MultiResponse)
		callApi(t, japi, "query-directory", struct {
			Url          string
			Count        int
			ExpandChains bool
		}{adiName.String(), 10, true}, dir)
		assert.ElementsMatch(t, []interface{}{
			adiName.String(),
			adiName.JoinPath("/book").String(),
			adiName.JoinPath("/page").String(),
		}, dir.Items)
	})

	t.Run("Key page credits", func(t *testing.T) {
		pageUrl := adiName.JoinPath("/page")
		executeTx(t, japi, "add-credits", true, execParams{
			Origin: liteUrl.String(),
			Key:    liteKey,
			Payload: &AddCredits{
				Recipient: pageUrl,
				Amount:    *big.NewInt(1e5),
			},
		})

		page := new(KeyPage)
		queryRecordAs(t, japi, "query", &api.UrlQuery{Url: pageUrl}, page)
		assert.Equal(t, uint64(1e5), page.CreditBalance)
	})

	t.Run("Txn History", func(t *testing.T) {
		r := new(api.MultiResponse)
		callApi(t, japi, "query-tx-history", struct {
			Url   string
			Count int
		}{liteUrl.String(), 10}, r)
		require.Equal(t, 7, len(r.Items), "Expected 7 transactions for %s", liteUrl)
	})

	dataAccountUrl := adiName.JoinPath("/dataAccount")
	t.Run("Create Data Account", func(t *testing.T) {
		executeTx(t, japi, "create-data-account", true, execParams{
			Origin: adiName.String(),
			Key:    adiKey,
			Payload: &CreateDataAccount{
				Url: dataAccountUrl,
			},
		})
		dataAccount := new(DataAccount)
		queryRecordAs(t, japi, "query", &api.UrlQuery{Url: dataAccountUrl}, dataAccount)
		assert.Equal(t, dataAccountUrl, dataAccount.Url)
	})

	keyBookUrl := adiName.JoinPath("/book1")
	t.Run("Create Key Book", func(t *testing.T) {
		executeTx(t, japi, "create-key-book", true, execParams{
			Origin: adiName.String(),
			Key:    adiKey,
			Payload: &CreateKeyBook{
				Url: keyBookUrl,
			},
		})
		keyBook := new(KeyBook)
		queryRecordAs(t, japi, "query", &api.UrlQuery{Url: keyBookUrl}, keyBook)
		assert.Equal(t, keyBookUrl, keyBook.Url)
	})

	keyPageUrl := FormatKeyPageUrl(keyBookUrl, 0)
	t.Run("Create Key Page", func(t *testing.T) {
		var keys []*KeySpecParams
		// pubKey, _ := json.Marshal(adiKey.Public())
		keys = append(keys, &KeySpecParams{
			KeyHash: adiKey[32:],
		})
		executeTx(t, japi, "create-key-page", true, execParams{
			Origin: keyBookUrl.String(),
			Key:    adiKey,
			Payload: &CreateKeyPage{
				Keys: keys,
			},
		})

		keyPage := new(KeyPage)
		queryRecordAs(t, japi, "query", &api.UrlQuery{Url: keyPageUrl}, keyPage)
		assert.Equal(t, keyPageUrl, keyPage.Url)
	})

	t.Run("Key page credits 2", func(t *testing.T) {
		executeTx(t, japi, "add-credits", true, execParams{
			Origin: liteUrl.String(),
			Key:    liteKey,
			Payload: &AddCredits{
				Recipient: keyPageUrl,
				Amount:    *big.NewInt(1e5),
			},
		})

		page := new(KeyPage)
		queryRecordAs(t, japi, "query", &api.UrlQuery{Url: keyPageUrl}, page)
		assert.Equal(t, uint64(1e5), page.CreditBalance)
	})

	var adiKey2 ed25519.PrivateKey
	t.Run("Update Key Page", func(t *testing.T) {
		adiKey2 = newKey([]byte(t.Name()))

		executeTx(t, japi, "update-key-page", true, execParams{
			Origin: keyPageUrl.String(),
			Key:    adiKey,
			Payload: &UpdateKeyPage{
				Operation: []KeyPageOperation{&AddKeyOperation{
					Entry: KeySpecParams{
						KeyHash:  adiKey2[32:],
						Delegate: makeUrl(t, "acc://foo/book1"),
					},
				}},
			},
		})
		keyPage := new(KeyPage)
		queryRecordAs(t, japi, "query", &api.UrlQuery{Url: keyPageUrl}, keyPage)
		assert.Equal(t, "acc://foo/book1", keyPage.Keys[1].Delegate.String())
	})

	tokenAccountUrl := adiName.JoinPath("/account")
	t.Run("Create Token Account", func(t *testing.T) {
		executeTx(t, japi, "create-token-account", true, execParams{
			Origin: adiName.String(),
			Key:    adiKey,
			Payload: &CreateTokenAccount{
				Url:         tokenAccountUrl,
				TokenUrl:    AcmeUrl(),
				Authorities: []*url.URL{keyBookUrl},
			},
		})
		tokenAccount := new(LiteTokenAccount)
		queryRecordAs(t, japi, "query", &api.UrlQuery{Url: tokenAccountUrl}, tokenAccount)
		assert.Equal(t, tokenAccountUrl, tokenAccount.Url)
	})

	t.Run("Query Key Index", func(t *testing.T) {
		keyIndex := &query2.ResponseKeyPageIndex{}
		queryRecordAs(t, japi, "query-key-index", &api.KeyPageIndexQuery{
			UrlQuery: api.UrlQuery{
				Url: keyPageUrl,
			},
			Key: adiKey[32:],
		}, keyIndex)
		assert.Equal(t, keyPageUrl, keyIndex.Signer)
	})
}

func TestQueryTxByUrl(t *testing.T) {
	partitions, daemons := acctesting.CreateTestNet(t, 2, 2, 0, false)
	acctesting.RunTestNet(t, partitions, daemons)
	japi := daemons["BVN1"][0].Jrpc_TESTONLY()

	liteKey := newKey([]byte(t.Name()))
	liteUrl := makeLiteUrl(t, liteKey, ACME)

	xr := new(api.TxResponse)
	callApi(t, japi, "faucet", &AcmeFaucet{Url: liteUrl}, xr)
	require.Zero(t, xr.Code, xr.Message)
	txWait(t, japi, xr.TransactionHash)

	// Test if last tx can be queried by TxID URL
	tqr := new(api.TransactionQueryResponse)
	callApi(t, japi, "query-tx", &api.TxnQuery{TxIdUrl: xr.Txid}, tqr)
	require.Equal(t, xr.Txid.String(), tqr.Txid.String())
}<|MERGE_RESOLUTION|>--- conflicted
+++ resolved
@@ -94,11 +94,7 @@
 		assert.Equal(t, int64(count*AcmeFaucetAmount*AcmePrecision), account.Balance.Int64())
 	})
 
-<<<<<<< HEAD
-	t.Run("Lite Token Account Credits", func(t *testing.T) {
-=======
 	t.Run("Lite Token Identity Credits", func(t *testing.T) {
->>>>>>> 49f94a1f
 		executeTx(t, japi, "add-credits", true, execParams{
 			Origin: liteUrl.String(),
 			Key:    liteKey,
