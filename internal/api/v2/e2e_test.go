package api_test

import (
	"context"
	"crypto/ed25519"
	"encoding/json"
	"math/big"
	"testing"
	"time"

	"github.com/AccumulateNetwork/accumulate/internal/api/v2"
	acctesting "github.com/AccumulateNetwork/accumulate/internal/testing"
	"github.com/AccumulateNetwork/accumulate/internal/testing/e2e"
	"github.com/AccumulateNetwork/accumulate/internal/url"
	"github.com/AccumulateNetwork/accumulate/protocol"
	. "github.com/AccumulateNetwork/accumulate/protocol"
	query2 "github.com/AccumulateNetwork/accumulate/types/api/query"
	"github.com/stretchr/testify/assert"
	"github.com/stretchr/testify/require"
	"github.com/stretchr/testify/suite"
)

func TestEndToEnd(t *testing.T) {
	acctesting.SkipCI(t, "flaky")
	acctesting.SkipPlatform(t, "windows", "flaky")
	acctesting.SkipPlatform(t, "darwin", "flaky")
	acctesting.SkipPlatformCI(t, "darwin", "requires setting up localhost aliases")

	suite.Run(t, e2e.NewSuite(func(s *e2e.Suite) e2e.DUT {
		subnets, daemons := acctesting.CreateTestNet(s.T(), 1, 2, 0)
		acctesting.RunTestNet(s.T(), subnets, daemons)
		return &e2eDUT{s, daemons[protocol.Directory][0]}
	}))
}

func TestValidate(t *testing.T) {
	acctesting.SkipPlatform(t, "windows", "flaky")
	acctesting.SkipPlatform(t, "darwin", "flaky")
	acctesting.SkipPlatformCI(t, "darwin", "requires setting up localhost aliases")

	subnets, daemons := acctesting.CreateTestNet(t, 2, 2, 0)
	acctesting.RunTestNet(t, subnets, daemons)
	japi := daemons[protocol.Directory][0].Jrpc_TESTONLY()

	t.Run("Not found", func(t *testing.T) {
		b, err := json.Marshal(&api.TxnQuery{Txid: make([]byte, 32), Wait: 2 * time.Second})
		require.NoError(t, err)

		r := japi.GetMethod("query-tx")(context.Background(), b)
		err, _ = r.(error)
		require.Error(t, err)
	})

	var liteKey ed25519.PrivateKey
	var liteUrl *url.URL
	t.Run("Faucet", func(t *testing.T) {
		liteKey = newKey([]byte(t.Name()))
		liteUrl = makeLiteUrl(t, liteKey, ACME)

		const count = 3
		for i := 0; i < count; i++ {
			xr := new(api.TxResponse)
			callApi(t, japi, "faucet", &AcmeFaucet{Url: liteUrl.String()}, xr)
			require.Zero(t, xr.Code, xr.Message)
			txWait(t, japi, xr.Txid)
		}

		account := NewLiteTokenAccount()
		queryRecordAs(t, japi, "query", &api.UrlQuery{Url: liteUrl.String()}, account)
		assert.Equal(t, int64(count*10*AcmePrecision), account.Balance.Int64())
	})

	t.Run("Lite Account Credits", func(t *testing.T) {
		executeTx(t, japi, "add-credits", true, execParams{
			Origin: liteUrl.String(),
			Key:    liteKey,
			Payload: &AddCredits{
				Recipient: liteUrl.String(),
				Amount:    1e5,
			},
		})

		account := NewLiteTokenAccount()
		queryRecordAs(t, japi, "query", &api.UrlQuery{Url: liteUrl.String()}, account)
		assert.Equal(t, int64(1e5), account.CreditBalance.Int64())

		queryRecord(t, japi, "query-chain", &api.ChainIdQuery{ChainId: liteUrl.AccountID()})
	})

	var adiKey ed25519.PrivateKey
	var adiName = "acc://keytest"
	t.Run("Create ADI", func(t *testing.T) {
		adiKey = newKey([]byte(t.Name()))

		executeTx(t, japi, "create-adi", true, execParams{
			Origin: liteUrl.String(),
			Key:    liteKey,
			Payload: &CreateIdentity{
				Url:         adiName,
				PublicKey:   adiKey[32:],
				KeyBookName: "book",
				KeyPageName: "page",
			},
		})

		adi := new(protocol.ADI)
		queryRecordAs(t, japi, "query", &api.UrlQuery{Url: adiName}, adi)
		assert.Equal(t, adiName, string(adi.ChainUrl))

		dir := new(api.MultiResponse)
		callApi(t, japi, "query-directory", struct {
			Url          string
			Count        int
			ExpandChains bool
		}{adiName, 10, true}, dir)
		assert.ElementsMatch(t, []interface{}{
			adiName,
			adiName + "/book",
			adiName + "/page",
		}, dir.Items)
	})

	t.Run("Key page credits", func(t *testing.T) {
		pageUrl := adiName + "/page"
		executeTx(t, japi, "add-credits", true, execParams{
			Origin: liteUrl.String(),
			Key:    liteKey,
			Payload: &AddCredits{
				Recipient: pageUrl,
				Amount:    1e5,
			},
		})

		page := NewKeyPage()
		queryRecordAs(t, japi, "query", &api.UrlQuery{Url: pageUrl}, page)
		assert.Equal(t, int64(1e5), page.CreditBalance.Int64())
	})

	t.Run("Txn History", func(t *testing.T) {
		r := new(api.MultiResponse)
		callApi(t, japi, "query-tx-history", struct {
			Url   string
			Count int
		}{liteUrl.String(), 10}, r)
		require.Len(t, r.Items, 6)
	})

	dataAccountUrl := adiName + "/dataAccount"
	t.Run("Create Data Account", func(t *testing.T) {
		executeTx(t, japi, "create-data-account", true, execParams{
			Origin: adiName,
			Key:    adiKey,
			Payload: &CreateDataAccount{
				Url: dataAccountUrl,
			},
		})
		dataAccount := NewDataAccount()
		queryRecordAs(t, japi, "query", &api.UrlQuery{Url: dataAccountUrl}, dataAccount)
		assert.Equal(t, dataAccountUrl, string(dataAccount.ChainUrl))
	})

	keyPageUrl := adiName + "/page1"
	t.Run("Create Key Page", func(t *testing.T) {
		var keys []*KeySpecParams
		// pubKey, _ := json.Marshal(adiKey.Public())
		keys = append(keys, &KeySpecParams{
			PublicKey: adiKey[32:],
		})
		executeTx(t, japi, "create-key-page", true, execParams{
			Origin: adiName,
			Key:    adiKey,
			Payload: &CreateKeyPage{
				Url:  keyPageUrl,
				Keys: keys,
			},
		})
		keyPage := NewKeyPage()
		queryRecordAs(t, japi, "query", &api.UrlQuery{Url: keyPageUrl}, keyPage)
		assert.Equal(t, keyPageUrl, string(keyPage.ChainUrl))
	})

	keyBookUrl := adiName + "/book1"
	t.Run("Create Key Book", func(t *testing.T) {
		var page []string
		pageUrl := makeUrl(t, keyPageUrl)
		page = append(page, pageUrl.String())
		executeTx(t, japi, "create-key-book", true, execParams{
			Origin: adiName,
			Key:    adiKey,
			Payload: &CreateKeyBook{
				Url:   keyBookUrl,
				Pages: page,
			},
		})
		keyBook := NewKeyBook()
		queryRecordAs(t, japi, "query", &api.UrlQuery{Url: keyBookUrl}, keyBook)
		assert.Equal(t, keyBookUrl, string(keyBook.ChainUrl))
	})

	t.Run("Key page credits 2", func(t *testing.T) {
		executeTx(t, japi, "add-credits", true, execParams{
			Origin: liteUrl.String(),
			Key:    liteKey,
			Payload: &AddCredits{
				Recipient: keyPageUrl,
				Amount:    1e5,
			},
		})

		page := NewKeyPage()
		queryRecordAs(t, japi, "query", &api.UrlQuery{Url: keyPageUrl}, page)
		assert.Equal(t, int64(1e5), page.CreditBalance.Int64())
	})

	var adiKey2 ed25519.PrivateKey
	t.Run("Update Key Page", func(t *testing.T) {
		adiKey2 = newKey([]byte(t.Name()))

		executeTx(t, japi, "update-key-page", true, execParams{
			Origin: keyPageUrl,
			Key:    adiKey,
			Payload: &UpdateKeyPage{
				Operation: protocol.KeyPageOperationAdd,
				NewKey:    adiKey2[32:],
				Owner:     "acc://foo/book1",
			},
		})
		keyPage := NewKeyPage()
		queryRecordAs(t, japi, "query", &api.UrlQuery{Url: keyPageUrl}, keyPage)
		assert.Equal(t, "acc://foo/book1", keyPage.Keys[1].Owner)
	})

	tokenUrl := "acc://ACME"
	tokenAccountUrl := adiName + "/account"
	t.Run("Create Token Account", func(t *testing.T) {
		executeTx(t, japi, "create-token-account", true, execParams{
			Origin: adiName,
			Key:    adiKey,
			Payload: &CreateTokenAccount{
				Url:        tokenAccountUrl,
				TokenUrl:   tokenUrl,
				KeyBookUrl: keyBookUrl,
			},
		})
		tokenAccount := NewLiteTokenAccount()
		queryRecordAs(t, japi, "query", &api.UrlQuery{Url: tokenAccountUrl}, tokenAccount)
		assert.Equal(t, tokenAccountUrl, string(tokenAccount.ChainUrl))
	})

	t.Run("Query Key Index", func(t *testing.T) {
		keyIndex := &query2.ResponseKeyPageIndex{}
		queryRecordAs(t, japi, "query-key-index", &api.KeyPageIndexQuery{
			UrlQuery: api.UrlQuery{
				Url: keyPageUrl,
			},
			Key: adiKey[32:],
		}, keyIndex)
		assert.Equal(t, keyPageUrl, keyIndex.KeyPage)
	})
}

func TestTokenTransfer(t *testing.T) {
	// acctesting.SkipPlatform(t, "windows", "flaky")
	acctesting.SkipPlatform(t, "darwin", "flaky")
	acctesting.SkipPlatformCI(t, "darwin", "requires setting up localhost aliases")

	subnets, daemons := acctesting.CreateTestNet(t, 2, 2, 0)
	acctesting.RunTestNet(t, subnets, daemons)

	var aliceKey ed25519.PrivateKey
	var aliceUrl *url.URL
	var bobKey ed25519.PrivateKey
	var bobUrl *url.URL
	t.Run("Send Token", func(t *testing.T) {
		bobKey = newKey([]byte(t.Name()))
		bobUrl = makeLiteUrl(t, bobKey, ACME)
		aliceKey = newKey([]byte(t.Name()))
		aliceUrl = makeLiteUrl(t, aliceKey, ACME)

		var to []*protocol.TokenRecipient
		to = append(to, &protocol.TokenRecipient{
			Url:    aliceUrl.String(),
<<<<<<< HEAD
			Amount: "100",
=======
			Amount: *big.NewInt(100),
>>>>>>> 89b5ef8e
		})
		txParams := execParams{
			Origin: bobUrl.String(),
			Key:    bobKey,
			Payload: &protocol.SendTokens{
				To: to,
			},
		}

		// Ensure we see the not found error code regardless of which
		// node on which BVN the transaction is sent to
		for netName, daemons := range daemons {
			if netName == protocol.Directory {
				continue
			}
			for i, daemon := range daemons {
				japi := daemon.Jrpc_TESTONLY()
				res := executeTxFail(t, japi, "send-tokens", 0, 1, txParams)
				assert.Equal(t, uint64(protocol.CodeNotFound), res.Code, "Node %d (%s) returned the wrong error code", i, netName)
			}
		}
	})

}<|MERGE_RESOLUTION|>--- conflicted
+++ resolved
@@ -280,11 +280,7 @@
 		var to []*protocol.TokenRecipient
 		to = append(to, &protocol.TokenRecipient{
 			Url:    aliceUrl.String(),
-<<<<<<< HEAD
-			Amount: "100",
-=======
 			Amount: *big.NewInt(100),
->>>>>>> 89b5ef8e
 		})
 		txParams := execParams{
 			Origin: bobUrl.String(),
