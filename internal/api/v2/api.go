package api

import (
	"time"

	"github.com/tendermint/tendermint/libs/log"
	"gitlab.com/accumulatenetwork/accumulate/config"
	"gitlab.com/accumulatenetwork/accumulate/internal/connections"
	"gitlab.com/accumulatenetwork/accumulate/internal/database"
	"gitlab.com/accumulatenetwork/accumulate/internal/routing"
)

//go:generate go run ../../../tools/cmd/gen-types --package api types.yml
//go:generate go run ../../../tools/cmd/gen-api --package api methods.yml
//go:generate go run github.com/golang/mock/mockgen -source ../../routing/router.go -package api_test -destination ./mock_router_test.go

type Options struct {
<<<<<<< HEAD
	Logger            log.Logger
	Describe          *config.Describe
	Router            routing.Router
	TxMaxWaitTime     time.Duration
	PrometheusServer  string
	Database          *database.Database
	ConnectionManager connections.ConnectionManager
=======
	Logger           log.Logger
	Describe         *config.Describe
	Router           routing.Router
	TxMaxWaitTime    time.Duration
	PrometheusServer string
	Database         database.Beginner
>>>>>>> 4a67f264
}<|MERGE_RESOLUTION|>--- conflicted
+++ resolved
@@ -15,20 +15,11 @@
 //go:generate go run github.com/golang/mock/mockgen -source ../../routing/router.go -package api_test -destination ./mock_router_test.go
 
 type Options struct {
-<<<<<<< HEAD
 	Logger            log.Logger
 	Describe          *config.Describe
 	Router            routing.Router
 	TxMaxWaitTime     time.Duration
 	PrometheusServer  string
-	Database          *database.Database
+	Database          database.Beginner
 	ConnectionManager connections.ConnectionManager
-=======
-	Logger           log.Logger
-	Describe         *config.Describe
-	Router           routing.Router
-	TxMaxWaitTime    time.Duration
-	PrometheusServer string
-	Database         database.Beginner
->>>>>>> 4a67f264
 }