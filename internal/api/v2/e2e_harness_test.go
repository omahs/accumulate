package api_test

import (
	"context"
	"crypto/ed25519"
	"crypto/sha256"
	"encoding/json"
	"reflect"
	"testing"
	"time"

	"github.com/AccumulateNetwork/accumulate/internal/accumulated"
	"github.com/AccumulateNetwork/accumulate/internal/api/v2"
	"github.com/AccumulateNetwork/accumulate/internal/testing/e2e"
	"github.com/AccumulateNetwork/accumulate/internal/url"
	"github.com/AccumulateNetwork/accumulate/protocol"
	"github.com/AccumulateNetwork/accumulate/types/api/transactions"
	"github.com/AccumulateNetwork/accumulate/types/state"
	"github.com/stretchr/testify/require"
)

<<<<<<< HEAD
var reAlphaNum = regexp.MustCompile("[^a-zA-Z0-9]")

func startAccumulate(t *testing.T, ips []net.IP, bvns, validators, basePort int) []*accumulated.Daemon {
	if len(ips) != bvns*validators {
		panic(fmt.Errorf("want %d validators each for %d BVNs but got %d IPs", validators, bvns, len(ips)))
	}

	names := make([]string, bvns)
	addrs := make(map[string][]string, bvns)
	IPs := make([][]string, bvns)
	config := make([][]*config.Config, bvns)

	workDir := t.TempDir()
	name := reAlphaNum.ReplaceAllString(t.Name(), "-")
	for bvn := 0; bvn < bvns; bvn++ {
		names[bvn] = fmt.Sprintf("%s-BVN%d", name, bvn)
		IPs[bvn] = make([]string, validators)
		addrs[names[bvn]] = make([]string, validators)
		for val := 0; val < validators; val++ {
			ip := ips[0]
			ips = ips[1:]
			IPs[bvn][val] = ip.String()
			addrs[names[bvn]][val] = fmt.Sprintf("http://%v:%d", ip, basePort)
		}
	}

	for bvn := 0; bvn < bvns; bvn++ {
		config[bvn] = make([]*cfg.Config, validators)
		for val := 0; val < validators; val++ {
			bvnName := names[bvn]
			config[bvn][val] = acctesting.DefaultConfig(cfg.BlockValidator, cfg.Validator, bvnName)
			net := &config[bvn][val].Accumulate.Network
			net.BvnNames = names
			net.Addresses = addrs
			net.SelfAddress = addrs[bvnName][0]
		}
	}

	daemons := make([]*accumulated.Daemon, 0, bvns*validators)
	for bvn := 0; bvn < bvns; bvn++ {
		require.NoError(t, node.Init(node.InitOptions{
			WorkDir:  path.Join(workDir, fmt.Sprintf("bvn%d", bvn)),
			Port:     3000,
			Config:   config[bvn],
			RemoteIP: IPs[bvn],
			ListenIP: IPs[bvn],
			Logger:   logging.NewTestLogger(t, "plain", cfg.DefaultLogLevels, false),
		}))

		for val := 0; val < validators; val++ {
			daemon, err := acctesting.RunDaemon(acctesting.DaemonOptions{
				Dir:       filepath.Join(workDir, fmt.Sprintf("bvn%d", bvn), fmt.Sprintf("Node%d", val)),
				LogWriter: logging.TestLogWriter(t),
			}, t.Cleanup)
			require.NoError(t, err)
			daemon.Node_TESTONLY().ABCI.(*abci.Accumulator).OnFatal(func(err error) { require.NoError(t, err) })
			daemons = append(daemons, daemon)
		}
	}

	return daemons
}

=======
>>>>>>> 6c7223f0
func newKey(seed []byte) ed25519.PrivateKey {
	h := sha256.Sum256(seed)
	return ed25519.NewKeyFromSeed(h[:])
}

func makeLiteUrl(t *testing.T, key ed25519.PrivateKey, tok string) *url.URL {
	t.Helper()
	u, err := protocol.LiteTokenAddress(key[32:], tok)
	require.NoError(t, err)
	return u
}

func makeUrl(t *testing.T, s string) *url.URL {
	u, err := url.Parse(s)
	require.NoError(t, err)
	return u
}

func callApi(t *testing.T, japi *api.JrpcMethods, method string, params, result interface{}) interface{} {
	t.Helper()

	b, err := json.Marshal(params)
	require.NoError(t, err)

	r := japi.GetMethod(method)(context.Background(), b)
	err, _ = r.(error)
	require.NoError(t, err)

	if result == nil {
		return r
	}

	recode(t, r, result)
	return result
}

func queryRecord(t *testing.T, japi *api.JrpcMethods, method string, params interface{}) *api.ChainQueryResponse {
	t.Helper()

	r := new(api.ChainQueryResponse)
	callApi(t, japi, method, params, r)
	return r
}

func queryTxn(t *testing.T, japi *api.JrpcMethods, method string, params interface{}) *api.TransactionQueryResponse {
	t.Helper()

	r := new(api.TransactionQueryResponse)
	callApi(t, japi, method, params, r)
	return r
}

func queryRecordAs(t *testing.T, japi *api.JrpcMethods, method string, params, result interface{}) {
	t.Helper()
	r := queryRecord(t, japi, method, params)
	recode(t, r.Data, result)
}

type execParams struct {
	Origin    string
	Key       ed25519.PrivateKey
	PageIndex uint64
	Payload   protocol.TransactionPayload
}

func recode(t *testing.T, from, to interface{}) {
	t.Helper()

	b, err := json.Marshal(from)
	require.NoError(t, err)
	err = json.Unmarshal(b, to)
	require.NoError(t, err)
}

func executeTx(t *testing.T, japi *api.JrpcMethods, method string, wait bool, params execParams) *api.TxResponse {
	t.Helper()

	u, err := url.Parse(params.Origin)
	require.NoError(t, err)

	qr := queryRecord(t, japi, "query", &api.UrlQuery{Url: params.Origin})
	now := time.Now()
	nonce := uint64(now.Unix()*1e9) + uint64(now.Nanosecond())
	tx, err := transactions.NewWith(&transactions.Header{
		Origin:        u,
		KeyPageIndex:  params.PageIndex,
		KeyPageHeight: qr.MainChain.Height,
		Nonce:         nonce,
	}, func(hash []byte) (*transactions.ED25519Sig, error) {
		sig := new(transactions.ED25519Sig)
		return sig, sig.Sign(nonce, params.Key, hash)
	}, params.Payload)
	require.NoError(t, err)

	req := new(api.TxRequest)
	req.Origin = u
	req.Signer.PublicKey = params.Key[32:]
	req.Signer.Nonce = nonce
	req.Signature = tx.Signatures[0].Signature
	req.KeyPage.Index = params.PageIndex
	req.KeyPage.Height = qr.MainChain.Height
	req.Payload = params.Payload

	r := new(api.TxResponse)
	callApi(t, japi, method, req, r)
	require.Zero(t, r.Code, r.Message)

	if wait {
		txWait(t, japi, r.Txid)
	}
	return r
}

func executeTxFail(t *testing.T, japi *api.JrpcMethods, method string, height uint64, params execParams) *api.TxResponse {
	t.Helper()

	u, err := url.Parse(params.Origin)
	require.NoError(t, err)

	now := time.Now()
	nonce := uint64(now.Unix()*1e9) + uint64(now.Nanosecond())
	tx, err := transactions.NewWith(&transactions.Header{
		Origin:        u,
		KeyPageIndex:  params.PageIndex,
		KeyPageHeight: height,
		Nonce:         nonce,
	}, func(hash []byte) (*transactions.ED25519Sig, error) {
		sig := new(transactions.ED25519Sig)
		return sig, sig.Sign(nonce, params.Key, hash)
	}, params.Payload)
	require.NoError(t, err)

	req := new(api.TxRequest)
	req.Origin = u
	req.Signer.PublicKey = params.Key[32:]
	req.Signer.Nonce = nonce
	req.Signature = tx.Signatures[0].Signature
	req.KeyPage.Index = params.PageIndex
	req.KeyPage.Height = height
	req.Payload = params.Payload

	r := new(api.TxResponse)
	callApi(t, japi, method, req, r)
	return r
}

func txWait(t *testing.T, japi *api.JrpcMethods, txid []byte) {
	t.Helper()
	txr := queryTxn(t, japi, "query-tx", &api.TxnQuery{Txid: txid, Wait: 10 * time.Second})
	for _, synthTxid := range txr.SyntheticTxids {
		queryTxn(t, japi, "query-tx", &api.TxnQuery{Txid: synthTxid[:], Wait: 10 * time.Second})
	}
}

type e2eDUT struct {
	*e2e.Suite
	daemon *accumulated.Daemon
}

func (d *e2eDUT) api() *api.JrpcMethods {
	return d.daemon.Jrpc_TESTONLY()
}

func (d *e2eDUT) GetRecordAs(url string, target state.Chain) {
	d.T().Helper()
	r, err := d.api().Querier().QueryUrl(url)
	d.Require().NoError(err)
	d.Require().IsType((*api.ChainQueryResponse)(nil), r)
	qr := r.(*api.ChainQueryResponse)
	d.Require().IsType(target, qr.Data)
	reflect.ValueOf(target).Elem().Set(reflect.ValueOf(qr.Data).Elem())
}

func (d *e2eDUT) GetRecordHeight(url string) uint64 {
	d.T().Helper()
	r, err := d.api().Querier().QueryUrl(url)
	d.Require().NoError(err)
	d.Require().IsType((*api.ChainQueryResponse)(nil), r)
	qr := r.(*api.ChainQueryResponse)
	return qr.MainChain.Height
}

func (d *e2eDUT) SubmitTxn(tx *transactions.Envelope) {
	d.T().Helper()
	d.Require().NotEmpty(tx.Signatures, "Transaction has no signatures")
	pl := new(api.TxRequest)
	pl.Origin = tx.Transaction.Origin
	pl.Signer.Nonce = tx.Transaction.Nonce
	pl.Signer.PublicKey = tx.Signatures[0].PublicKey
	pl.Signature = tx.Signatures[0].Signature
	pl.KeyPage.Index = tx.Transaction.KeyPageIndex
	pl.KeyPage.Height = tx.Transaction.KeyPageHeight
	pl.Payload = tx.Transaction.Body

	data, err := pl.MarshalJSON()
	d.Require().NoError(err)

	r := d.api().Execute(context.Background(), data)
	err, _ = r.(error)
	d.Require().NoError(err)
}

func (d *e2eDUT) WaitForTxns(txids ...[]byte) {
	d.T().Helper()
	for _, txid := range txids {
		r, err := d.api().Querier().QueryTx(txid, 10*time.Second)
		d.Require().NoError(err)

		for _, txid := range r.SyntheticTxids {
			_, err := d.api().Querier().QueryTx(txid[:], 10*time.Second)
			d.Require().NoError(err)
		}
	}
}<|MERGE_RESOLUTION|>--- conflicted
+++ resolved
@@ -19,72 +19,6 @@
 	"github.com/stretchr/testify/require"
 )
 
-<<<<<<< HEAD
-var reAlphaNum = regexp.MustCompile("[^a-zA-Z0-9]")
-
-func startAccumulate(t *testing.T, ips []net.IP, bvns, validators, basePort int) []*accumulated.Daemon {
-	if len(ips) != bvns*validators {
-		panic(fmt.Errorf("want %d validators each for %d BVNs but got %d IPs", validators, bvns, len(ips)))
-	}
-
-	names := make([]string, bvns)
-	addrs := make(map[string][]string, bvns)
-	IPs := make([][]string, bvns)
-	config := make([][]*config.Config, bvns)
-
-	workDir := t.TempDir()
-	name := reAlphaNum.ReplaceAllString(t.Name(), "-")
-	for bvn := 0; bvn < bvns; bvn++ {
-		names[bvn] = fmt.Sprintf("%s-BVN%d", name, bvn)
-		IPs[bvn] = make([]string, validators)
-		addrs[names[bvn]] = make([]string, validators)
-		for val := 0; val < validators; val++ {
-			ip := ips[0]
-			ips = ips[1:]
-			IPs[bvn][val] = ip.String()
-			addrs[names[bvn]][val] = fmt.Sprintf("http://%v:%d", ip, basePort)
-		}
-	}
-
-	for bvn := 0; bvn < bvns; bvn++ {
-		config[bvn] = make([]*cfg.Config, validators)
-		for val := 0; val < validators; val++ {
-			bvnName := names[bvn]
-			config[bvn][val] = acctesting.DefaultConfig(cfg.BlockValidator, cfg.Validator, bvnName)
-			net := &config[bvn][val].Accumulate.Network
-			net.BvnNames = names
-			net.Addresses = addrs
-			net.SelfAddress = addrs[bvnName][0]
-		}
-	}
-
-	daemons := make([]*accumulated.Daemon, 0, bvns*validators)
-	for bvn := 0; bvn < bvns; bvn++ {
-		require.NoError(t, node.Init(node.InitOptions{
-			WorkDir:  path.Join(workDir, fmt.Sprintf("bvn%d", bvn)),
-			Port:     3000,
-			Config:   config[bvn],
-			RemoteIP: IPs[bvn],
-			ListenIP: IPs[bvn],
-			Logger:   logging.NewTestLogger(t, "plain", cfg.DefaultLogLevels, false),
-		}))
-
-		for val := 0; val < validators; val++ {
-			daemon, err := acctesting.RunDaemon(acctesting.DaemonOptions{
-				Dir:       filepath.Join(workDir, fmt.Sprintf("bvn%d", bvn), fmt.Sprintf("Node%d", val)),
-				LogWriter: logging.TestLogWriter(t),
-			}, t.Cleanup)
-			require.NoError(t, err)
-			daemon.Node_TESTONLY().ABCI.(*abci.Accumulator).OnFatal(func(err error) { require.NoError(t, err) })
-			daemons = append(daemons, daemon)
-		}
-	}
-
-	return daemons
-}
-
-=======
->>>>>>> 6c7223f0
 func newKey(seed []byte) ed25519.PrivateKey {
 	h := sha256.Sum256(seed)
 	return ed25519.NewKeyFromSeed(h[:])
@@ -233,9 +167,10 @@
 
 func txWait(t *testing.T, japi *api.JrpcMethods, txid []byte) {
 	t.Helper()
+
 	txr := queryTxn(t, japi, "query-tx", &api.TxnQuery{Txid: txid, Wait: 10 * time.Second})
-	for _, synthTxid := range txr.SyntheticTxids {
-		queryTxn(t, japi, "query-tx", &api.TxnQuery{Txid: synthTxid[:], Wait: 10 * time.Second})
+	for _, txid := range txr.SyntheticTxids {
+		queryTxn(t, japi, "query-tx", &api.TxnQuery{Txid: txid[:], Wait: 10 * time.Second})
 	}
 }
 
