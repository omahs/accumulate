package api

import (
	"encoding"
	"encoding/hex"
	"fmt"
	"time"

	"gitlab.com/accumulatenetwork/accumulate/protocol"
	"gitlab.com/accumulatenetwork/accumulate/types/api/query"
)

func packStateResponse(account protocol.Account, chains []query.ChainState, receipt *query.GeneralReceipt) (*ChainQueryResponse, error) {
	res := new(ChainQueryResponse)
	res.Type = account.GetType().String()
	res.Data = account
	res.Chains = chains
	res.ChainId = account.Header().Url.AccountID()
	res.Receipt = receipt

	for _, chain := range chains {
		if chain.Name != protocol.MainChain {
			continue
		}

		res.MainChain = new(MerkleState)
		res.MainChain.Height = chain.Height
		res.MainChain.Roots = chain.Roots
	}
	return res, nil
}

func packTxResponse(qrResp *query.ResponseByTxId, ms *MerkleState, envelope *protocol.Envelope, status *protocol.TransactionStatus) (*TransactionQueryResponse, error) {
	res := new(TransactionQueryResponse)
	res.Type = envelope.Transaction.Body.GetType().String()
	res.Data = envelope.Transaction.Body
	res.TransactionHash = qrResp.TxId[:]
	res.MainChain = ms
	res.Transaction = envelope.Transaction

	if len(qrResp.TxSynthTxIds)%32 != 0 {
		return nil, fmt.Errorf("invalid synthetic transaction information, not divisible by 32")
	}

	if qrResp.TxSynthTxIds != nil {
		res.SyntheticTxids = make([][32]byte, len(qrResp.TxSynthTxIds)/32)
		for i := range res.SyntheticTxids {
			copy(res.SyntheticTxids[i][:], qrResp.TxSynthTxIds[i*32:(i+1)*32])
		}
	}

	switch payload := envelope.Transaction.Body.(type) {
	case *protocol.SendTokens:
		if qrResp.TxSynthTxIds != nil && len(res.SyntheticTxids) != len(payload.To) {
			return nil, fmt.Errorf("not enough synthetic TXs: want %d, got %d", len(payload.To), len(res.SyntheticTxids))
		}

		res.Origin = envelope.Transaction.Header.Principal
		data := new(TokenSend)
		data.From = envelope.Transaction.Header.Principal
		data.To = make([]TokenDeposit, len(payload.To))
		for i, to := range payload.To {
			data.To[i].Url = to.Url
			data.To[i].Amount = to.Amount
			if qrResp.TxSynthTxIds != nil {
				data.To[i].Txid = qrResp.TxSynthTxIds[i*32 : (i+1)*32]
			}
		}

		res.Origin = envelope.Transaction.Header.Principal
		res.Data = data

	case *protocol.SyntheticDepositTokens:
		res.Origin = envelope.Transaction.Header.Principal
		res.Data = payload

	default:
		res.Origin = envelope.Transaction.Header.Principal
		res.Data = payload
	}

	res.Status = status
	res.Receipts = qrResp.Receipts

	books := map[string]*SignatureBook{}
	for _, signer := range qrResp.Signers {
		res.Signatures = append(res.Signatures, signer.Signatures...)

		var book *SignatureBook
		signerUrl := signer.Account.Header().Url
		bookUrl, _, ok := protocol.ParseKeyPageUrl(signerUrl)
		if !ok {
			book = new(SignatureBook)
			book.Authority = signerUrl
			res.SignatureBooks = append(res.SignatureBooks, book)
		} else if book, ok = books[bookUrl.String()]; !ok {
			book = new(SignatureBook)
			book.Authority = bookUrl
			res.SignatureBooks = append(res.SignatureBooks, book)
		}

		page := new(SignaturePage)
		book.Pages = append(book.Pages, page)
		page.Signer.Type = signer.Account.Type()
		page.Signer.Url = signerUrl
		page.Signatures = signer.Signatures

		keyPage, ok := signer.Account.(*protocol.KeyPage)
		if ok {
			page.Signer.AcceptThreshold = keyPage.Threshold
		}
	}

	return res, nil
}

<<<<<<< HEAD
func packMinorQueryResponse(blockIndex uint64, blockTime *time.Time, txid [32]byte, synth []byte, ms *MerkleState, envelope *protocol.Envelope, status *protocol.TransactionStatus) (*MinorQueryResponse, error) {
	var err error
	resp := new(MinorQueryResponse)
	resp.BlockIndex = blockIndex
	resp.BlockTime = blockTime
	if envelope != nil {
		var txQryResp *TransactionQueryResponse
		txQryResp, err = packTxResponse(txid, synth, ms, envelope, status)
		resp.TransactionQueryResponse = *txQryResp
	}
	resp.TransactionHash = txid[:]
	return resp, err
=======
func packChainValue(qr *query.ResponseChainEntry) *ChainQueryResponse {
	resp := new(ChainQueryResponse)
	resp.Type = "chainEntry"
	resp.MainChain = new(MerkleState)
	resp.MainChain.Height = uint64(qr.Height)
	resp.MainChain.Roots = qr.State
	resp.Receipt = qr.Receipt

	entry := new(ChainEntry)
	entry.Height = qr.Height
	entry.Entry = qr.Entry
	entry.State = qr.State
	resp.Data = entry

	var value encoding.BinaryUnmarshaler
	switch qr.Type {
	default:
		return resp
	case protocol.ChainTypeData:
		value = new(protocol.DataEntry)
	case protocol.ChainTypeIndex:
		value = new(protocol.IndexEntry)
	}

	if value.UnmarshalBinary(entry.Entry) == nil {
		entry.Value = value
	}
	return resp
}

func packChainValues(qr *query.ResponseChainRange) *MultiResponse {
	resp := new(MultiResponse)
	resp.Type = "chainEntrySet"
	resp.Start = uint64(qr.Start)
	resp.Count = uint64(qr.End - qr.Start)
	resp.Total = uint64(qr.Total)
	resp.Items = make([]interface{}, len(qr.Entries))
	for i, entry := range qr.Entries {
		qr := new(ChainQueryResponse)
		resp.Items[i] = qr
		qr.Type = "hex"
		qr.Data = hex.EncodeToString(entry)
	}

	var newValue func() encoding.BinaryUnmarshaler
	switch qr.Type {
	default:
		return resp
	case protocol.ChainTypeData:
		newValue = func() encoding.BinaryUnmarshaler { return new(protocol.DataEntry) }
	case protocol.ChainTypeIndex:
		newValue = func() encoding.BinaryUnmarshaler { return new(protocol.IndexEntry) }
	}

	resp.OtherItems = make([]interface{}, len(qr.Entries))
	for i, entry := range qr.Entries {
		value := newValue()
		if value.UnmarshalBinary(entry) == nil {
			resp.Items[i] = value
		}
	}
	return resp
>>>>>>> 26fd914c
}<|MERGE_RESOLUTION|>--- conflicted
+++ resolved
@@ -114,7 +114,6 @@
 	return res, nil
 }
 
-<<<<<<< HEAD
 func packMinorQueryResponse(blockIndex uint64, blockTime *time.Time, txid [32]byte, synth []byte, ms *MerkleState, envelope *protocol.Envelope, status *protocol.TransactionStatus) (*MinorQueryResponse, error) {
 	var err error
 	resp := new(MinorQueryResponse)
@@ -127,7 +126,9 @@
 	}
 	resp.TransactionHash = txid[:]
 	return resp, err
-=======
+}
+
+
 func packChainValue(qr *query.ResponseChainEntry) *ChainQueryResponse {
 	resp := new(ChainQueryResponse)
 	resp.Type = "chainEntry"
@@ -190,5 +191,4 @@
 		}
 	}
 	return resp
->>>>>>> 26fd914c
 }