package api

import (
	"fmt"

	"github.com/AccumulateNetwork/accumulate/protocol"
	"github.com/AccumulateNetwork/accumulate/types/state"
)

func packStateResponse(obj *state.Object, chain state.Chain) (*ChainQueryResponse, error) {
	res := new(ChainQueryResponse)
	res.Type = chain.Header().Type.Name()
	res.MainChain = new(MerkleState)
	res.MainChain.Height = obj.Height
	res.MainChain.Roots = obj.Roots
	res.Data = chain
	return res, nil
}

func packTxResponse(txid [32]byte, synth []byte, main *state.Transaction, pend *state.PendingTransaction, payload protocol.TransactionPayload) (*TransactionQueryResponse, error) {
	var tx *state.TxState
	if main != nil {
		tx = &main.TxState
	} else {
		tx = pend.TransactionState
	}

	res := new(TransactionQueryResponse)
	res.Type = payload.GetType().String()
	res.Data = payload
	res.Txid = txid[:]
	res.KeyPage = new(KeyPage)
	res.KeyPage.Height = tx.SigInfo.KeyPageHeight
	res.KeyPage.Index = tx.SigInfo.KeyPageIndex

	if len(synth)%32 != 0 {
		return nil, fmt.Errorf("invalid synthetic transaction information, not divisible by 32")
	}
	res.SyntheticTxids = make([][32]byte, len(synth)/32)
	for i := range res.SyntheticTxids {
		copy(res.SyntheticTxids[i][:], synth[i*32:(i+1)*32])
	}

	switch payload := payload.(type) {
	case *protocol.SendTokens:
		if len(res.SyntheticTxids) != len(payload.To) {
			return nil, fmt.Errorf("not enough synthetic TXs: want %d, got %d", len(payload.To), len(res.SyntheticTxids))
		}

		res.Origin = tx.SigInfo.URL
		data := new(TokenSend)
		data.From = main.SigInfo.URL
		data.To = make([]TokenDeposit, len(payload.To))
		for i, to := range payload.To {
			data.To[i].Url = to.Url
			data.To[i].Amount = to.Amount
			data.To[i].Txid = synth[i*32 : (i+1)*32]
		}

		res.Origin = main.SigInfo.URL
		res.Data = data

	case *protocol.SyntheticDepositTokens:
		res.Origin = main.SigInfo.URL
		res.Data = payload

	default:
		res.Origin = tx.SigInfo.URL
		res.Data = payload
	}

	if pend == nil {
		return res, nil
	}

	if len(pend.Status) > 0 {
		status := new(protocol.TransactionStatus)
		err := status.UnmarshalBinary(pend.Status)
		if err != nil {
			return nil, fmt.Errorf("invalid transaction status: %v", err)
		}

		res.Status = status
	}

	if len(pend.Signature) > 0 {
		sig := pend.Signature[0]
<<<<<<< HEAD
		res.Status = pend.Status
		res.Signatures = append(res.Signatures, sig.Signature)
	}

	return res, nil
}

func packTxAsChainResponse(txid [32]byte, synth []byte, main *state.Transaction, pend *state.PendingTransaction, payload protocol.TransactionPayload) (*ChainQueryResponse, error) {
	var tx *state.TxState
	if main != nil {
		tx = &main.TxState
	} else {
		tx = pend.TransactionState
	}

	res := new(ChainQueryResponse)
	res.Type = payload.GetType().String()
	res.Data = payload
	res.Txid = txid[:]
	res.KeyPage = new(KeyPage)
	res.KeyPage.Height = tx.SigInfo.KeyPageHeight
	res.KeyPage.Index = tx.SigInfo.KeyPageIndex

	if len(synth)%32 != 0 {
		return nil, fmt.Errorf("invalid synthetic transaction information, not divisible by 32")
	}
	res.SyntheticTxids = make([][32]byte, len(synth)/32)
	for i := range res.SyntheticTxids {
		copy(res.SyntheticTxids[i][:], synth[i*32:(i+1)*32])
	}

	switch payload := payload.(type) {
	case *protocol.SendTokens:
		if len(res.SyntheticTxids) != len(payload.To) {
			return nil, fmt.Errorf("not enough synthetic TXs: want %d, got %d", len(payload.To), len(res.SyntheticTxids))
		}

		res.Origin = tx.SigInfo.URL
		data := new(TokenSend)
		data.From = main.SigInfo.URL
		data.To = make([]TokenDeposit, len(payload.To))
		for i, to := range payload.To {
			data.To[i].Url = to.Url
			data.To[i].Amount = to.Amount
			data.To[i].Txid = synth[i*32 : (i+1)*32]
		}

		res.Origin = main.SigInfo.URL
		res.Data = data

	case *protocol.SyntheticDepositTokens:
		res.Origin = main.SigInfo.URL
		res.Data = payload

	default:
		res.Origin = tx.SigInfo.URL
		res.Data = payload
	}

	if pend != nil && len(pend.Signature) > 0 {
		res.Status = pend.Status
=======
		res.Signer = new(Signer)
		res.Signer.PublicKey = sig.PublicKey
		res.Signer.Nonce = sig.Nonce
		res.Sig = sig.Signature
>>>>>>> 8d8e2718
	}

	return res, nil
}<|MERGE_RESOLUTION|>--- conflicted
+++ resolved
@@ -85,8 +85,6 @@
 
 	if len(pend.Signature) > 0 {
 		sig := pend.Signature[0]
-<<<<<<< HEAD
-		res.Status = pend.Status
 		res.Signatures = append(res.Signatures, sig.Signature)
 	}
 
@@ -145,14 +143,26 @@
 		res.Data = payload
 	}
 
-	if pend != nil && len(pend.Signature) > 0 {
-		res.Status = pend.Status
-=======
+	if pend == nil {
+		return res, nil
+	}
+
+	if len(pend.Status) > 0 {
+		status := new(protocol.TransactionStatus)
+		err := status.UnmarshalBinary(pend.Status)
+		if err != nil {
+			return nil, fmt.Errorf("invalid transaction status: %v", err)
+		}
+
+		res.Status = status
+	}
+
+	if len(pend.Signature) > 0 {
+		sig := pend.Signature[0]
 		res.Signer = new(Signer)
 		res.Signer.PublicKey = sig.PublicKey
 		res.Signer.Nonce = sig.Nonce
 		res.Sig = sig.Signature
->>>>>>> 8d8e2718
 	}
 
 	return res, nil
