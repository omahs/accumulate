package api

import (
	"bytes"
	"context"
	"crypto/sha256"
	"encoding/hex"
	"encoding/json"

	"gitlab.com/accumulatenetwork/accumulate/pkg/client/signing"
	"gitlab.com/accumulatenetwork/accumulate/protocol"
	"gitlab.com/accumulatenetwork/accumulate/types/api/transactions"
)

func (m *JrpcMethods) Execute(ctx context.Context, params json.RawMessage) interface{} {
	var payload string
	req := new(TxRequest)
	req.Payload = &payload
	err := json.Unmarshal(params, req)
	if err != nil {
		return validatorError(err)
	}

	if req.IsEnvelope {
		err = m.validate.StructPartial(req, "Origin", "Payload")
	} else {
		err = m.validate.Struct(req)
	}
	if err != nil {
		return validatorError(err)
	}

	data, err := hex.DecodeString(payload)
	if err != nil {
		return validatorError(err)
	}

	return m.execute(ctx, req, data)
}

func (m *JrpcMethods) executeWith(ctx context.Context, params json.RawMessage, payload protocol.TransactionBody, validateFields ...string) interface{} {
	var raw json.RawMessage
	req := new(TxRequest)
	req.Payload = &raw
	err := m.parse(params, req)
	if err != nil {
		return err
	}

	err = m.parse(raw, payload, validateFields...)
	if err != nil {
		return err
	}

	b, err := payload.MarshalBinary()
	if err != nil {
		return accumulateError(err)
	}

	return m.execute(ctx, req, b)
}

func (m *JrpcMethods) Faucet(ctx context.Context, params json.RawMessage) interface{} {
	req := new(protocol.AcmeFaucet)
	err := m.parse(params, req)
	if err != nil {
		return err
	}

	env := new(protocol.Envelope)
	env.Transaction = new(protocol.Transaction)
	env.Transaction.Header.Principal = protocol.FaucetUrl
	env.Transaction.Body = req
	sig, err := signing.Faucet(env.Transaction)
	if err != nil {
		return accumulateError(err)
	}
	env.Signatures = append(env.Signatures, sig)

	txrq := new(TxRequest)
	txrq.Origin = env.Transaction.Header.Principal
	txrq.Signer.Timestamp = env.Signatures[0].GetTimestamp()
	txrq.Signer.PublicKey = env.Signatures[0].GetPublicKey()
	txrq.Signer.Url = protocol.FaucetUrl
	txrq.KeyPage.Version = env.Signatures[0].GetSignerVersion()
	txrq.Signature = env.Signatures[0].GetSignature()

	body, err := env.Transaction.Body.MarshalBinary()
	if err != nil {
		return accumulateError(err)
	}
	return m.execute(ctx, txrq, body)
}

// execute either executes the request locally, or dispatches it to another BVC
func (m *JrpcMethods) execute(ctx context.Context, req *TxRequest, payload []byte) interface{} {
	var envs []*protocol.Envelope
	var err error
	if req.IsEnvelope {
		// Unmarshal all the envelopes
		envs, err = transactions.UnmarshalAll(payload)
		if err != nil {
			return accumulateError(err)
		}
	} else {
		body, err := protocol.UnmarshalTransaction(payload)
		if err != nil {
			return accumulateError(err)
		}
		env := new(protocol.Envelope)
		var initHash []byte
		// Build the initiator
<<<<<<< HEAD
		initSig := new(protocol.LegacyED25519Signature)
		initSig.Timestamp = req.Signer.Nonce
		initSig.PublicKey = req.Signer.PublicKey
		initSig.Signer = req.Signer.Url
		initSig.SignerVersion = req.KeyPage.Version
		initSig.Signature = req.Signature
		initHash, err := initSig.InitiatorHash()
		if err != nil {
			return validatorError(err)
=======
		switch req.Signer.SignatureType {
		case protocol.SignatureTypeED25519:
			initSig := new(protocol.ED25519Signature)
			initSig.Timestamp = req.Signer.Timestamp
			initSig.PublicKey = req.Signer.PublicKey
			initSig.Signer = req.Signer.Url
			initSig.SignerHeight = req.KeyPage.Height
			initSig.Signature = req.Signature

			initHash, err = initSig.InitiatorHash()
			if err != nil {
				return validatorError(err)
			}
			env.Signatures = append(env.Signatures, initSig)
		case protocol.SignatureTypeRCD1:
			initSig := new(protocol.RCD1Signature)
			initSig.Timestamp = req.Signer.Timestamp
			initSig.PublicKey = req.Signer.PublicKey
			initSig.Signer = req.Signer.Url
			initSig.SignerHeight = req.KeyPage.Height
			initSig.Signature = req.Signature

			initHash, err = initSig.InitiatorHash()
			if err != nil {
				return validatorError(err)
			}
			env.Signatures = append(env.Signatures, initSig)
		default:
			initSig := new(protocol.LegacyED25519Signature)
			initSig.Timestamp = req.Signer.Timestamp
			initSig.PublicKey = req.Signer.PublicKey
			initSig.Signer = req.Signer.Url
			initSig.SignerHeight = req.KeyPage.Height
			initSig.Signature = req.Signature

			initHash, err = initSig.InitiatorHash()
			if err != nil {
				return validatorError(err)
			}
			env.Signatures = append(env.Signatures, initSig)

>>>>>>> a0279d92
		}

		// Build the envelope
		env.TxHash = req.TxHash
		env.Transaction = new(protocol.Transaction)
		env.Transaction.Body = body
		env.Transaction.Header.Principal = req.Origin
		env.Transaction.Header.Initiator = *(*[32]byte)(initHash)
		env.Transaction.Header.Memo = req.Memo
		env.Transaction.Header.Metadata = req.Metadata
		envs = append(envs, env)
	}

	// Route the request
	subnet, err := m.Router.Route(envs...)
	if err != nil {
		return validatorError(err)
	}

	// Marshal the envelope(s)
	var txData []byte
	for _, env := range envs {
		b, err := env.MarshalBinary()
		if err != nil {
			return accumulateError(err)
		}
		txData = append(txData, b...)
	}

	// Submit the envelope(s)
	resp, err := m.Router.Submit(ctx, subnet, txData, req.CheckOnly, false)
	if err != nil {
		return accumulateError(err)
	}

	// Build the response
	simpleHash := sha256.Sum256(txData)
	res := new(TxResponse)
	res.Code = uint64(resp.Code)
	res.TransactionHash = envs[0].GetTxHash()
	res.EnvelopeHash = envs[0].EnvHash()
	res.SimpleHash = simpleHash[:]

	// Parse the results
	var results []*protocol.TransactionStatus
	rd := bytes.NewReader(resp.Data)
	for rd.Len() > 0 {
		status := new(protocol.TransactionStatus)
		err := status.UnmarshalBinaryFrom(rd)
		if err != nil {
			m.logError("Failed to decode transaction results", "error", err)
			break
		}
		results = append(results, status)
	}

	if len(results) == 1 {
		res.Result = results[0]
	} else if len(results) > 0 {
		res.Result = results
	}

	// Check for errors
	switch {
	case len(resp.MempoolError) > 0:
		res.Message = resp.MempoolError
		return res
	case len(resp.Log) > 0:
		res.Message = resp.Log
		return res
	case len(resp.Info) > 0:
		res.Message = resp.Info
		return res
	case resp.Code != 0:
		res.Message = "An unknown error occured"
		return res
	default:
		return res
	}
}<|MERGE_RESOLUTION|>--- conflicted
+++ resolved
@@ -110,24 +110,13 @@
 		env := new(protocol.Envelope)
 		var initHash []byte
 		// Build the initiator
-<<<<<<< HEAD
-		initSig := new(protocol.LegacyED25519Signature)
-		initSig.Timestamp = req.Signer.Nonce
-		initSig.PublicKey = req.Signer.PublicKey
-		initSig.Signer = req.Signer.Url
-		initSig.SignerVersion = req.KeyPage.Version
-		initSig.Signature = req.Signature
-		initHash, err := initSig.InitiatorHash()
-		if err != nil {
-			return validatorError(err)
-=======
 		switch req.Signer.SignatureType {
 		case protocol.SignatureTypeED25519:
 			initSig := new(protocol.ED25519Signature)
 			initSig.Timestamp = req.Signer.Timestamp
 			initSig.PublicKey = req.Signer.PublicKey
 			initSig.Signer = req.Signer.Url
-			initSig.SignerHeight = req.KeyPage.Height
+			initSig.SignerVersion = req.KeyPage.Version
 			initSig.Signature = req.Signature
 
 			initHash, err = initSig.InitiatorHash()
@@ -140,7 +129,7 @@
 			initSig.Timestamp = req.Signer.Timestamp
 			initSig.PublicKey = req.Signer.PublicKey
 			initSig.Signer = req.Signer.Url
-			initSig.SignerHeight = req.KeyPage.Height
+			initSig.SignerVersion = req.KeyPage.Version
 			initSig.Signature = req.Signature
 
 			initHash, err = initSig.InitiatorHash()
@@ -153,7 +142,7 @@
 			initSig.Timestamp = req.Signer.Timestamp
 			initSig.PublicKey = req.Signer.PublicKey
 			initSig.Signer = req.Signer.Url
-			initSig.SignerHeight = req.KeyPage.Height
+			initSig.SignerVersion = req.KeyPage.Version
 			initSig.Signature = req.Signature
 
 			initHash, err = initSig.InitiatorHash()
@@ -161,8 +150,6 @@
 				return validatorError(err)
 			}
 			env.Signatures = append(env.Signatures, initSig)
-
->>>>>>> a0279d92
 		}
 
 		// Build the envelope
