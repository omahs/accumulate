package api

import (
	"context"
	"crypto/sha256"
	"encoding/hex"
	"encoding/json"
	"github.com/AccumulateNetwork/accumulate/networks/connections"
	"time"

	"github.com/AccumulateNetwork/accumulate/protocol"
	"github.com/AccumulateNetwork/accumulate/types/api/transactions"
	"github.com/AccumulateNetwork/jsonrpc2/v15"
	"github.com/ybbus/jsonrpc/v2"
)

func (m *JrpcMethods) Execute(ctx context.Context, params json.RawMessage) interface{} {
	var payload string
	req := new(TxRequest)
	req.Payload = &payload
	err := m.parse(params, req)
	if err != nil {
		return err
	}

	data, err := hex.DecodeString(payload)
	if err != nil {
		return validatorError(err)
	}

	return m.execute(ctx, req, data)
}

func (m *JrpcMethods) ExecuteCreateIdentity(ctx context.Context, params json.RawMessage) interface{} {
	return m.executeWith(ctx, params, new(protocol.CreateIdentity))
}

func (m *JrpcMethods) executeWith(ctx context.Context, params json.RawMessage, payload protocol.TransactionPayload, validateFields ...string) interface{} {
	var raw json.RawMessage
	req := new(TxRequest)
	req.Payload = &raw
	err := m.parse(params, req)
	if err != nil {
		return err
	}

	err = m.parse(raw, payload, validateFields...)
	if err != nil {
		return err
	}

	b, err := payload.MarshalBinary()
	if err != nil {
		return accumulateError(err)
	}

	return m.execute(ctx, req, b)
}

func (m *JrpcMethods) Faucet(ctx context.Context, params json.RawMessage) interface{} {
	req := new(protocol.AcmeFaucet)
	err := m.parse(params, req)
	if err != nil {
		return err
	}

	protocol.FaucetWallet.Nonce = uint64(time.Now().UnixNano())
	tx := new(transactions.Envelope)
	tx.Transaction = new(transactions.Transaction)
	tx.Transaction.Origin = protocol.FaucetUrl
	tx.Transaction.Nonce = protocol.FaucetWallet.Nonce
	tx.Transaction.KeyPageHeight = 1
	tx.Transaction.Body, err = req.MarshalBinary()
	if err != nil {
		return accumulateError(err)
	}

	ed := new(transactions.ED25519Sig)
	tx.Signatures = append(tx.Signatures, ed)
	err = ed.Sign(protocol.FaucetWallet.Nonce, protocol.FaucetWallet.PrivateKey, tx.Transaction.Hash())
	if err != nil {
		return accumulateError(err)
	}

	txrq := new(TxRequest)
	txrq.Origin = tx.Transaction.Origin
	txrq.Signer.Nonce = tx.Transaction.Nonce
	txrq.Signer.PublicKey = tx.Signatures[0].PublicKey
	txrq.KeyPage.Height = tx.Transaction.KeyPageHeight
	txrq.Signature = tx.Signatures[0].Signature
	return m.execute(ctx, txrq, tx.Transaction.Body)
}

// executeQueue manages queues for batching and dispatch of execute requests.
type executeQueue struct {
	leader  chan struct{}
	enqueue chan *executeRequest
}

// executeRequest captures the state of an execute requests.
type executeRequest struct {
	route  connections.Route
	params json.RawMessage
	result interface{}
	done   chan struct{}
}

// execute either executes the request locally, or dispatches it to another BVC
func (m *JrpcMethods) execute(ctx context.Context, req *TxRequest, payload []byte) interface{} {
	// Route the request
	route, err := m.opts.ConnectionRouter.SelectRoute(req.Origin, false) // TODO allow query follower?
	if err != nil {
		return accumulateError(err)
	}
	switch route.GetNetworkGroup() {
	case connections.Local:
		return m.executeLocal(ctx, req, payload)
	}

	// Prepare the request for dispatch to a remote BVC
<<<<<<< HEAD
	req.Payload = payload
=======
	var err error
	req.Payload = hex.EncodeToString(payload)
>>>>>>> 3e1077ef
	ex := new(executeRequest)
	ex.route = route
	ex.params, err = req.MarshalJSON()
	if err != nil {
		return accumulateError(err)
	}
	ex.done = make(chan struct{})

	// Either send the request to the active dispatcher, or start a new
	// dispatcher
	select {
	case <-ctx.Done():
		// Request was canceled
		return ErrCanceled

	case m.queue.enqueue <- ex:
		// Request was accepted by the leader

	case <-m.queue.leader:
		// We are the leader, start a new dispatcher
		go m.executeBatch(ex)
	}

	// Wait for dispatch to complete
	select {
	case <-ctx.Done():
		// Canceled
		return ErrCanceled

	case <-ex.done:
		// Completed
		return ex.result
	}
}

// executeLocal constructs a TX, broadcasts it to the local node, and waits for
// results.
func (m *JrpcMethods) executeLocal(ctx context.Context, req *TxRequest, payload []byte) interface{} {

	// Build the TX
	tx := new(transactions.Envelope)
	tx.Transaction = new(transactions.Transaction)
	tx.Transaction.Body = payload
	tx.Transaction.Origin = req.Origin
	tx.Transaction.Nonce = req.Signer.Nonce
	tx.Transaction.KeyPageHeight = req.KeyPage.Height
	tx.Transaction.KeyPageIndex = req.KeyPage.Index

	ed := new(transactions.ED25519Sig)
	ed.Nonce = req.Signer.Nonce
	ed.PublicKey = req.Signer.PublicKey
	ed.Signature = req.Signature
	tx.Signatures = append(tx.Signatures, ed)

	txb, err := tx.MarshalBinary()
	if err != nil {
		return accumulateError(err)
	}

	// The two cases below look virtually identical. Unfortunately, CheckTx and
	// BroadcastTxSync return different types, and the latter does not have any
	// methods, so they have to be handled separately.

	lclClient := m.lclRoute.GetBroadcastClient()
	switch {
	case req.CheckOnly:
		// Check the TX
		r, err := lclClient.CheckTx(ctx, txb)
		if err != nil {
			return accumulateError(err)
		}

		res := new(TxResponse)
		res.Code = uint64(r.Code)
		res.Txid = tx.Transaction.Hash()
		res.Hash = sha256.Sum256(txb)

		// Check for errors
		switch {
		case len(r.MempoolError) > 0:
			res.Message = r.MempoolError
			return res
		case len(r.Log) > 0:
			res.Message = r.Log
			return res
		case r.Code != 0:
			res.Message = "An unknown error occured"
			return res
		default:
			return res
		}

	default:
		// Broadcast the TX
		r, err := lclClient.BroadcastTxSync(ctx, txb)
		if err != nil {
			return accumulateError(err)
		}

		res := new(TxResponse)
		res.Code = uint64(r.Code)
		res.Txid = tx.Transaction.Hash()
		res.Hash = sha256.Sum256(txb)

		// Check for errors
		switch {
		case len(r.MempoolError) > 0:
			res.Message = r.MempoolError
			return res
		case len(r.Log) > 0:
			res.Message = r.Log
			return res
		case r.Code != 0:
			res.Message = "An unknown error occured"
			return res
		default:
			return res
		}
	}
}

// executeBatch accepts execute requests for dispatch, then dispatches requests
// in batches to the appropriate remote BVCs.
func (m *JrpcMethods) executeBatch(queue ...*executeRequest) {
	// Free the leader semaphore once we're done
	defer func() { m.queue.leader <- struct{}{} }()

	timer := time.NewTimer(m.opts.QueueDuration)
	defer timer.Stop()

	// Accept requests until we reach the target depth or the timer fires
loop:
	for {
		select {
		case <-timer.C:
			break loop
		case ex := <-m.queue.enqueue:
			queue = append(queue, ex)
			if len(queue) >= m.opts.QueueDepth {
				break loop
			}
		}
	}

	// Construct batches
	lup := map[*jsonrpc.RPCRequest]*executeRequest{}
	batches := make(map[connections.Route]jsonrpc.RPCRequests)
	for _, ex := range queue {
		rq := &jsonrpc.RPCRequest{
			Method: "execute",
			Params: ex.params,
		}
		lup[rq] = ex
		batches[ex.route] = append(batches[ex.route], rq)
	}

	for route, rq := range batches {
		var client jsonrpc.RPCClient
		client = route.GetJsonRpcClient()
		var res jsonrpc.RPCResponses
		var err error
		switch len(rq) {
		case 0:
			// Nothing to do
		case 1:
			// Send single (Tendermint JSON-RPC behaves badly)
			// FIXME m.logDebug("Sending call", "remote", client.String()) // TODO check if this logs the URL
			r, e := client.Call(rq[0].Method, rq[0].Params)
			res, err = jsonrpc.RPCResponses{r}, e
		default:
			// Send batch
			m.logDebug("Sending call batch", "remote", route.GetSubnetName())
			res, err = client.CallBatch(rq)
		}

		// Forward results
		for j := range rq {
			ex := lup[rq[j]]
			switch {
			case err != nil:
				m.logError("Execute batch failed", "error", err, "remote", route.GetSubnetName())
				route.ReportError(err)
				ex.result = internalError(err)
				// TODO Retry to other route?
			case res[j].Error != nil:
				err := res[j].Error
				code := jsonrpc2.ErrorCode(err.Code)
				if code.IsReserved() {
					ex.result = jsonrpc2.NewError(ErrCodeDispatch, err.Message, err)
				} else {
					ex.result = jsonrpc2.NewError(code, err.Message, err.Data)
				}
			default:
				ex.result = res[j].Result
			}
			close(ex.done)
		}
	}
}<|MERGE_RESOLUTION|>--- conflicted
+++ resolved
@@ -118,12 +118,7 @@
 	}
 
 	// Prepare the request for dispatch to a remote BVC
-<<<<<<< HEAD
-	req.Payload = payload
-=======
-	var err error
 	req.Payload = hex.EncodeToString(payload)
->>>>>>> 3e1077ef
 	ex := new(executeRequest)
 	ex.route = route
 	ex.params, err = req.MarshalJSON()
