--- conflicted
+++ resolved
@@ -13,24 +13,7 @@
 	QueryChain(id []byte) (*QueryResponse, error)
 	QueryTx(id []byte, wait time.Duration) (*QueryResponse, error)
 	QueryTxHistory(url string, start, count int64) (*QueryMultiResponse, error)
-<<<<<<< HEAD
-=======
 	QueryData(url string, entryHash []byte) (*QueryResponse, error)
 	QueryDataSet(url string, pagination *QueryPagination, opts *QueryOptions) (*QueryResponse, error)
 	QueryKeyPageIndex(url string, key []byte) (*QueryResponse, error)
-}
-
-// ABCIQueryClient is a subset of from TM/rpc/client.ABCIClient for sending
-// queries.
-type ABCIQueryClient interface {
-	ABCIQuery(ctx context.Context, path string, data bytes.HexBytes) (*core.ResultABCIQuery, error)
-}
-
-// ABCIBroadcastClient is a subset of from TM/rpc/client.ABCIClient for
-// broadcasting transactions.
-type ABCIBroadcastClient interface {
-	CheckTx(ctx context.Context, tx tm.Tx) (*core.ResultCheckTx, error)
-	BroadcastTxAsync(context.Context, tm.Tx) (*core.ResultBroadcastTx, error)
-	BroadcastTxSync(context.Context, tm.Tx) (*core.ResultBroadcastTx, error)
->>>>>>> f8712f81
 }