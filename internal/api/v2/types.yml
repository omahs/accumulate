--- conflicted
+++ resolved
@@ -14,22 +14,14 @@
       type: string
     - name: KeyPage
       type: KeyPage
-<<<<<<< HEAD
-      marshal-as: reference
-=======
-      pointer: true
-      marshal-as: self
->>>>>>> a3df96f2
+      pointer: true
+      marshal-as: reference
     - name: Txid
       type: bytes
     - name: Signer
       type: Signer
-<<<<<<< HEAD
-      marshal-as: reference
-=======
-      pointer: true
-      marshal-as: self
->>>>>>> a3df96f2
+      pointer: true
+      marshal-as: reference
     - name: Sig
       type: bytes
     - name: Status
