package node_test

import (
	"context"
<<<<<<< HEAD
	"github.com/AccumulateNetwork/accumulate/networks/connections"
	"net"
=======
	"encoding/json"
	"fmt"
>>>>>>> 5668345f
	"testing"
	"time"

	"github.com/AccumulateNetwork/accumulate/internal/api"
	apiv2 "github.com/AccumulateNetwork/accumulate/internal/api/v2"
<<<<<<< HEAD
	acctesting "github.com/AccumulateNetwork/accumulate/internal/testing"
	"github.com/AccumulateNetwork/accumulate/internal/testing/e2e"
=======
	"github.com/AccumulateNetwork/accumulate/internal/database"
	"github.com/AccumulateNetwork/accumulate/internal/relay"
	acctesting "github.com/AccumulateNetwork/accumulate/internal/testing"
	"github.com/AccumulateNetwork/accumulate/internal/testing/e2e"
	"github.com/AccumulateNetwork/accumulate/internal/url"
	"github.com/AccumulateNetwork/accumulate/networks"
	"github.com/AccumulateNetwork/accumulate/protocol"
	"github.com/AccumulateNetwork/accumulate/types"
	apitypes "github.com/AccumulateNetwork/accumulate/types/api"
>>>>>>> 5668345f
	"github.com/AccumulateNetwork/accumulate/types/api/transactions"
	"github.com/AccumulateNetwork/accumulate/types/state"
	"github.com/stretchr/testify/require"
	"github.com/stretchr/testify/suite"
	"github.com/tendermint/tendermint/rpc/client/local"
)

func TestEndToEnd(t *testing.T) {
	acctesting.SkipCI(t, "flaky")
	acctesting.SkipPlatform(t, "windows", "flaky")
	acctesting.SkipPlatform(t, "darwin", "flaky")
	acctesting.SkipPlatformCI(t, "darwin", "requires setting up localhost aliases")

<<<<<<< HEAD
	suite.Run(t, e2e.NewSuite(func(s *e2e.Suite) e2e.DUT {
		// Restart the nodes for every test
		nodes := initNodes(s.T(), s.T().Name(), net.ParseIP("127.0.25.1"), 3000, 3, nil)
		bvn0 := nodes[0]
		client, err := local.New(bvn0.Node_TESTONLY().Service.(local.NodeService))
=======
	// Reuse the same IPs for each test
	ips := acctesting.GetIPs(3)

	suite.Run(t, e2e.NewSuite(func(s *e2e.Suite) e2e.DUT {
		// Restart the nodes for every test
		nodes := initNodes(s.T(), s.T().Name(), ips, 3000, 3, nil)
		client, err := local.New(nodes[0].Node_TESTONLY().Service.(local.NodeService))
>>>>>>> 5668345f
		require.NoError(s.T(), err)
		return &e2eDUT{s, bvn0.DB_TESTONLY(), bvn0.Query_TESTONLY(), client, bvn0.ConnRouter}
	}))
}

type e2eDUT struct {
	*e2e.Suite
<<<<<<< HEAD
	db         *state.StateDB
	query      *api.Query
	client     *local.Local
	connRouter connections.ConnectionRouter
=======
	db     *database.Database
	query  *api.Query
	client *local.Local
>>>>>>> 5668345f
}

func (d *e2eDUT) getObj(url string) *state.Object {
	r, err := d.query.QueryByUrl(url)
	d.Require().NoError(err)
	d.Require().Zero(r.Response.Code, "Query failed: %v", r.Response.Info)

	obj := new(state.Object)
	d.Require().Equal([]byte("chain"), r.Response.Key)
	d.Require().NoError(obj.UnmarshalBinary(r.Response.Value))
	return obj
}

func (d *e2eDUT) GetRecordAs(url string, target state.Chain) {
	d.Require().NoError(d.getObj(url).As(target))
}

func (d *e2eDUT) GetRecordHeight(url string) uint64 {
	return d.getObj(url).Height
}

func (d *e2eDUT) SubmitTxn(tx *transactions.Envelope) {
	b, err := tx.MarshalBinary()
	d.Require().NoError(err)
	_, err = d.client.BroadcastTxAsync(context.Background(), b)
	d.Require().NoError(err)
}

func (d *e2eDUT) WaitForTxns(txids ...[]byte) {
	route, err := d.connRouter.GetLocalRoute()
	d.Require().NoError(err)
	q := apiv2.NewQueryDirect(route, apiv2.QuerierOptions{
		TxMaxWaitTime: 10 * time.Second,
	})

	for _, txid := range txids {
		_, err := q.QueryTx(txid, 10*time.Second)
		d.Require().NoError(err)
	}
}

func TestSubscribeAfterClose(t *testing.T) {
	acctesting.SkipPlatform(t, "windows", "flaky")
	acctesting.SkipPlatform(t, "darwin", "flaky")
	acctesting.SkipPlatformCI(t, "darwin", "requires setting up localhost aliases")

	ip := acctesting.GetIPs(1)
	daemon := initNodes(t, t.Name(), ip, 3000, 1, []string{ip[0].String()})[0]
	require.NoError(t, daemon.Stop())

	client, err := local.New(daemon.Node_TESTONLY().Service.(local.NodeService))
	require.NoError(t, err)
	_, err = client.Subscribe(context.Background(), t.Name(), "tm.event = 'Tx'")
	require.EqualError(t, err, "node was stopped")
	time.Sleep(time.Millisecond) // Time for it to panic

	// Ideally, this would also test rpc/core.Environment.Subscribe, but that is
	// not straight forward
<<<<<<< HEAD
=======
}

func TestFaucetMultiNetwork(t *testing.T) {
	acctesting.SkipPlatform(t, "windows", "flaky")
	acctesting.SkipPlatform(t, "darwin", "flaky")
	acctesting.SkipPlatformCI(t, "darwin", "requires setting up localhost aliases")

	const bCount, vCount = 3, 1
	bvns := make([]string, bCount)
	ips := acctesting.GetIPs(bCount * vCount)
	for i := range bvns {
		bvns[i] = ips[i*vCount].String()
	}

	bvc0 := initNodes(t, "BVC0", ips[0*vCount:1*vCount], 3000, vCount, bvns)
	bvc1 := initNodes(t, "BVC1", ips[1*vCount:2*vCount], 3000, vCount, bvns)
	bvc2 := initNodes(t, "BVC2", ips[2*vCount:3*vCount], 3000, vCount, bvns)
	rpcAddrs := make([]string, 0, 3)
	for _, bvc := range [][]*accumulated.Daemon{bvc0, bvc1, bvc2} {
		rpcAddrs = append(rpcAddrs, bvc[0].Config.RPC.ListenAddress)
	}

	relay, err := relay.NewWith(nil, rpcAddrs...)
	require.NoError(t, err)
	if bvc0[0].Config.Accumulate.API.EnableSubscribeTX {
		require.NoError(t, relay.Start())
		t.Cleanup(func() { require.NoError(t, relay.Stop()) })
	}
	query := api.NewQuery(relay)

	lite, err := url.Parse("acc://b5d4ac455c08bedc04a56d8147e9e9c9494c99eb81e9d8c3/ACME")
	require.NoError(t, err)
	require.NotEqual(t, lite.Routing()%3, protocol.FaucetUrl.Routing()%3, "The point of this test is to ensure synthetic transactions are routed correctly. That doesn't work if both URLs route to the same place.")

	req := new(apitypes.APIRequestURL)
	req.Wait = true
	req.URL = types.String(lite.String())

	params, err := json.Marshal(&req)
	require.NoError(t, err)

	jsonapi, err := api.New(&config.API{
		ListenAddress: fmt.Sprintf("tcp://%s:%d", ips[0], 3000+networks.AccRouterJsonPortOffset),
	}, query)
	require.NoError(t, err)
	res := jsonapi.Faucet(context.Background(), params)
	switch r := res.(type) {
	case jsonrpc2.Error:
		require.NoError(t, r)
	case *apitypes.APIDataResponse:
		require.NoError(t, acctesting.WaitForTxV1(query, r))
	default:
		require.IsType(t, (*apitypes.APIDataResponse)(nil), r)
	}

	// Wait for synthetic TX to settle
	time.Sleep(time.Second)

	obj := new(state.Object)
	chain := new(state.ChainHeader)
	account := new(protocol.LiteTokenAccount)
	qres, err := query.QueryByUrl(lite.String())
	require.NoError(t, err)
	require.Zero(t, qres.Response.Code, "Failed, log=%q, info=%q", qres.Response.Log, qres.Response.Info)
	require.NoError(t, obj.UnmarshalBinary(qres.Response.Value))
	require.NoError(t, obj.As(chain))
	require.Equal(t, types.ChainTypeLiteTokenAccount, chain.Type)
	require.NoError(t, obj.As(account))
>>>>>>> 5668345f
}<|MERGE_RESOLUTION|>--- conflicted
+++ resolved
@@ -2,22 +2,12 @@
 
 import (
 	"context"
-<<<<<<< HEAD
 	"github.com/AccumulateNetwork/accumulate/networks/connections"
-	"net"
-=======
-	"encoding/json"
-	"fmt"
->>>>>>> 5668345f
 	"testing"
 	"time"
 
 	"github.com/AccumulateNetwork/accumulate/internal/api"
 	apiv2 "github.com/AccumulateNetwork/accumulate/internal/api/v2"
-<<<<<<< HEAD
-	acctesting "github.com/AccumulateNetwork/accumulate/internal/testing"
-	"github.com/AccumulateNetwork/accumulate/internal/testing/e2e"
-=======
 	"github.com/AccumulateNetwork/accumulate/internal/database"
 	"github.com/AccumulateNetwork/accumulate/internal/relay"
 	acctesting "github.com/AccumulateNetwork/accumulate/internal/testing"
@@ -27,7 +17,6 @@
 	"github.com/AccumulateNetwork/accumulate/protocol"
 	"github.com/AccumulateNetwork/accumulate/types"
 	apitypes "github.com/AccumulateNetwork/accumulate/types/api"
->>>>>>> 5668345f
 	"github.com/AccumulateNetwork/accumulate/types/api/transactions"
 	"github.com/AccumulateNetwork/accumulate/types/state"
 	"github.com/stretchr/testify/require"
@@ -41,21 +30,14 @@
 	acctesting.SkipPlatform(t, "darwin", "flaky")
 	acctesting.SkipPlatformCI(t, "darwin", "requires setting up localhost aliases")
 
-<<<<<<< HEAD
-	suite.Run(t, e2e.NewSuite(func(s *e2e.Suite) e2e.DUT {
-		// Restart the nodes for every test
-		nodes := initNodes(s.T(), s.T().Name(), net.ParseIP("127.0.25.1"), 3000, 3, nil)
-		bvn0 := nodes[0]
-		client, err := local.New(bvn0.Node_TESTONLY().Service.(local.NodeService))
-=======
 	// Reuse the same IPs for each test
 	ips := acctesting.GetIPs(3)
 
 	suite.Run(t, e2e.NewSuite(func(s *e2e.Suite) e2e.DUT {
 		// Restart the nodes for every test
 		nodes := initNodes(s.T(), s.T().Name(), ips, 3000, 3, nil)
-		client, err := local.New(nodes[0].Node_TESTONLY().Service.(local.NodeService))
->>>>>>> 5668345f
+		bvn0 := nodes[0]
+		client, err := local.New(bvn0.Node_TESTONLY().Service.(local.NodeService))
 		require.NoError(s.T(), err)
 		return &e2eDUT{s, bvn0.DB_TESTONLY(), bvn0.Query_TESTONLY(), client, bvn0.ConnRouter}
 	}))
@@ -63,16 +45,10 @@
 
 type e2eDUT struct {
 	*e2e.Suite
-<<<<<<< HEAD
-	db         *state.StateDB
+	db         *database.Database
 	query      *api.Query
 	client     *local.Local
 	connRouter connections.ConnectionRouter
-=======
-	db     *database.Database
-	query  *api.Query
-	client *local.Local
->>>>>>> 5668345f
 }
 
 func (d *e2eDUT) getObj(url string) *state.Object {
@@ -131,8 +107,6 @@
 
 	// Ideally, this would also test rpc/core.Environment.Subscribe, but that is
 	// not straight forward
-<<<<<<< HEAD
-=======
 }
 
 func TestFaucetMultiNetwork(t *testing.T) {
@@ -201,5 +175,4 @@
 	require.NoError(t, obj.As(chain))
 	require.Equal(t, types.ChainTypeLiteTokenAccount, chain.Type)
 	require.NoError(t, obj.As(account))
->>>>>>> 5668345f
 }