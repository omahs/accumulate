--- conflicted
+++ resolved
@@ -135,19 +135,12 @@
 
 		db := memory.New(opts.Logger.With("module", "storage"))
 		root, err := genesis.Init(db, genesis.InitOpts{
-<<<<<<< HEAD
 			Network:             config[0].Accumulate.Network,
 			GenesisTime:         genTime,
 			Validators:          genVals,
 			Logger:              opts.Logger,
+			Router:              &routing.RouterInstance{Network: &config[0].Accumulate.Network},
 			FactomAddressesFile: opts.FactomAddressesFile,
-=======
-			Network:     config[0].Accumulate.Network,
-			GenesisTime: genTime,
-			Validators:  genVals,
-			Logger:      opts.Logger,
-			Router:      &routing.RouterInstance{Network: &config[0].Accumulate.Network},
->>>>>>> 4ed5c7d5
 		})
 		if err != nil {
 			return err
