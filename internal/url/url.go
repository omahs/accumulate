package url

import (
	"crypto/sha256"
	"encoding/binary"
	"encoding/json"
	"fmt"
	"net/url"
	"path"
	"strings"
)

// URL is an Accumulate URL.
type URL struct {
	UserInfo  string
	Authority string
	Path      string
	Query     string
	Fragment  string
}

type Values = url.Values

// Parse parses the string as an Accumulate URL. The scheme may be omitted, in
// which case `acc://` will be added, but if present it must be `acc`. The
// hostname must be non-empty. RawPath, ForceQuery, and RawFragment are not
// preserved.
func Parse(s string) (*URL, error) {
	u, err := url.Parse(s)
	if err == nil && u.Scheme == "" {
		u, err = url.Parse("acc://" + s)
	}
	if err != nil {
		return nil, err
	}

	if u.Scheme != "acc" {
		return nil, wrongScheme(s)
	}

	if u.Host == "" || u.Host[0] == ':' {
		return nil, missingHost(s)
	}

	v := new(URL)
	v.Authority = u.Host
	v.Path = u.Path
	v.Query = u.RawQuery
	v.Fragment = u.Fragment
	if u.User != nil {
		v.UserInfo = u.User.Username()
		if pw, _ := u.User.Password(); pw != "" {
			v.UserInfo += ":" + pw
		}
	}
	return v, nil
}

// MustParse calls Parse and panics if it returns an error.
func MustParse(s string) *URL {
	u, err := Parse(s)
	if err != nil {
		panic(err)
	}
	return u
}

func splitColon(s string) (string, string) {
	t := strings.SplitN(s, ":", 2)
	if len(t) == 1 {
		return t[0], ""
	}
	return t[0], t[1]
}

// URL returns a net/url.URL.
func (u *URL) URL() *url.URL {
	v := new(url.URL)
	v.Scheme = "acc"
	v.Host = u.Authority
	v.Path = u.Path
	v.RawQuery = u.Query
	v.Fragment = u.Fragment
	if u.UserInfo != "" {
		user, pass := splitColon(u.UserInfo)
		if pass != "" {
			v.User = url.UserPassword(user, pass)
		} else {
			v.User = url.User(user)
		}
	}
	return v
}

// String reassembles the URL into a valid URL string. See net/url.URL.String().
func (u *URL) String() string {
	return u.URL().String()
}

// RawString concatenates all of the URL parts. Does not percent-encode
// anything. Primarily used for validation.
func (u *URL) RawString() string {
	s := "acc://"
	if u.UserInfo != "" {
		s += u.UserInfo + "@"
	}
	s += u.Authority + u.Path
	if u.Query != "" {
		s += "?" + u.Query
	}
	if u.Fragment != "" {
		s += "#" + u.Fragment
	}
	return s
}

// Hostname returns the hostname from the authority component.
func (u *URL) Hostname() string {
	s, _ := splitColon(u.Authority)
	return s
}

// Port returns the port from the authority component.
func (u *URL) Port() string {
	_, s := splitColon(u.Authority)
	return s
}

// Username returns the username from the user info component.
func (u *URL) Username() string {
	s, _ := splitColon(u.UserInfo)
	return s
}

// Password returns the password from the user info component.
func (u *URL) Password() string {
	_, s := splitColon(u.UserInfo)
	return s
}

// QueryValues parses Query and returns the corresponding values. It silently
// discards malformed value pairs. To check errors use net/url.ParseQuery.
func (u *URL) QueryValues() Values {
	v, _ := url.ParseQuery(u.Query)
	return v
}

func id(s string) [32]byte {
	s = strings.ToLower(s)
	h := sha256.Sum256([]byte(s))
	return h
}

func ensurePath(s string) string {
	if s == "" || s[0] == '/' {
		return s
	}
	return "/" + s
}

// RootIdentity returns a copy of the URL with an empty path.
func (u *URL) RootIdentity() *URL {
	v := *u
	v.Path = ""
	return &v
}

// Identity returns a copy of the URL with the last section cut off the path.
func (u *URL) Identity() *URL {
<<<<<<< HEAD
	v := *u
	if v.Path != "" {
		if v.Path[len(v.Path)-1:] == "/" {
			v.Path = v.Path[:len(v.Path)-1]
		}

		lsi := strings.LastIndex(v.Path, "/")
		if lsi > -1 {
			v.Path = v.Path[0:lsi]
		}
	}
	return &v
}

// Parent gets the URL's parent path. When the path is empty it returns an error
func (u *URL) Parent() (*URL, error) {
	v := *u
	if len(v.Path) == 0 {
		return nil, fmt.Errorf("URL %s does not have a parent ADI", u.String())
=======
	v, _ := u.Parent()
	return v
}

// Parent gets the URL's parent path, or returns the original URL and false.
func (u *URL) Parent() (*URL, bool) {
	v := *u
	// Canonicalize the path
	if strings.HasSuffix(v.Path, "/") {
		v.Path = v.Path[:len(v.Path)-1]
	}
	if len(v.Path) == 0 {
		return &v, false
>>>>>>> 1452cc67
	}
	slashIdx := strings.LastIndex(v.Path, "/")
	if slashIdx == -1 {
		v.Path = ""
	} else {
		v.Path = v.Path[:slashIdx]
	}
<<<<<<< HEAD
	return &v, nil
=======
	return &v, true
>>>>>>> 1452cc67
}

// IdentityAccountID constructs an account identifier from the lower case
// hostname. The port is not included.
//
//   ID = Hash(LowerCase(u.Host()))
func (u *URL) IdentityAccountID() []byte {
	c := u.IdentityAccountID32()
	return c[:]
}

// IdentityAccountID32 returns IdentityAccountID as a [32]byte.
func (u *URL) IdentityAccountID32() [32]byte {
	return id(u.Hostname())
}

// AccountID constructs an account identifier from the lower case hostname and
// path. The port is not included. If the path does not begin with `/`, `/` is
// added between the hostname and the path.
//
//   ID = Hash(LowerCase(Sprintf("%s/%s", u.Host(), u.Path)))
func (u *URL) AccountID() []byte {
	c := u.AccountID32()
	return c[:]
}

// AccountID32 returns AccountID as a [32]byte.
func (u *URL) AccountID32() [32]byte {
	return id(u.Hostname() + ensurePath(u.Path))
}

// Routing returns the first 8 bytes of the identity account ID as an integer.
//
//   Routing = uint64(u.IdentityAccountID()[:8])
func (u *URL) Routing() uint64 {
	return binary.BigEndian.Uint64(u.IdentityAccountID())
}

// Equal reports whether u and v, converted to strings and interpreted as UTF-8,
// are equal under Unicode case-folding.
func (u *URL) Equal(v *URL) bool {
	if u == v {
		return true
	}
	if u == nil || v == nil {
		return false
	}
	return strings.EqualFold(u.String(), v.String())
}

// JoinPath returns a copy of U with additional path elements.
func (u *URL) JoinPath(s ...string) *URL {
	v := *u
	v.Path = path.Join(append([]string{u.Path}, s...)...)
	return &v
}

// MarshalJSON marshals the URL to JSON as a string.
func (u *URL) MarshalJSON() ([]byte, error) {
	return json.Marshal(u.String())
}

// UnmarshalJSON unmarshals the URL from JSON as a string.
func (u *URL) UnmarshalJSON(data []byte) error {
	var s string
	err := json.Unmarshal(data, &s)
	if err != nil {
		return err
	}

	v, err := Parse(s)
	if err != nil {
		return err
	}

	*u = *v
	return nil
}<|MERGE_RESOLUTION|>--- conflicted
+++ resolved
@@ -167,7 +167,6 @@
 
 // Identity returns a copy of the URL with the last section cut off the path.
 func (u *URL) Identity() *URL {
-<<<<<<< HEAD
 	v := *u
 	if v.Path != "" {
 		if v.Path[len(v.Path)-1:] == "/" {
@@ -187,21 +186,6 @@
 	v := *u
 	if len(v.Path) == 0 {
 		return nil, fmt.Errorf("URL %s does not have a parent ADI", u.String())
-=======
-	v, _ := u.Parent()
-	return v
-}
-
-// Parent gets the URL's parent path, or returns the original URL and false.
-func (u *URL) Parent() (*URL, bool) {
-	v := *u
-	// Canonicalize the path
-	if strings.HasSuffix(v.Path, "/") {
-		v.Path = v.Path[:len(v.Path)-1]
-	}
-	if len(v.Path) == 0 {
-		return &v, false
->>>>>>> 1452cc67
 	}
 	slashIdx := strings.LastIndex(v.Path, "/")
 	if slashIdx == -1 {
@@ -209,11 +193,33 @@
 	} else {
 		v.Path = v.Path[:slashIdx]
 	}
-<<<<<<< HEAD
 	return &v, nil
-=======
+}
+
+
+// Identity returns a copy of the URL with the last section cut off the path.
+func (u *URL) Identity() *URL {
+	v, _ := u.Parent()
+	return v
+}
+
+// Parent gets the URL's parent path, or returns the original URL and false.
+func (u *URL) Parent() (*URL, bool) {
+	v := *u
+	// Canonicalize the path
+	if strings.HasSuffix(v.Path, "/") {
+		v.Path = v.Path[:len(v.Path)-1]
+	}
+	if len(v.Path) == 0 {
+		return &v, false
+	}
+	slashIdx := strings.LastIndex(v.Path, "/")
+	if slashIdx == -1 {
+		v.Path = ""
+	} else {
+		v.Path = v.Path[:slashIdx]
+	}
 	return &v, true
->>>>>>> 1452cc67
 }
 
 // IdentityAccountID constructs an account identifier from the lower case
