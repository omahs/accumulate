--- conflicted
+++ resolved
@@ -19,11 +19,7 @@
 	// Initialize
 	sim := simulator.New(tt, 1)
 	sim.InitFromGenesis()
-<<<<<<< HEAD
-	x := sim.Partition(sim.Partitions[0].ID)
-=======
-	x := sim.Subnet(sim.Subnets[0].Id)
->>>>>>> 97973d2b
+	x := sim.Partition(sim.Partitions[0].Id)
 	exec := x.Executor
 	t := NewBatchTest(tt, x.Database)
 	defer t.Discard()
