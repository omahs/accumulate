package block_test

import (
	"fmt"
	"math/big"
	"testing"

	"github.com/stretchr/testify/require"
	"gitlab.com/accumulatenetwork/accumulate/internal/block/simulator"
	"gitlab.com/accumulatenetwork/accumulate/internal/chain"
	"gitlab.com/accumulatenetwork/accumulate/internal/database"
	. "gitlab.com/accumulatenetwork/accumulate/internal/testing"
	"gitlab.com/accumulatenetwork/accumulate/internal/url"
	"gitlab.com/accumulatenetwork/accumulate/pkg/client/signing"
	"gitlab.com/accumulatenetwork/accumulate/protocol"
)

func init() { EnableDebugFeatures() }

func TestTransactionIsReady(tt *testing.T) {
	// Initialize
	sim := simulator.New(tt, 1)
	sim.InitFromGenesis()
	x := sim.Partition(sim.Partitions[0].Id)
	exec := x.Executor
	t := NewBatchTest(tt, x.Database)
	defer t.Discard()

	// Foo's first authority and signer
	authority := new(FakeAuthority)
	authority.Url = protocol.AccountUrl("foo", "authority")
	authority.AddAuthority(authority.Url)
	t.PutAccount(authority)

	signer := new(FakeSigner)
	signer.Url = authority.Url.JoinPath("signer")
	signer.Version = 1
	t.PutAccount(signer)

	// Foo's second authority and signer
	authority2 := new(FakeAuthority)
	authority2.Url = protocol.AccountUrl("foo", "authority2")
	authority2.AddAuthority(authority2.Url)
	t.PutAccount(authority2)

	signer2 := new(FakeSigner)
	signer2.Url = authority2.Url.JoinPath("signer")
	signer2.Version = 1
	t.PutAccount(signer2)

	// An authority and signer that will not be an authority of foo
	unauthAuthority := new(FakeAuthority)
	unauthAuthority.Url = url.MustParse("foo/unauth-authority")
	unauthAuthority.AddAuthority(unauthAuthority.Url)
	t.PutAccount(unauthAuthority)

	unauthSigner := new(FakeSigner)
	unauthSigner.Url = unauthAuthority.Url.JoinPath("signer")
	unauthSigner.Version = 1
	t.PutAccount(unauthSigner)

	// An authority and signer belonging to a different root identity
	remoteAuthority := new(FakeAuthority)
	remoteAuthority.Url = protocol.AccountUrl("bar", "authority")
	remoteAuthority.AddAuthority(remoteAuthority.Url)
	t.PutAccount(remoteAuthority)

	remoteSigner := new(FakeSigner)
	remoteSigner.Url = remoteAuthority.Url.JoinPath("signer")
	remoteSigner.Version = 1
	t.PutAccount(remoteSigner)

	// Foo's account
	account := new(FakeAccount)
	account.Url = protocol.AccountUrl("foo", "account")
	account.AddAuthority(authority.Url)
	t.PutAccount(account)

	// The transaction
	body := new(FakeTransactionBody)
	body.TheType = protocol.TransactionTypeSendTokens
	txn := new(protocol.Transaction)
	txn.Header.Principal = account.Url
	txn.Body = body
	delivery := new(chain.Delivery)
	delivery.Transaction = txn

	// The first signature
	sig := new(FakeSignature)
	sig.Signer = signer.Url
	sig.SignerVersion = signer.Version
	sig.Timestamp = 1
	sig.PublicKey = []byte{1}

	// Singlesig unsigned
	t.Run("Unsigned", func(t BatchTest) {
		status := t.GetTxnStatus(txn.GetHash())
		ready, err := exec.TransactionIsReady(t.Batch, delivery, status, account)
		require.NoError(t, err)
		require.False(t, ready, "Expected the transaction to be not ready")
	})

	// Singlesig ready
	t.Run("Ready", func(t BatchTest) {
		t.AddSignature(txn.GetHash(), 0, sig)

		status := t.GetTxnStatus(txn.GetHash())
		ready, err := exec.TransactionIsReady(t.Batch, delivery, status, account)
		require.NoError(t, err)
		require.True(t, ready, "Expected the transaction to be ready")
	})

	// Multisig pending
	t.Run("Multisig Pending", func(t BatchTest) {
		signer := t.PutAccountCopy(signer).(*FakeSigner)
		signer.Threshold = 2

		t.AddSignature(txn.GetHash(), 0, sig)

		status := t.GetTxnStatus(txn.GetHash())
		ready, err := exec.TransactionIsReady(t.Batch, delivery, status, account)
		require.NoError(t, err)
		require.False(t, ready, "Expected the transaction to be not ready")
	})

	// Multisig ready
	t.Run("Multisig Ready", func(t BatchTest) {
		signer := t.PutAccountCopy(signer).(*FakeSigner)
		signer.Threshold = 2

		t.AddSignature(txn.GetHash(), 0, sig)

		sig2 := sig.Copy()
		sig2.PublicKey = []byte{2}
		t.AddSignature(txn.GetHash(), 1, sig2)

		status := t.GetTxnStatus(txn.GetHash())
		ready, err := exec.TransactionIsReady(t.Batch, delivery, status, account)
		require.NoError(t, err)
		require.True(t, ready, "Expected the transaction to be ready")
	})

	// Multibook singlesig with one book ready
	t.Run("Multibook Pending", func(t BatchTest) {
		account := t.PutAccountCopy(account).(*FakeAccount)
		account.AddAuthority(authority2.Url)

		t.AddSignature(txn.GetHash(), 0, sig)

		status := t.GetTxnStatus(txn.GetHash())
		ready, err := exec.TransactionIsReady(t.Batch, delivery, status, account)
		require.NoError(t, err)
		require.False(t, ready, "Expected the transaction to be not ready")
	})

	// Multibook singlesig with all books ready
	t.Run("Multibook Ready", func(t BatchTest) {
		account := t.PutAccountCopy(account).(*FakeAccount)
		account.AddAuthority(authority2.Url)

		t.AddSignature(txn.GetHash(), 0, sig)

		sig2 := sig.Copy()
		sig2.Signer = signer2.Url
		sig2.PublicKey = []byte{2}
		t.AddSignature(txn.GetHash(), 1, sig2)

		status := t.GetTxnStatus(txn.GetHash())
		ready, err := exec.TransactionIsReady(t.Batch, delivery, status, account)
		require.NoError(t, err)
		require.True(t, ready, "Expected the transaction to be ready")
	})

	// Disabled book with no signatures
	t.Run("Disabled Unsigned", func(t BatchTest) {
		account := t.PutAccountCopy(account).(*FakeAccount)
		entry, _ := account.GetAuthority(authority.Url)
		entry.Disabled = true

		status := t.GetTxnStatus(txn.GetHash())
		ready, err := exec.TransactionIsReady(t.Batch, delivery, status, account)
		require.NoError(t, err)
		require.False(t, ready, "Expected the transaction to be not ready")
	})

	// Disabled book with an unauthorized signature
	t.Run("Disabled Single", func(t BatchTest) {
		account := t.PutAccountCopy(account).(*FakeAccount)
		entry, _ := account.GetAuthority(authority.Url)
		entry.Disabled = true

		sig := sig.Copy()
		sig.Signer = unauthSigner.Url
		t.AddSignature(txn.GetHash(), 0, sig)

		status := t.GetTxnStatus(txn.GetHash())
		ready, err := exec.TransactionIsReady(t.Batch, delivery, status, account)
		require.NoError(t, err)
		require.True(t, ready, "Expected the transaction to be ready")
	})

	// Multibook with one book disabled and an unauthorized signature
	t.Run("Disabled Pending", func(t BatchTest) {
		account := t.PutAccountCopy(account).(*FakeAccount)
		account.AddAuthority(authority2.Url)

		entry, _ := account.GetAuthority(authority.Url)
		entry.Disabled = true

		t.AddSignature(txn.GetHash(), 0, sig)

		status := t.GetTxnStatus(txn.GetHash())
		ready, err := exec.TransactionIsReady(t.Batch, delivery, status, account)
		require.NoError(t, err)
		require.False(t, ready, "Expected the transaction to be not ready")
	})

	// Multibook with one disabled book and an authorized signature for the
	// enabled book
	t.Run("Disabled Ready", func(t BatchTest) {
		account := t.PutAccountCopy(account).(*FakeAccount)
		account.AddAuthority(authority2.Url)

		entry, _ := account.GetAuthority(authority.Url)
		entry.Disabled = true

		sig1 := sig.Copy()
		sig1.Signer = url.MustParse("foo/non-authority/signer")
		t.AddSignature(txn.GetHash(), 0, sig1)

		sig2 := sig.Copy()
		sig2.Signer = signer2.Url
		sig2.PublicKey = []byte{2}
		t.AddSignature(txn.GetHash(), 1, sig2)

		status := t.GetTxnStatus(txn.GetHash())
		ready, err := exec.TransactionIsReady(t.Batch, delivery, status, account)
		require.NoError(t, err)
		require.True(t, ready, "Expected the transaction to be ready")
	})

	// Multisig with an invalidated signature and a new signature
	t.Run("Invalidated", func(t BatchTest) {
		// This is not a unit test, because it's verifying AddSigner,
		// AddSignature, and TransactionIsReady in combination not in isolation, account.
		// But that's ok.

		signer := t.PutAccountCopy(signer).(*FakeSigner)
		signer.Threshold = 2

		// Signature @ version 1
		t.AddSignature(txn.GetHash(), 0, sig)
		require.Equal(t, 1, t.GetSignatures(txn.GetHash(), signer.Url).Count())

		// Update the version
		signer.Version = 2

		// Signature @ version 2
		sig2 := sig.Copy()
		sig2.SignerVersion = 2
		sig2.PublicKey = []byte{2}
		t.AddSignature(txn.GetHash(), 1, sig2)
		require.Equal(t, 1, t.GetSignatures(txn.GetHash(), signer.Url).Count())

		// Transaction is not ready
		status := t.GetTxnStatus(txn.GetHash())
		ready, err := exec.TransactionIsReady(t.Batch, delivery, status, account)
		require.NoError(t, err)
		require.False(t, ready, "Expected the transaction to be not ready")
	})

	// Multibook multisig with old signatures that are still valid because they're the same version
	t.Run("Old Ready", func(t BatchTest) {
		account := t.PutAccountCopy(account).(*FakeAccount)
		account.AddAuthority(authority2.Url)

		signer := t.PutAccountCopy(signer).(*FakeSigner)
		signer.Threshold = 2
		signer2 := t.PutAccountCopy(signer2).(*FakeSigner)
		signer2.Threshold = 2

		// Two signatures for signer 1 @ version 1
		sig1_1 := sig.Copy()
		sig1_2 := sig.Copy()
		sig1_2.PublicKey = []byte{2}
		t.AddSignature(txn.GetHash(), 0, sig1_1)
		t.AddSignature(txn.GetHash(), 1, sig1_2)

		signer.Version++
		signer2.Version++

		// Two signatures for signer 1 @ version 1
		sig2_1 := sig.Copy()
		sig2_1.Signer = signer2.Url
		sig2_1.SignerVersion = 2
		sig2_2 := sig2_1.Copy()
		sig2_2.PublicKey = []byte{2}
		t.AddSignature(txn.GetHash(), 0, sig2_1)
		t.AddSignature(txn.GetHash(), 1, sig2_2)

		status := t.GetTxnStatus(txn.GetHash())
		ready, err := exec.TransactionIsReady(t.Batch, delivery, status, account)
		require.NoError(t, err)
		require.True(t, ready, "Expected the transaction to be ready")
	})
}

func TestAddAuthority(tt *testing.T) {
	// Initialize
	sim := simulator.New(tt, 1)
	sim.InitFromGenesis()

	// Main identity
	alice := protocol.AccountUrl("alice")
	aliceKey := GenerateKey(tt.Name(), alice)
	sim.CreateIdentity(alice, aliceKey[32:])
	sim.CreateAccount(&protocol.TokenAccount{Url: alice.JoinPath("tokens"), TokenUrl: protocol.AcmeUrl(), Balance: *big.NewInt(1e9)})
	updateAccount(sim, alice.JoinPath("book", "1"), func(p *protocol.KeyPage) { p.CreditBalance = 1e9 })

	// Second identity
	bob := protocol.AccountUrl("bob")
	bobKey := GenerateKey(tt.Name(), bob)
	sim.CreateIdentity(bob, bobKey[32:])
	updateAccount(sim, bob.JoinPath("book", "1"), func(p *protocol.KeyPage) { p.CreditBalance = 1e9 })

	// Test setup
	execAlice := sim.PartitionFor(alice).Executor
	execBob := sim.PartitionFor(bob).Executor
	t := NewBatchTest(tt, sim.PartitionFor(alice).Database)
	defer t.Discard()

	t.Run("UpdateAccountAuthority.Add", func(t BatchTest) {
		tx := NewTransaction().
			WithPrincipal(alice.JoinPath("tokens")).
			WithSigner(alice.JoinPath("book", "1"), 1).
			WithTimestamp(1).
			WithBody(&protocol.UpdateAccountAuth{Operations: []protocol.AccountAuthOperation{
				&protocol.AddAccountAuthorityOperation{Authority: bob.JoinPath("book")},
			}}).
			Initiate(protocol.SignatureTypeED25519, aliceKey).
			WithSigner(bob.JoinPath("book", "1"), 1).
			Sign(protocol.SignatureTypeED25519, bobKey).
			BuildDelivery()

		// First signature is accepted
		_, err := execAlice.ProcessSignature(t.Batch, tx, tx.Signatures[0])
		require.NoError(t, err)

		// Transaction is not ready
		status, err := t.Batch.Transaction(tx.Transaction.GetHash()).GetStatus()
		require.NoError(t, err)
		ready, err := execAlice.TransactionIsReady(t.Batch, tx, status, simulator.GetAccount[protocol.Account](sim, tx.Transaction.Header.Principal))
		require.NoError(t, err)
		require.False(t, ready)

		// Second signature is accepted
		_, err = execBob.ProcessSignature(t.Batch, tx, tx.Signatures[1])
		require.NoError(t, err)
		fwd := forwardSignature(tx.Transaction, tx.Signatures[1])
		_, err = execAlice.ProcessSignature(t.Batch, fwd, fwd.Signatures[0])
		require.NoError(t, err)

		// Transaction is now ready
		status, err = t.Batch.Transaction(tx.Transaction.GetHash()).GetStatus()
		require.NoError(t, err)
		ready, err = execAlice.TransactionIsReady(t.Batch, tx, status, simulator.GetAccount[protocol.Account](sim, tx.Transaction.Header.Principal))
		require.NoError(t, err)
		require.True(t, ready)
	})

	t.Run("UpdateKeyPage.Add w/Owner", func(t BatchTest) {
		tx := NewTransaction().
			WithPrincipal(alice.JoinPath("book", "1")).
			WithSigner(alice.JoinPath("book", "1"), 1).
			WithTimestamp(1).
			WithBody(&protocol.UpdateKeyPage{Operation: []protocol.KeyPageOperation{
				&protocol.AddKeyOperation{Entry: protocol.KeySpecParams{Delegate: bob.JoinPath("book")}},
			}}).
			Initiate(protocol.SignatureTypeED25519, aliceKey).
			WithSigner(bob.JoinPath("book", "1"), 1).
			Sign(protocol.SignatureTypeED25519, bobKey).
			BuildDelivery()

		// First signature is accepted
		_, err := execAlice.ProcessSignature(t.Batch, tx, tx.Signatures[0])
		require.NoError(t, err)

		// Transaction is not ready
		status, err := t.Batch.Transaction(tx.Transaction.GetHash()).GetStatus()
		require.NoError(t, err)
		ready, err := execAlice.TransactionIsReady(t.Batch, tx, status, simulator.GetAccount[protocol.Account](sim, tx.Transaction.Header.Principal))
		require.NoError(t, err)
		require.False(t, ready)

		// Second signature is accepted
		_, err = execBob.ProcessSignature(t.Batch, tx, tx.Signatures[1])
		require.NoError(t, err)
		fwd := forwardSignature(tx.Transaction, tx.Signatures[1])
		_, err = execAlice.ProcessSignature(t.Batch, fwd, fwd.Signatures[0])
		require.NoError(t, err)

		// Transaction is now ready
		status, err = t.Batch.Transaction(tx.Transaction.GetHash()).GetStatus()
		require.NoError(t, err)
		ready, err = execAlice.TransactionIsReady(t.Batch, tx, status, simulator.GetAccount[protocol.Account](sim, tx.Transaction.Header.Principal))
		require.NoError(t, err)
		require.True(t, ready)
	})

	t.Run("Create Account", func(t BatchTest) {
		tx := NewTransaction().
			WithPrincipal(alice).
			WithSigner(alice.JoinPath("book", "1"), 1).
			WithTimestamp(1).
			WithBody(&protocol.CreateDataAccount{
				Url:         alice.JoinPath("data"),
				Authorities: []*url.URL{bob.JoinPath("book")},
			}).
			Initiate(protocol.SignatureTypeED25519, aliceKey).
			WithSigner(bob.JoinPath("book", "1"), 1).
			Sign(protocol.SignatureTypeED25519, bobKey).
			BuildDelivery()

		// First signature is accepted
		_, err := execAlice.ProcessSignature(t.Batch, tx, tx.Signatures[0])
		require.NoError(t, err)

		// Transaction is not ready
		status, err := t.Batch.Transaction(tx.Transaction.GetHash()).GetStatus()
		require.NoError(t, err)
		ready, err := execAlice.TransactionIsReady(t.Batch, tx, status, simulator.GetAccount[protocol.Account](sim, tx.Transaction.Header.Principal))
		require.NoError(t, err)
		require.False(t, ready)

		// Second signature is accepted
		_, err = execBob.ProcessSignature(t.Batch, tx, tx.Signatures[1])
		require.NoError(t, err)
		fwd := forwardSignature(tx.Transaction, tx.Signatures[1])
		_, err = execAlice.ProcessSignature(t.Batch, fwd, fwd.Signatures[0])
		require.NoError(t, err)

		// Transaction is now ready
		status, err = t.Batch.Transaction(tx.Transaction.GetHash()).GetStatus()
		require.NoError(t, err)
		ready, err = execAlice.TransactionIsReady(t.Batch, tx, status, simulator.GetAccount[protocol.Account](sim, tx.Transaction.Header.Principal))
		require.NoError(t, err)
		require.True(t, ready)
	})
}

// TestCannotDisableAuthForAuthTxns verifies that authorization is always enforced
// for transactions that modify authorization, such as UpdateKeyPage and
// UpdateAccountAuth, even when an authority is disabled.
func TestCannotDisableAuthForAuthTxns(t *testing.T) {
	var timestamp uint64

	// Initialize
	sim := simulator.New(t, 3)
	sim.InitFromGenesis()

	// Setup
	alice := protocol.AccountUrl("alice")
	lite := AcmeLiteAddressStdPriv(GenerateKey(t.Name(), "Lite"))
	mainKey := GenerateKey(t.Name(), alice)
	unauthKey := GenerateKey(t.Name(), alice, "unauth")
	sim.CreateIdentity(alice, mainKey[32:])
	sim.CreateAccount(&protocol.TokenAccount{Url: alice.JoinPath("tokens"), Balance: *big.NewInt(1e9), TokenUrl: protocol.AcmeUrl()})
	sim.CreateIdentity(alice.JoinPath("unauth"), unauthKey[32:])
	updateAccount(sim, alice.JoinPath("tokens"), func(t *protocol.TokenAccount) { t.Authorities[0].Disabled = true })
	updateAccount(sim, alice.JoinPath("unauth", "book", "1"), func(p *protocol.KeyPage) { p.CreditBalance = 1e9 })

	// An unauthorized signer must not be allowed to enable auth
	_, err := sim.SubmitAndExecuteBlock(
		NewTransaction().
			WithPrincipal(alice.JoinPath("tokens")).
			WithSigner(alice.JoinPath("unauth", "book", "1"), 1).
			WithBody(&protocol.UpdateAccountAuth{
				Operations: []protocol.AccountAuthOperation{
					&protocol.EnableAccountAuthOperation{
						Authority: alice.JoinPath("book"),
					},
				},
			}).
			WithTimestampVar(&timestamp).
			Initiate(protocol.SignatureTypeLegacyED25519, unauthKey).
			Build(),
	)
	require.EqualError(t, err, "signature 0: acc://alice.acme/unauth/book/1 is not authorized to sign transactions for acc://alice.acme/tokens")

	// An unauthorized signer should be able to send tokens
	sim.WaitForTransactions(delivered, sim.MustSubmitAndExecuteBlock(
		NewTransaction().
			WithPrincipal(alice.JoinPath("tokens")).
			WithSigner(alice.JoinPath("unauth", "book", "1"), 1).
			WithBody(&protocol.SendTokens{
				To: []*protocol.TokenRecipient{{
					Url:    lite,
					Amount: *big.NewInt(68),
				}},
			}).
			WithTimestampVar(&timestamp).
			Initiate(protocol.SignatureTypeLegacyED25519, unauthKey).
			Build(),
	)...)

	// A signature for updating auth is still required from all key books, even
	// disabled ones
	t.Run("Ready", func(tt *testing.T) {
		x := sim.PartitionFor(alice)
		t := NewBatchTest(tt, x.Database)
		defer t.Discard()

		var account *protocol.TokenAccount
		require.NoError(t, t.Account(alice.JoinPath("tokens")).GetStateAs(&account))
		account = t.PutAccountCopy(account).(*protocol.TokenAccount)
		account.AddAuthority(protocol.AccountUrl("foo")).Disabled = true

		// The transaction
		txn := new(protocol.Transaction)
		txn.Header.Principal = account.Url
		txn.Body = new(protocol.UpdateAccountAuth)
		delivery := new(chain.Delivery)
		delivery.Transaction = txn

		// The signature
		sig := new(FakeSignature)
		sig.Signer = alice.JoinPath("book", "1")
		sig.SignerVersion = 1
		sig.Timestamp = timestamp + 1
		sig.PublicKey = []byte{1}
		t.AddSignature(txn.GetHash(), 0, sig)

		status := t.GetTxnStatus(txn.GetHash())
		ready, err := x.Executor.TransactionIsReady(t.Batch, delivery, status, account)
		require.NoError(t, err)
		require.False(t, ready, "Expected the transaction to be pending")
	})
}

func forwardSignature(txn *protocol.Transaction, sig protocol.Signature) *chain.Delivery {
	body := &protocol.SyntheticForwardTransaction{
		Transaction: txn,
		Signatures: []protocol.RemoteSignature{{
			Destination: txn.Header.Principal,
			Signature: &protocol.SignatureSet{
				Vote:            protocol.VoteTypeAccept,
				Signer:          sig.GetSigner(),
				TransactionHash: *(*[32]byte)(txn.GetHash()),
				Signatures:      []protocol.Signature{sig},
			},
		}},
	}
	parent := &chain.Delivery{Transaction: &protocol.Transaction{Body: body}}
	return parent.NewForwarded(body)
}

func TestValidateKeyForSynthTxns(t *testing.T) {
	var timestamp uint64

	// Initialize
	sim := simulator.New(t, 3)
	sim.InitFromGenesis()
	// Setup
	aliceKey, bobKey := GenerateKey("alice"), GenerateKey("bob")
	alice, bob := AcmeLiteAddressStdPriv(aliceKey), AcmeLiteAddressStdPriv(bobKey)
	sim.SetRouteFor(alice.RootIdentity(), "BVN0")
	sim.SetRouteFor(bob.RootIdentity(), "BVN1")
	sim.CreateAccount(&protocol.LiteIdentity{Url: alice.RootIdentity(), CreditBalance: 1e9})
	sim.CreateAccount(&protocol.LiteTokenAccount{Url: alice, TokenUrl: protocol.AcmeUrl(), Balance: *big.NewInt(1e12)})

	// Change the node's key
	sim.PartitionFor(alice).Executor.Key = GenerateKey("New")

	// Execute a transaction
	envs := sim.MustSubmitAndExecuteBlock(
		NewTransaction().
			WithPrincipal(alice).
			WithSigner(alice, 1).
			WithTimestampVar(&timestamp).
			WithBody(&protocol.SendTokens{
				To: []*protocol.TokenRecipient{
					{Url: bob, Amount: *big.NewInt(68)},
				},
			}).
			Initiate(protocol.SignatureTypeED25519, aliceKey).
			Build(),
	)
	txnHash := envs[0].Transaction[0].GetHash()
	if txn, _, _ := sim.WaitForTransaction(delivered, txnHash, 50); txn == nil {
		t.Fatal("Transaction has not been delivered after 50 blocks")
	}

	// Get the synthetic transaction ID
	var synthHash [32]byte
	_ = sim.PartitionFor(alice).Database.View(func(batch *database.Batch) error {
		synth, err := batch.Transaction(txnHash).GetSyntheticTxns()
		require.NoError(t, err)
		require.Len(t, synth.Entries, 1)
		synthHash = synth.Entries[0].Hash()
		return nil
	})

	// Verify that the synthetic transaction does not get delivered. TODO Verify
	// an error?
	if txn, _, _ := sim.WaitForTransaction(delivered, synthHash[:], 50); txn != nil {
		t.Fatal("Synthetic transaction was delivered")
	}
}

//Checks if the key used to sign the synthetic transaction belongs to the same subnet
func TestKeySignaturePartition(t *testing.T) {
	var timestamp uint64

	// Initialize
	sim := simulator.New(t, 3)
	sim.InitFromGenesis()

	// Setup
	aliceKey, bobKey := GenerateKey("alice"), GenerateKey("bob")
	alice, bob := AcmeLiteAddressStdPriv(aliceKey), AcmeLiteAddressStdPriv(bobKey)
	sim.SetRouteFor(alice.RootIdentity(), "BVN0")
	sim.SetRouteFor(bob.RootIdentity(), "BVN1")
	sim.CreateAccount(&protocol.LiteIdentity{Url: alice.RootIdentity(), CreditBalance: 1e9})
	sim.CreateAccount(&protocol.LiteTokenAccount{Url: alice, TokenUrl: protocol.AcmeUrl(), Balance: *big.NewInt(1e12)})

<<<<<<< HEAD
	// Change the node's key
	sim.PartitionFor(alice).Executor.Key = GenerateKey("New")
	x := sim.PartitionFor(alice)

	tt := NewBatchTest(t, sim.PartitionFor(alice).Database)
	defer tt.Discard()
=======
	// Grab the deposit
	var deposit *chain.Delivery
	sim.Executors["BVN1"].SubmitHook = func(envelopes []*chain.Delivery) ([]*chain.Delivery, bool) {
		for i, env := range envelopes {
			if env.Transaction.Body.Type() == protocol.TransactionTypeSyntheticDepositTokens {
				fmt.Printf("Dropping %X\n", env.Transaction.GetHash()[:4])
				deposit = env
				return append(envelopes[:i], envelopes[i+1:]...), false
			}
		}
		return envelopes, true
	}
>>>>>>> 8aaeda77

	// Generate a deposit
	envs := sim.MustSubmitAndExecuteBlock(NewTransaction().
		WithPrincipal(alice).
		WithSigner(alice, 1).
		WithTimestampVar(&timestamp).
		WithBody(&protocol.SendTokens{
			To: []*protocol.TokenRecipient{
				{Url: bob, Amount: *big.NewInt(68)},
			},
		}).
		Initiate(protocol.SignatureTypeED25519, aliceKey).
		Build())
	sim.WaitForTransaction(delivered, envs[0].Transaction[0].GetHash(), 50)

	for i := 0; i < 50 && deposit == nil; i++ {
		sim.ExecuteBlock(nil)
	}
	require.NotNil(t, deposit, "Did not intercept deposit within 50 blocks")

	// Replace the signature
	index := -1
	for i, sig := range deposit.Signatures {
		sig, ok := sig.(*protocol.ED25519Signature)
		if !ok {
			continue
		}

		index = i
		signer, err := new(signing.Builder).Import(sig)
		require.NoError(t, err)
		signer.SetPrivateKey(sim.Executors["BVN2"].Executor.Key)
		sig2, err := signer.Sign(sig.TransactionHash[:])
		require.NoError(t, err)
		deposit.Signatures[i] = sig2
	}
	require.True(t, index >= 0, "Failed to replace the key signature")

	x := sim.Executors["BVN1"]
	_, err := simulator.CheckTx(t, x.Database, x.Executor, deposit)
	require.EqualError(t, err, fmt.Sprintf("signature %d: the key used to sign does not belong to the originating subnet", index))
}<|MERGE_RESOLUTION|>--- conflicted
+++ resolved
@@ -623,14 +623,6 @@
 	sim.CreateAccount(&protocol.LiteIdentity{Url: alice.RootIdentity(), CreditBalance: 1e9})
 	sim.CreateAccount(&protocol.LiteTokenAccount{Url: alice, TokenUrl: protocol.AcmeUrl(), Balance: *big.NewInt(1e12)})
 
-<<<<<<< HEAD
-	// Change the node's key
-	sim.PartitionFor(alice).Executor.Key = GenerateKey("New")
-	x := sim.PartitionFor(alice)
-
-	tt := NewBatchTest(t, sim.PartitionFor(alice).Database)
-	defer tt.Discard()
-=======
 	// Grab the deposit
 	var deposit *chain.Delivery
 	sim.Executors["BVN1"].SubmitHook = func(envelopes []*chain.Delivery) ([]*chain.Delivery, bool) {
@@ -643,7 +635,6 @@
 		}
 		return envelopes, true
 	}
->>>>>>> 8aaeda77
 
 	// Generate a deposit
 	envs := sim.MustSubmitAndExecuteBlock(NewTransaction().
