--- conflicted
+++ resolved
@@ -95,16 +95,6 @@
 		// Overwrite the state's chain update list with one derived directly
 		// from the database
 		block.State.ChainUpdates.Entries = nil
-<<<<<<< HEAD
-		for _, account := range block.Batch.UpdatedAccounts() {
-			for _, e := range account.UpdatedChains() {
-				_, ok := protocol.ParsePartitionUrl(e.Account)
-				if ok && e.Account.PathEqual(protocol.Synthetic) {
-					// Anchoring the synthetic transaction ledger causes sadness
-					// and despair (it breaks things but I don't know why)
-					continue
-				}
-=======
 
 		// For each modified account
 		for _, account := range block.Batch.UpdatedAccounts() {
@@ -118,14 +108,10 @@
 				}
 
 				// Add a block entry
->>>>>>> 46b8a75f
 				block.State.ChainUpdates.Entries = append(block.State.ChainUpdates.Entries, e)
 			}
 		}
 
-<<<<<<< HEAD
-		// Sort to ensure consistent ordering
-=======
 		// [database.Batch.UpdatedAccounts] iterates over a map and thus returns
 		// the accounts in a random order. Since randomness and distributed
 		// consensus do not mix, the entries are sorted to ensure a consistent
@@ -141,7 +127,6 @@
 		// we intend on parallelizing transaction processing in the future.
 		// Declaring that the protocol does not preserve transaction ordering
 		// will make it easier to parallelize transaction processing.
->>>>>>> 46b8a75f
 		e := block.State.ChainUpdates.Entries
 		sort.Slice(e, func(i, j int) bool { return e[i].Compare(e[j]) < 0 })
 	}
