package block

import (
	"bytes"
	"encoding"
	"encoding/hex"
	"fmt"
	"strconv"
	"strings"
	"time"

	"gitlab.com/accumulatenetwork/accumulate/internal/database"
	"gitlab.com/accumulatenetwork/accumulate/internal/errors"
	"gitlab.com/accumulatenetwork/accumulate/internal/indexing"
	"gitlab.com/accumulatenetwork/accumulate/internal/url"
	"gitlab.com/accumulatenetwork/accumulate/protocol"
	"gitlab.com/accumulatenetwork/accumulate/smt/storage"
	"gitlab.com/accumulatenetwork/accumulate/types"
	"gitlab.com/accumulatenetwork/accumulate/types/api/query"
)

func (m *Executor) queryAccount(batch *database.Batch, account *database.Account, prove bool) (*query.ResponseAccount, error) {
	resp := new(query.ResponseAccount)

	state, err := account.GetState()
	if err != nil {
		return nil, fmt.Errorf("get state: %w", err)
	}
	resp.Account = state

	obj, err := account.GetObject()
	if err != nil {
		return nil, fmt.Errorf("get object: %w", err)
	}

	for _, c := range obj.Chains {
		chain, err := account.ReadChain(c.Name)
		if err != nil {
			return nil, fmt.Errorf("get chain %s: %w", c.Name, err)
		}

		ms := chain.CurrentState()
		var state query.ChainState
		state.Name = c.Name
		state.Type = c.Type
		state.Height = uint64(ms.Count)
		state.Roots = make([][]byte, len(ms.HashList))
		for i, h := range ms.HashList {
			state.Roots[i] = h
		}

		resp.ChainState = append(resp.ChainState, state)
	}

	if !prove {
		return resp, nil
	}

	resp.Receipt, err = m.resolveAccountStateReceipt(batch, account)
	if err != nil {
		resp.Receipt.Error = err.Error()
	}

	return resp, nil
}

func (m *Executor) queryByUrl(batch *database.Batch, u *url.URL, prove bool) ([]byte, encoding.BinaryMarshaler, error) {
	qv := u.QueryValues()

	switch {
	case qv.Get("txid") != "":
		// Query by transaction ID
		txid, err := hex.DecodeString(qv.Get("txid"))
		if err != nil {
			return nil, nil, fmt.Errorf("invalid txid %q: %v", qv.Get("txid"), err)
		}

		v, err := m.queryByTxId(batch, txid, prove)
		return []byte("tx"), v, err

	case u.Fragment == "":
		// Query by account URL
		account, err := m.queryAccount(batch, batch.Account(u), prove)
		if err != nil {
			return nil, nil, fmt.Errorf("unable to load %v: %w", u, err)
		}
		return []byte("account"), account, err
	}

	fragment := strings.Split(u.Fragment, "/")
	switch fragment[0] {
	case "anchor":
		if len(fragment) < 2 {
			return nil, nil, fmt.Errorf("invalid fragment")
		}

		entryHash, err := hex.DecodeString(fragment[1])
		if err != nil {
			return nil, nil, fmt.Errorf("invalid entry: %q is not a hash", fragment[1])
		}

		obj, err := batch.Account(u).GetObject()
		if err != nil {
			return nil, nil, fmt.Errorf("failed to load metadata of %q: %v", u, err)
		}

		var chainName string
		var index int64
		for _, chainMeta := range obj.Chains {
			if chainMeta.Type != protocol.ChainTypeAnchor {
				continue
			}

			chain, err := batch.Account(u).ReadChain(chainMeta.Name)
			if err != nil {
				return nil, nil, fmt.Errorf("failed to load chain %s of %q: %v", chainMeta.Name, u, err)
			}

			index, err = chain.HeightOf(entryHash)
			if err == nil {
				chainName = chainMeta.Name
				break
			}
			if !errors.Is(err, storage.ErrNotFound) {
				return nil, nil, err
			}
		}
		if chainName == "" {
			return nil, nil, errors.NotFound("anchor %X not found", entryHash[:4])
		}
		res := new(query.ResponseChainEntry)
		res.Type = protocol.ChainTypeAnchor
		res.Height = index
		res.Entry = entryHash

		res.Receipt, err = m.resolveChainReceipt(batch, u, chainName, index)
		if err != nil {
			res.Receipt.Error = err.Error()
		}

		return []byte("chain-entry"), res, nil

	case "chain":
		if len(fragment) < 2 {
			return nil, nil, fmt.Errorf("invalid fragment")
		}

		obj, err := batch.Account(u).GetObject()
		if err != nil {
			return nil, nil, fmt.Errorf("failed to load metadata of %q: %v", u, err)
		}

		chain, err := batch.Account(u).ReadChain(fragment[1])
		if err != nil {
			return nil, nil, fmt.Errorf("failed to load chain %q of %q: %v", strings.Join(fragment[1:], "."), u, err)
		}

		switch len(fragment) {
		case 2:
			start, count, err := parseRange(qv)
			if err != nil {
				return nil, nil, err
			}

			res := new(query.ResponseChainRange)
			res.Type = obj.ChainType(fragment[1])
			res.Start = start
			res.End = start + count
			res.Total = chain.Height()
			res.Entries, err = chain.Entries(start, start+count)
			if err != nil {
				return nil, nil, fmt.Errorf("failed to load entries: %v", err)
			}

			return []byte("chain-range"), res, nil

		case 3:
			height, entry, err := getChainEntry(chain, fragment[2])
			if err != nil {
				return nil, nil, err
			}

			state, err := chain.State(height)
			if err != nil {
				return nil, nil, fmt.Errorf("failed to load chain state: %v", err)
			}

			res := new(query.ResponseChainEntry)
			res.Type = obj.ChainType(fragment[1])
			res.Height = height
			res.Entry = entry
			res.State = make([][]byte, len(state.Pending))
			for i, h := range state.Pending {
				res.State[i] = h.Copy()
			}
			return []byte("chain-entry"), res, nil
		}

	case "tx", "txn", "transaction", "signature":
		chainName := chainNameFor(fragment[0])
		switch len(fragment) {
		case 1:
			start, count, err := parseRange(qv)
			if err != nil {
				return nil, nil, err
			}

			txns, perr := m.queryTxHistory(batch, u, uint64(start), uint64(start+count), protocol.MainChain)
			if perr != nil {
				return nil, nil, perr
			}

			return []byte("tx-history"), txns, nil

		case 2:
			chain, err := batch.Account(u).ReadChain(chainName)
			if err != nil {
				return nil, nil, fmt.Errorf("failed to load main chain of %q: %v", u, err)
			}

			height, txid, err := getTransaction(chain, fragment[1])
			if err != nil {
				return nil, nil, err
			}

			state, err := chain.State(height)
			if err != nil {
				return nil, nil, fmt.Errorf("failed to load chain state: %v", err)
			}

			res, err := m.queryByTxId(batch, txid, prove)
			if err != nil {
				return nil, nil, err
			}

			res.Height = height
			res.ChainState = make([][]byte, len(state.Pending))
			for i, h := range state.Pending {
				res.ChainState[i] = h.Copy()
			}

			return []byte("tx"), res, nil
		}
	case "pending":
		switch len(fragment) {
		case 1:
			txIds, err := batch.Account(u).Pending()
			if err != nil {
				return nil, nil, err
			}
			resp := new(query.ResponsePending)
			resp.Transactions = txIds
			return []byte("pending"), resp, nil
		case 2:
			if strings.Contains(fragment[1], ":") {
				indexes := strings.Split(fragment[1], ":")
				start, err := strconv.Atoi(indexes[0])
				if err != nil {
					return nil, nil, err
				}
				end, err := strconv.Atoi(indexes[1])
				if err != nil {
					return nil, nil, err
				}
				txns, perr := m.queryTxHistory(batch, u, uint64(start), uint64(end), protocol.SignatureChain)
				if perr != nil {
					return nil, nil, perr
				}
				return []byte("tx-history"), txns, nil
			} else {
				chain, err := batch.Account(u).ReadChain(protocol.SignatureChain)
				if err != nil {
					return nil, nil, fmt.Errorf("failed to load main chain of %q: %v", u, err)
				}

				height, txid, err := getTransaction(chain, fragment[1])
				if err != nil {
					return nil, nil, err
				}

				state, err := chain.State(height)
				if err != nil {
					return nil, nil, fmt.Errorf("failed to load chain state: %v", err)
				}

				res, err := m.queryByTxId(batch, txid, prove)
				if err != nil {
					return nil, nil, err
				}

				res.Height = height
				res.ChainState = make([][]byte, len(state.Pending))
				for i, h := range state.Pending {
					res.ChainState[i] = h.Copy()
				}

				return []byte("tx"), res, nil
			}
		}
	case "data":
		data, err := batch.Account(u).Data()
		if err != nil {
			return nil, nil, err
		}
		switch len(fragment) {
		case 1:
			entryHash, entry, err := data.GetLatest()
			if err != nil {
				return nil, nil, err
			}
			res := &query.ResponseDataEntry{
				Entry: entry,
			}
			copy(res.EntryHash[:], entryHash)
			return []byte("data-entry"), res, nil
		case 2:
			queryParam := fragment[1]
			if strings.Contains(queryParam, ":") {
				indexes := strings.Split(queryParam, ":")
				start, err := strconv.Atoi(indexes[0])
				if err != nil {
					return nil, nil, err
				}
				end, err := strconv.Atoi(indexes[1])
				if err != nil {
					return nil, nil, err
				}
				entryHashes, err := data.GetHashes(int64(start), int64(end))
				if err != nil {
					return nil, nil, err
				}
				res := &query.ResponseDataEntrySet{}
				res.Total = uint64(data.Height())
				for _, entryHash := range entryHashes {
					er := query.ResponseDataEntry{}
					copy(er.EntryHash[:], entryHash)

					entry, err := data.Get(entryHash)
					if err != nil {
						return nil, nil, err
					}
					er.Entry = entry
					res.DataEntries = append(res.DataEntries, er)
				}
				return []byte("data-entry-set"), res, nil
			} else {
				index, err := strconv.Atoi(queryParam)
				if err != nil {
					entryHash, err := hex.DecodeString(queryParam)
					if err != nil {
						return nil, nil, err
					}
					entry, err := data.Get(entryHash)
					if err != nil {
						return nil, nil, err
					}

					res := &query.ResponseDataEntry{}
					copy(res.EntryHash[:], entry.Hash())
					res.Entry = entry
					return []byte("data-entry"), res, nil
				} else {
					entry, err := data.Entry(int64(index))
					if err != nil {
						return nil, nil, err
					}
					res := &query.ResponseDataEntry{}
					_, err = protocol.ParseLiteDataAddress(u)
					if err != nil {
						copy(res.EntryHash[:], entry.Hash())
						res.Entry = entry
						return []byte("data-entry"), res, nil
					}
					firstentry, err := data.Entry(int64(0))
					if err != nil {
						return nil, nil, err
					}
					id := protocol.ComputeLiteDataAccountId(firstentry)
					newh, _ := protocol.ComputeFactomEntryHashForAccount(id, entry.GetData())
					copy(res.EntryHash[:], newh)
					res.Entry = entry
					return []byte("data-entry"), res, nil
				}
			}
		}
	}
	return nil, nil, fmt.Errorf("invalid fragment")
}

func chainNameFor(entity string) string {
	switch entity {
	case "signature":
		return protocol.SignatureChain
	}
	return protocol.MainChain
}

func parseRange(qv url.Values) (start, count int64, err error) {
	if s := qv.Get("start"); s != "" {
		start, err = strconv.ParseInt(s, 10, 64)
		if err != nil {
			return 0, 0, fmt.Errorf("invalid start: %v", err)
		}
	} else {
		start = 0
	}

	if s := qv.Get("count"); s != "" {
		count, err = strconv.ParseInt(s, 10, 64)
		if err != nil {
			return 0, 0, fmt.Errorf("invalid count: %v", err)
		}
	} else {
		count = 10
	}

	return start, count, nil
}

func getChainEntry(chain *database.Chain, s string) (int64, []byte, error) {
	var valid bool

	height, err := strconv.ParseInt(s, 10, 64)
	if err == nil {
		valid = true
		entry, err := chain.Entry(height)
		if err == nil {
			return height, entry, nil
		}
		if !errors.Is(err, storage.ErrNotFound) {
			return 0, nil, err
		}
	}

	entry, err := hex.DecodeString(s)
	if err == nil {
		valid = true
		height, err := chain.HeightOf(entry)
		if err == nil {
			return height, entry, nil
		}
		if !errors.Is(err, storage.ErrNotFound) {
			return 0, nil, err
		}
	}

	if valid {
		return 0, nil, errors.NotFound("entry %q not found", s)
	}
	return 0, nil, fmt.Errorf("invalid entry: %q is not a number or a hash", s)
}

func getTransaction(chain *database.Chain, s string) (int64, []byte, error) {
	var valid bool

	height, err := strconv.ParseInt(s, 10, 64)
	if err == nil {
		valid = true
		id, err := chain.Entry(height)
		if err == nil {
			return height, id, nil
		}
		if !errors.Is(err, storage.ErrNotFound) {
			return 0, nil, err
		}
	}

	entry, err := hex.DecodeString(s)
	if err == nil {
		valid = true
		height, err := chain.HeightOf(entry)
		if err == nil {
			return height, entry, nil
		}
		if !errors.Is(err, storage.ErrNotFound) {
			return 0, nil, err
		}
	}

	if valid {
		return 0, nil, errors.NotFound("transaction %q not found", s)
	}
	return 0, nil, fmt.Errorf("invalid transaction: %q is not a number or a hash", s)
}

func (m *Executor) queryDirectoryByChainId(batch *database.Batch, account *url.URL, start uint64, limit uint64) (*query.DirectoryQueryResult, error) {
	md, err := loadDirectoryMetadata(batch, account)
	if err != nil {
		return nil, err
	}

	count := limit
	if start+count > md.Count {
		count = md.Count - start
	}
	if count > md.Count { // when uint64 0-x is really big number
		count = 0
	}

	resp := new(query.DirectoryQueryResult)
	resp.Entries = make([]string, count)

	for i := uint64(0); i < count; i++ {
		resp.Entries[i], err = loadDirectoryEntry(batch, account, start+i)
		if err != nil {
			return nil, fmt.Errorf("failed to get entry %d", i)
		}
	}
	resp.Total = md.Count

	return resp, nil
}

func (m *Executor) queryByTxId(batch *database.Batch, txid []byte, prove bool) (*query.ResponseByTxId, error) {
	var err error

	tx := batch.Transaction(txid)
	txState, err := tx.GetState()
	if errors.Is(err, storage.ErrNotFound) {
		return nil, errors.NotFound("transaction %X not found", txid[:4])
	} else if err != nil {
		return nil, fmt.Errorf("invalid query from GetTx in state database, %v", err)
	}

	if txState.Transaction == nil {
		tx = batch.Transaction(txState.Hash[:])
		txState, err = tx.GetState()
		if errors.Is(err, storage.ErrNotFound) {
			return nil, errors.NotFound("transaction not found for signature %X", txid[:4])
		} else if err != nil {
			return nil, fmt.Errorf("invalid query from GetTx in state database, %v", err)
		}
	}

	status, err := tx.GetStatus()
	if err != nil {
		return nil, fmt.Errorf("invalid query from GetTx in state database, %v", err)
	} else if !status.Delivered && status.Remote {
		// If the transaction is a synthetic transaction produced by this BVN
		// and has not been delivered, pretend like it doesn't exist
		return nil, errors.NotFound("transaction %X not found", txid[:4])
	}

	// If we have an account, lookup if it's a scratch chain. If so, filter out records that should have been pruned
	account := txState.Transaction.Header.Principal
	if account != nil && isScratchAccount(batch, account) {
		shouldBePruned, err := m.shouldBePruned(batch, txid)
		if err != nil {
			return nil, err
		}
		if shouldBePruned {
			return nil, errors.NotFound("transaction %X not found", txid[:4])
		}
	}

	qr := query.ResponseByTxId{}
	qr.Envelope = new(protocol.Envelope)
	qr.Envelope.Transaction = []*protocol.Transaction{txState.Transaction}
	qr.Status = status
	copy(qr.TxId[:], txid)
	qr.Height = -1

	synth, err := tx.GetSyntheticTxns()
	if err != nil && !errors.Is(err, storage.ErrNotFound) {
		return nil, fmt.Errorf("invalid query from GetTx in state database, %v", err)
	}

	qr.TxSynthTxIds = make(types.Bytes, 0, len(synth.Hashes)*32)
	for _, synth := range synth.Hashes {
		synth := synth // See docs/developer/rangevarref.md
		qr.TxSynthTxIds = append(qr.TxSynthTxIds, synth[:]...)
	}

	for _, signer := range status.Signers {
		// Load the signature set
		sigset, err := tx.ReadSignaturesForSigner(signer)
		if err != nil {
			return nil, err
		}

		// Load all the signatures
		var qset query.SignatureSet
		qset.Account = signer
		for _, e := range sigset.Entries() {
			state, err := batch.Transaction(e.SignatureHash[:]).GetState()
			switch {
			case err == nil:
				qset.Signatures = append(qset.Signatures, state.Signature)
			case errors.Is(err, storage.ErrNotFound):
				// Leave it nil
			default:
				return nil, fmt.Errorf("load signature entry %X: %w", e.SignatureHash, err)
			}
		}

		qr.Signers = append(qr.Signers, qset)
	}

	if !prove {
		return &qr, nil
	}

	chainIndex, err := indexing.TransactionChain(batch, txid).Get()
	if err != nil {
		return nil, fmt.Errorf("failed to load transaction chain index: %v", err)
	}

	qr.Receipts = make([]*query.TxReceipt, len(chainIndex.Entries))
	for i, entry := range chainIndex.Entries {
		receipt, err := m.resolveTxReceipt(batch, txid, entry)
		if err != nil {
			// If one receipt fails to build, do not cause the entire request to
			// fail
			receipt.Error = err.Error()
		}
		qr.Receipts[i] = receipt
	}

	return &qr, nil
}

func (m *Executor) queryTxHistory(batch *database.Batch, account *url.URL, start, end uint64, chainName string) (*query.ResponseTxHistory, *protocol.Error) {
	chain, err := batch.Account(account).ReadChain(chainName)
	if err != nil {
		return nil, &protocol.Error{Code: protocol.ErrorCodeTxnHistory, Message: fmt.Errorf("error obtaining txid range %v", err)}
	}

	thr := query.ResponseTxHistory{}
	thr.Start = start
	thr.End = end
	thr.Total = uint64(chain.Height())

	txids, err := chain.Entries(int64(start), int64(end))
	if err != nil {
		return nil, &protocol.Error{Code: protocol.ErrorCodeTxnHistory, Message: fmt.Errorf("error obtaining txid range %v", err)}
	}

	for _, txid := range txids {
		qr, err := m.queryByTxId(batch, txid, false)
		if err != nil {
			if errors.Is(err, storage.ErrNotFound) {
				continue // txs can be filtered out for scratch accounts
			}
			return nil, &protocol.Error{Code: protocol.ErrorCodeTxnQueryError, Message: err}
		}
		thr.Transactions = append(thr.Transactions, *qr)
	}

	return &thr, nil
}

func (m *Executor) queryDataByUrl(batch *database.Batch, u *url.URL) (*query.ResponseDataEntry, error) {
	qr := query.ResponseDataEntry{}

	data, err := batch.Account(u).Data()
	if err != nil {
		return nil, err
	}

	entryHash, entry, err := data.GetLatest()
	if err != nil {
		return nil, err
	}

	copy(qr.EntryHash[:], entryHash)
	qr.Entry = entry
	return &qr, nil
}

func (m *Executor) queryDataByEntryHash(batch *database.Batch, u *url.URL, entryHash []byte) (*query.ResponseDataEntry, error) {
	qr := query.ResponseDataEntry{}
	copy(qr.EntryHash[:], entryHash)

	data, err := batch.Account(u).Data()
	if err != nil {
		return nil, err
	}

	entry, err := data.Get(entryHash)
	if err != nil {
		return nil, err
	}

	qr.Entry = entry
	return &qr, nil
}

func (m *Executor) queryDataSet(batch *database.Batch, u *url.URL, start int64, limit int64, expand bool) (*query.ResponseDataEntrySet, error) {
	qr := query.ResponseDataEntrySet{}

	data, err := batch.Account(u).Data()
	if err != nil {
		return nil, err
	}

	entryHashes, err := data.GetHashes(start, start+limit)
	if err != nil {
		return nil, err
	}

	qr.Total = uint64(data.Height())
	for _, entryHash := range entryHashes {
		er := query.ResponseDataEntry{}
		copy(er.EntryHash[:], entryHash)

		if expand {
			entry, err := data.Get(entryHash)
			if err != nil {
				return nil, err
			}
			er.Entry = entry
		}

		qr.DataEntries = append(qr.DataEntries, er)
	}
	return &qr, nil
}

func (m *Executor) Query(batch *database.Batch, q *query.Query, _ int64, prove bool) (k, v []byte, err *protocol.Error) {
	switch q.Type {
	case types.QueryTypeTxId:
		txr := query.RequestByTxId{}
		err := txr.UnmarshalBinary(q.Content)
		if err != nil {
			return nil, nil, &protocol.Error{Code: protocol.ErrorCodeUnMarshallingError, Message: err}
		}
		qr, err := m.queryByTxId(batch, txr.TxId[:], prove)
		if err != nil {
			return nil, nil, &protocol.Error{Code: protocol.ErrorCodeTxnQueryError, Message: err}
		}

		k = []byte("tx")
		v, err = qr.MarshalBinary()
		if err != nil {
			return nil, nil, &protocol.Error{Code: protocol.ErrorCodeMarshallingError, Message: fmt.Errorf("%v, on Chain %x", err, txr.TxId[:])}
		}
	case types.QueryTypeTxHistory:
		txh := query.RequestTxHistory{}
		err := txh.UnmarshalBinary(q.Content)
		if err != nil {
			return nil, nil, &protocol.Error{Code: protocol.ErrorCodeUnMarshallingError, Message: err}
		}

		thr, perr := m.queryTxHistory(batch, txh.Account, txh.Start, txh.Start+txh.Limit, protocol.MainChain)
		if perr != nil {
			return nil, nil, perr
		}

		k = []byte("tx-history")
		v, err = thr.MarshalBinary()
		if err != nil {
			return nil, nil, &protocol.Error{Code: protocol.ErrorCodeMarshallingError, Message: fmt.Errorf("error marshalling payload for transaction history")}
		}
	case types.QueryTypeUrl:
		chr := query.RequestByUrl{}
		err := chr.UnmarshalBinary(q.Content)
		if err != nil {
			return nil, nil, &protocol.Error{Code: protocol.ErrorCodeUnMarshallingError, Message: err}
		}
		u, err := url.Parse(*chr.Url.AsString())
		if err != nil {
			return nil, nil, &protocol.Error{Code: protocol.ErrorCodeInvalidURL, Message: fmt.Errorf("invalid URL in query %s", chr.Url)}
		}

		var obj encoding.BinaryMarshaler
		k, obj, err = m.queryByUrl(batch, u, prove)
		if err != nil {
			return nil, nil, &protocol.Error{Code: protocol.ErrorCodeTxnQueryError, Message: err}
		}
		v, err = obj.MarshalBinary()
		if err != nil {
			return nil, nil, &protocol.Error{Code: protocol.ErrorCodeMarshallingError, Message: fmt.Errorf("%v, on Url %s", err, chr.Url)}
		}
	case types.QueryTypeDirectoryUrl:
		chr := query.RequestDirectory{}
		err := chr.UnmarshalBinary(q.Content)
		if err != nil {
			return nil, nil, &protocol.Error{Code: protocol.ErrorCodeUnMarshallingError, Message: err}
		}
		u, err := url.Parse(*chr.Url.AsString())
		if err != nil {
			return nil, nil, &protocol.Error{Code: protocol.ErrorCodeInvalidURL, Message: fmt.Errorf("invalid URL in query %s", chr.Url)}
		}
		dir, err := m.queryDirectoryByChainId(batch, u, chr.Start, chr.Limit)
		if err != nil {
			return nil, nil, &protocol.Error{Code: protocol.ErrorCodeDirectoryURL, Message: err}
		}

		if chr.ExpandChains {
			entries, err := m.expandChainEntries(batch, dir.Entries)
			if err != nil {
				return nil, nil, &protocol.Error{Code: protocol.ErrorCodeDirectoryURL, Message: err}
			}
			dir.ExpandedEntries = entries
		}

		k = []byte("directory")
		v, err = dir.MarshalBinary()
		if err != nil {
			return nil, nil, &protocol.Error{Code: protocol.ErrorCodeMarshallingError, Message: fmt.Errorf("%v, on Url %s", err, chr.Url)}
		}
	case types.QueryTypeChainId:
		chr := query.RequestByChainId{}
		err := chr.UnmarshalBinary(q.Content)
		if err != nil {
			return nil, nil, &protocol.Error{Code: protocol.ErrorCodeUnMarshallingError, Message: err}
		}

		//nolint:staticcheck // Ignore the deprecation warning for AccountByID
		account, err := m.queryAccount(batch, batch.AccountByID(chr.ChainId[:]), false)
		if err != nil {
			return nil, nil, &protocol.Error{Code: protocol.ErrorCodeChainIdError, Message: err}
		}
		k = []byte("account")
		v, err = account.MarshalBinary()
		if err != nil {
			return nil, nil, &protocol.Error{Code: protocol.ErrorCodeMarshallingError, Message: fmt.Errorf("%v, on Chain %x", err, chr.ChainId)}
		}
	case types.QueryTypeData:
		chr := query.RequestDataEntry{}
		err := chr.UnmarshalBinary(q.Content)
		if err != nil {
			return nil, nil, &protocol.Error{Code: protocol.ErrorCodeUnMarshallingError, Message: err}
		}

		u := chr.Url
		var ret *query.ResponseDataEntry
		if chr.EntryHash != [32]byte{} {
			ret, err = m.queryDataByEntryHash(batch, u, chr.EntryHash[:])
			if err != nil {
				return nil, nil, &protocol.Error{Code: protocol.ErrorCodeDataEntryHashError, Message: err}
			}
		} else {
			ret, err = m.queryDataByUrl(batch, u)
			if err != nil {
				return nil, nil, &protocol.Error{Code: protocol.ErrorCodeDataUrlError, Message: err}
			}
		}

		k = []byte("data")
		v, err = ret.MarshalBinary()
		if err != nil {
			return nil, nil, &protocol.Error{Code: protocol.ErrorCodeMarshallingError, Message: err}
		}
	case types.QueryTypeDataSet:
		chr := query.RequestDataEntrySet{}
		err := chr.UnmarshalBinary(q.Content)
		if err != nil {
			return nil, nil, &protocol.Error{Code: protocol.ErrorCodeUnMarshallingError, Message: err}
		}
		u := chr.Url
		ret, err := m.queryDataSet(batch, u, int64(chr.Start), int64(chr.Count), chr.ExpandChains)
		if err != nil {
			return nil, nil, &protocol.Error{Code: protocol.ErrorCodeDataEntryHashError, Message: err}
		}

		k = []byte("dataSet")
		v, err = ret.MarshalBinary()
		if err != nil {
			return nil, nil, &protocol.Error{Code: protocol.ErrorCodeMarshallingError, Message: err}
		}
	case types.QueryTypeKeyPageIndex:
		chr := query.RequestKeyPageIndex{}
		err := chr.UnmarshalBinary(q.Content)
		if err != nil {
			return nil, nil, &protocol.Error{Code: protocol.ErrorCodeUnMarshallingError, Message: err}
		}
		account, err := batch.Account(chr.Url).GetState()
		if err != nil {
			return nil, nil, &protocol.Error{Code: protocol.ErrorCodeChainIdError, Message: err}
		}

		auth, err := m.GetAccountAuthoritySet(batch, account)
		if err != nil {
			return nil, nil, &protocol.Error{Code: protocol.ErrorCodeChainIdError, Message: err}
		}

		// For each authority
		for _, entry := range auth.Authorities {
			var authority protocol.Authority
			err = batch.Account(entry.Url).GetStateAs(&authority)
			if err != nil {
				return nil, nil, protocol.NewError(protocol.ErrorCodeUnknownError, err)
			}

			// For each signer
			for index, signerUrl := range authority.GetSigners() {
				var signer protocol.Signer
				err = batch.Account(signerUrl).GetStateAs(&signer)
				if err != nil {
					return nil, nil, protocol.NewError(protocol.ErrorCodeUnknownError, err)
				}

				// Check for a matching entry
				_, _, ok := signer.EntryByKeyHash(chr.Key)
				if !ok {
					_, _, ok = signer.EntryByKey(chr.Key)
					if !ok {
						continue
					}
				}

				// Found it!
				response := new(query.ResponseKeyPageIndex)
				response.Authority = entry.Url
				response.Signer = signerUrl
				response.Index = uint64(index)

				k = []byte("key-page-index")
				v, err = response.MarshalBinary()
				if err != nil {
					return nil, nil, &protocol.Error{Code: protocol.ErrorCodeMarshallingError, Message: err}
				}
				return k, v, nil
			}
		}
		return nil, nil, &protocol.Error{Code: protocol.ErrorCodeNotFound, Message: fmt.Errorf("no authority of %s holds %X", chr.Url, chr.Key)}
	case types.QueryTypeMinorBlocks:
		resp, pErr := m.queryMinorBlocks(batch, q)
		if pErr != nil {
			return nil, nil, pErr
		}

		k = []byte("minor-block")
		var err error
		v, err = resp.MarshalBinary()
		if err != nil {
			return nil, nil, &protocol.Error{Code: protocol.ErrorCodeMarshallingError, Message: fmt.Errorf("error marshalling payload for transaction history")}
		}

	default:
		return nil, nil, &protocol.Error{Code: protocol.ErrorCodeInvalidQueryType, Message: fmt.Errorf("unable to query for type, %s (%d)", q.Type.Name(), q.Type.AsUint64())}
	}
	return k, v, err
}

func (m *Executor) queryMinorBlocks(batch *database.Batch, q *query.Query) (*query.ResponseMinorBlocks, *protocol.Error) {
	req := query.RequestMinorBlocks{}
	err := req.UnmarshalBinary(q.Content)
	if err != nil {
		return nil, &protocol.Error{Code: protocol.ErrorCodeUnMarshallingError, Message: err}
	}

	ledgerAcc := batch.Account(m.Network.NodeUrl(protocol.Ledger))
	var ledger *protocol.InternalLedger
	err = ledgerAcc.GetStateAs(&ledger)
	if err != nil {
		return nil, &protocol.Error{Code: protocol.ErrorCodeUnMarshallingError, Message: err}
	}

	idxChain, err := ledgerAcc.ReadChain(protocol.MinorRootIndexChain)
	if err != nil {
		return nil, &protocol.Error{Code: protocol.ErrorCodeQueryChainUpdatesError, Message: err}
	}

	startIndex, _, err := indexing.SearchIndexChain(idxChain, uint64(idxChain.Height())-1, indexing.MatchExact, indexing.SearchIndexChainByBlock(req.Start))
	if err != nil {
		return nil, &protocol.Error{Code: protocol.ErrorCodeQueryEntriesError, Message: err}
	}

	entryIdx := startIndex

	resp := query.ResponseMinorBlocks{TotalBlocks: uint64(ledger.Index)}
	curEntry := new(protocol.IndexEntry)
	resultCnt := uint64(0)
	for resultCnt < req.Limit {
		err = idxChain.EntryAs(int64(entryIdx), curEntry)
		switch {
		case err == nil:
		case errors.Is(err, storage.ErrNotFound):
			break
		default:
			return nil, &protocol.Error{Code: protocol.ErrorCodeUnMarshallingError, Message: err}
		}

		minorEntry := new(query.ResponseMinorEntry)
		for {
			if req.BlockFilterMode == query.BlockFilterModeExcludeNone {
				minorEntry.BlockIndex = req.Start + resultCnt

				// Create new entry, when BlockFilterModeExcludeNone append empty entry when blocks were missing
				if minorEntry.BlockIndex < curEntry.BlockIndex || curEntry.BlockIndex == 0 {
					resp.Entries = append(resp.Entries, minorEntry)
					resultCnt++
					minorEntry = new(query.ResponseMinorEntry)
					continue
				}
			} else {
				minorEntry.BlockIndex = curEntry.BlockIndex
			}
			break
		}
		minorEntry.BlockTime = curEntry.BlockTime

<<<<<<< HEAD
		if req.TxFetchMode < query.TxFetchModeOmit {
			chainUpdatesIndex, err := indexing.BlockChainUpdates(batch, &m.Network, curEntry.BlockIndex).Get()
=======
		if idxEntry.BlockIndex > 0 && (req.TxFetchMode < query.TxFetchModeOmit || req.FilterSystemAnchorsOnlyBlocks) {
			chainUpdatesIndex, err := indexing.BlockChainUpdates(batch, &m.Network, idxEntry.BlockIndex).Get()
>>>>>>> 5d5f7309
			if err != nil {
				return nil, &protocol.Error{Code: protocol.ErrorCodeChainIdError, Message: err}
			}

			minorEntry.TxCount = uint64(0)
<<<<<<< HEAD
			internalTxCount := uint64(0)
=======
			systemTxCount := uint64(0)
>>>>>>> 5d5f7309
			var lastTxid []byte
			for _, updIdx := range chainUpdatesIndex.Entries {
				if bytes.Equal(updIdx.Entry, lastTxid) { // There are like 4 ChainUpdates for each tx, we don't need duplicates
					continue
				}

				if req.TxFetchMode <= query.TxFetchModeIds {
					minorEntry.TxIds = append(minorEntry.TxIds, updIdx.Entry)
				}
<<<<<<< HEAD
				if req.TxFetchMode == query.TxFetchModeExpand {
=======
				if req.TxFetchMode == query.TxFetchModeExpand || req.FilterSystemAnchorsOnlyBlocks {
>>>>>>> 5d5f7309
					qr, err := m.queryByTxId(batch, updIdx.Entry, false)
					if err == nil {
						minorEntry.TxCount++
						txt := qr.Envelope.Transaction[0].Body.Type()
						if txt.IsSystem() {
							systemTxCount++
						} else if req.TxFetchMode == query.TxFetchModeExpand {
							minorEntry.Transactions = append(minorEntry.Transactions, qr)
						}
					}
				} else {
					minorEntry.TxCount++
				}
				lastTxid = updIdx.Entry
			}
<<<<<<< HEAD
			if minorEntry.TxCount <= internalTxCount && req.BlockFilterMode == query.BlockFilterModeExcludeEmpty {
				entryIdx++
				continue
=======
			if minorEntry.TxCount > systemTxCount {
				resp.Entries = append(resp.Entries, minorEntry)
>>>>>>> 5d5f7309
			}
		}
		resp.Entries = append(resp.Entries, minorEntry)
		entryIdx++
		resultCnt++
	}
	return &resp, nil
}

func (m *Executor) expandChainEntries(batch *database.Batch, entries []string) ([]protocol.Account, error) {
	expEntries := make([]protocol.Account, len(entries))
	for i, entry := range entries {
		index := i
		u, err := url.Parse(entry)
		if err != nil {
			return nil, err
		}
		r, err := batch.Account(u).GetState()
		if err != nil {
			return nil, err
		}
		expEntries[index] = r
	}
	return expEntries, nil
}

func (m *Executor) resolveTxReceipt(batch *database.Batch, txid []byte, entry *indexing.TransactionChainEntry) (*query.TxReceipt, error) {
	receipt := new(query.TxReceipt)
	receipt.Account = entry.Account
	receipt.Chain = entry.Chain
	receipt.Proof.Start = txid

	account := batch.Account(entry.Account)
	block, r, err := indexing.ReceiptForChainEntry(&m.Network, batch, account, txid, entry)
	if err != nil {
		return receipt, err
	}

	receipt.LocalBlock = block
	receipt.Proof = *protocol.ReceiptFromManaged(r)
	return receipt, nil
}

func (m *Executor) resolveChainReceipt(batch *database.Batch, account *url.URL, name string, index int64) (*query.GeneralReceipt, error) {
	receipt := new(query.GeneralReceipt)
	_, r, err := indexing.ReceiptForChainIndex(&m.Network, batch, batch.Account(account), name, index)
	if err != nil {
		return receipt, err
	}

	receipt.Proof = *protocol.ReceiptFromManaged(r)
	return receipt, nil
}

func (m *Executor) resolveAccountStateReceipt(batch *database.Batch, account *database.Account) (*query.GeneralReceipt, error) {
	receipt := new(query.GeneralReceipt)
	block, r, err := indexing.ReceiptForAccountState(&m.Network, batch, account)
	if err != nil {
		return receipt, err
	}

	receipt.LocalBlock = block
	receipt.Proof = *protocol.ReceiptFromManaged(r)
	return receipt, nil
}

func isScratchAccount(batch *database.Batch, account *url.URL) bool {
	acc := batch.Account(account)
	state, err := acc.GetState()
	if err != nil {
		return false // Account may not exist, don't emit an error because waitForTxns will not get back the tx for this BVN and fail
	}

	switch v := state.(type) {
	case *protocol.DataAccount:
		return v.Scratch
	case *protocol.TokenAccount:
		return v.Scratch
	}
	return false
}

func (m *Executor) shouldBePruned(batch *database.Batch, txid []byte) (bool, error) {

	// Load the tx chain
	txChain, err := indexing.TransactionChain(batch, txid).Get()
	if err != nil {
		return false, err
	}

	pruneTime := time.Now().AddDate(0, 0, 0-protocol.ScratchPrunePeriodDays)

	// preload the minor root index chain
	ledger := batch.Account(m.Network.NodeUrl(protocol.Ledger))
	minorIndexChain, err := ledger.ReadChain(protocol.MinorRootIndexChain)
	if err != nil {
		return false, err
	}

	for _, txChainEntry := range txChain.Entries {
		if txChainEntry.Chain == protocol.MainChain {
			// Load the index entry
			indexEntry := new(protocol.IndexEntry)
			err = minorIndexChain.EntryAs(int64(txChainEntry.AnchorIndex), indexEntry)
			if err != nil {
				return false, err
			}
			if indexEntry.BlockTime.Before(pruneTime) {
				return true, nil
			}
			return false, nil
		}
	}
	return false, nil
}<|MERGE_RESOLUTION|>--- conflicted
+++ resolved
@@ -992,23 +992,14 @@
 		}
 		minorEntry.BlockTime = curEntry.BlockTime
 
-<<<<<<< HEAD
 		if req.TxFetchMode < query.TxFetchModeOmit {
 			chainUpdatesIndex, err := indexing.BlockChainUpdates(batch, &m.Network, curEntry.BlockIndex).Get()
-=======
-		if idxEntry.BlockIndex > 0 && (req.TxFetchMode < query.TxFetchModeOmit || req.FilterSystemAnchorsOnlyBlocks) {
-			chainUpdatesIndex, err := indexing.BlockChainUpdates(batch, &m.Network, idxEntry.BlockIndex).Get()
->>>>>>> 5d5f7309
 			if err != nil {
 				return nil, &protocol.Error{Code: protocol.ErrorCodeChainIdError, Message: err}
 			}
 
 			minorEntry.TxCount = uint64(0)
-<<<<<<< HEAD
-			internalTxCount := uint64(0)
-=======
 			systemTxCount := uint64(0)
->>>>>>> 5d5f7309
 			var lastTxid []byte
 			for _, updIdx := range chainUpdatesIndex.Entries {
 				if bytes.Equal(updIdx.Entry, lastTxid) { // There are like 4 ChainUpdates for each tx, we don't need duplicates
@@ -1018,11 +1009,7 @@
 				if req.TxFetchMode <= query.TxFetchModeIds {
 					minorEntry.TxIds = append(minorEntry.TxIds, updIdx.Entry)
 				}
-<<<<<<< HEAD
 				if req.TxFetchMode == query.TxFetchModeExpand {
-=======
-				if req.TxFetchMode == query.TxFetchModeExpand || req.FilterSystemAnchorsOnlyBlocks {
->>>>>>> 5d5f7309
 					qr, err := m.queryByTxId(batch, updIdx.Entry, false)
 					if err == nil {
 						minorEntry.TxCount++
@@ -1038,14 +1025,9 @@
 				}
 				lastTxid = updIdx.Entry
 			}
-<<<<<<< HEAD
-			if minorEntry.TxCount <= internalTxCount && req.BlockFilterMode == query.BlockFilterModeExcludeEmpty {
+			if minorEntry.TxCount <= systemTxCount && req.BlockFilterMode == query.BlockFilterModeExcludeEmpty {
 				entryIdx++
 				continue
-=======
-			if minorEntry.TxCount > systemTxCount {
-				resp.Entries = append(resp.Entries, minorEntry)
->>>>>>> 5d5f7309
 			}
 		}
 		resp.Entries = append(resp.Entries, minorEntry)
