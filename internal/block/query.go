--- conflicted
+++ resolved
@@ -970,12 +970,7 @@
 				return nil, &protocol.Error{Code: protocol.ErrorCodeChainIdError, Message: err}
 			}
 			minorEntry.TxCount = uint64(0)
-<<<<<<< HEAD
-			internalTxCount := uint64(0)
-			systemAnchorCount := uint64(0)
-=======
 			systemTxCount := uint64(0)
->>>>>>> b6a4cada
 			var lastTxid []byte
 			for _, updIdx := range chainUpdatesIndex.Entries {
 				if bytes.Equal(updIdx.Entry, lastTxid) { // There are like 4 ChainUpdates for each tx, we don't need duplicates
@@ -995,21 +990,11 @@
 						} else if req.TxFetchMode == query.TxFetchModeExpand {
 							minorEntry.Transactions = append(minorEntry.Transactions, qr)
 						}
-<<<<<<< HEAD
-						if (txt == protocol.TransactionTypePartitionAnchor || txt == protocol.TransactionTypeDirectoryAnchor) && req.FilterSystemAnchorsOnlyBlocks {
-							systemAnchorCount++
-						}
-=======
->>>>>>> b6a4cada
 					}
 				}
 				lastTxid = updIdx.Entry
 			}
-<<<<<<< HEAD
-			if minorEntry.TxCount > (internalTxCount + systemAnchorCount) {
-=======
 			if minorEntry.TxCount > systemTxCount {
->>>>>>> b6a4cada
 				resp.Entries = append(resp.Entries, minorEntry)
 			}
 		} else {
