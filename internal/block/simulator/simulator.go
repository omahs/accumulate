--- conflicted
+++ resolved
@@ -100,11 +100,8 @@
 		sim.Executors[subnet.ID] = &ExecEntry{
 			Database: db,
 			Executor: exec,
-<<<<<<< HEAD
 			Subnet:   subnet,
-=======
 			API:      acctesting.DirectJrpcClient(jrpc),
->>>>>>> 909894f0
 		}
 	}
 
@@ -402,16 +399,11 @@
 	mu                      sync.Mutex
 	nextBlock, currentBlock []*protocol.Envelope
 
-<<<<<<< HEAD
 	Subnet    *config.Subnet
 	Database  *database.Database
 	Executor  *block.Executor
 	bootstrap genesis.Bootstrap
-=======
-	Database *database.Database
-	Executor *block.Executor
 	API      *client.Client
->>>>>>> 909894f0
 
 	// SubmitHook can be used to control how envelopes are submitted to the
 	// subnet. It is not safe to change SubmitHook concurrently with calls to
