package simulator

import (
	"bytes"
	"fmt"
	"sync"
	"time"

	"github.com/rs/zerolog"
	"github.com/stretchr/testify/assert"
	"github.com/stretchr/testify/require"
	"github.com/tendermint/tendermint/libs/log"
	"gitlab.com/accumulatenetwork/accumulate/config"
	"gitlab.com/accumulatenetwork/accumulate/internal/api/v2"
	"gitlab.com/accumulatenetwork/accumulate/internal/block"
	. "gitlab.com/accumulatenetwork/accumulate/internal/block"
	"gitlab.com/accumulatenetwork/accumulate/internal/chain"
	"gitlab.com/accumulatenetwork/accumulate/internal/client"
	"gitlab.com/accumulatenetwork/accumulate/internal/core"
	"gitlab.com/accumulatenetwork/accumulate/internal/database"
	"gitlab.com/accumulatenetwork/accumulate/internal/errors"
	"gitlab.com/accumulatenetwork/accumulate/internal/events"
	"gitlab.com/accumulatenetwork/accumulate/internal/genesis"
	"gitlab.com/accumulatenetwork/accumulate/internal/logging"
	"gitlab.com/accumulatenetwork/accumulate/internal/routing"
	"gitlab.com/accumulatenetwork/accumulate/internal/sortutil"
	acctesting "gitlab.com/accumulatenetwork/accumulate/internal/testing"
	"gitlab.com/accumulatenetwork/accumulate/internal/url"
	"gitlab.com/accumulatenetwork/accumulate/protocol"
	"gitlab.com/accumulatenetwork/accumulate/types/api/query"
	"golang.org/x/sync/errgroup"
)

var genesisTime = time.Date(2022, 7, 1, 0, 0, 0, 0, time.UTC)

type Simulator struct {
	tb
	Logger    log.Logger
	Subnets   []config.Subnet
	Executors map[string]*ExecEntry

	LogLevels string

	router           routing.Router
	routingOverrides map[[32]byte]string
}

func (s *Simulator) newLogger() log.Logger {
	levels := s.LogLevels
	if levels == "" {
		levels = acctesting.DefaultLogLevels
	}

	if !acctesting.LogConsole {
		return logging.NewTestLogger(s, "plain", levels, false)
	}

	w, err := logging.NewConsoleWriter("plain")
	require.NoError(s, err)
	level, writer, err := logging.ParseLogLevel(levels, w)
	require.NoError(s, err)
	logger, err := logging.NewTendermintLogger(zerolog.New(writer), level, false)
	require.NoError(s, err)
	return logger
}

func New(t TB, bvnCount int) *Simulator {
	t.Helper()
	sim := new(Simulator)
	sim.TB = t
	sim.Setup(bvnCount)
	return sim
}

func (sim *Simulator) Setup(bvnCount int) {
	sim.Helper()

	// Initialize the simulartor and network
	sim.routingOverrides = map[[32]byte]string{}
	sim.Logger = sim.newLogger().With("module", "simulator")
	sim.Executors = map[string]*ExecEntry{}
	sim.Subnets = make([]config.Subnet, bvnCount+1)
	sim.Subnets[0] = config.Subnet{Type: config.Directory, Name: protocol.Directory}
	for i := 0; i < bvnCount; i++ {
		sim.Subnets[i+1] = config.Subnet{Type: config.BlockValidator, Name: fmt.Sprintf("BVN%d", i)}
	}

	mainEventBus := events.NewBus(sim.Logger.With("subnet", protocol.Directory))
	sim.router = routing.NewRouter(mainEventBus, nil)

	// Initialize each executor
	for i := range sim.Subnets {
		subnet := &sim.Subnets[i]
		subnet.Nodes = []config.Node{{Type: config.Validator, Address: subnet.Name}}

		logger := sim.newLogger().With("subnet", subnet.Name)
		key := acctesting.GenerateKey(sim.Name(), subnet.Name)
		db := database.OpenInMemory(logger)

		network := config.Describe{
			NetworkType:  subnet.Type,
			SubnetId:     subnet.Name,
			LocalAddress: "",
			Network:      config.Network{Name: "simulator", Subnets: sim.Subnets},
		}

		eventBus := mainEventBus
		if subnet.Type != config.Directory {
			eventBus = events.NewBus(logger)
		}

		exec, err := NewNodeExecutor(ExecutorOptions{
			Logger:   logger,
			Key:      key,
<<<<<<< HEAD
			Describe: network,
			Router:   sim.Router(),
=======
			Network:  network,
			Router:   sim.Router(),
			EventBus: eventBus,
>>>>>>> cfb8501a
		}, db)
		require.NoError(sim, err)

		jrpc, err := api.NewJrpc(api.Options{
			Logger:        logger,
			Describe:      &network,
			Router:        sim.Router(),
			TxMaxWaitTime: time.Hour,
		})
		require.NoError(sim, err)

		sim.Executors[subnet.Name] = &ExecEntry{
			Database:   db,
			Executor:   exec,
			Subnet:     subnet,
			API:        acctesting.DirectJrpcClient(jrpc),
			tb:         sim.tb,
			blockTime:  genesisTime,
			Validators: [][]byte{key[32:]},
		}
	}
}

func (s *Simulator) SetRouteFor(account *url.URL, subnet string) {
	// Make sure the account is a root identity
	if !account.RootIdentity().Equal(account) {
		s.Fatalf("Cannot set the route for a non-root: %v", account)
	}

	// Make sure the subnet exists
	s.Subnet(subnet)

	// Add/remove the override
	if subnet == "" {
		delete(s.routingOverrides, account.AccountID32())
	} else {
		s.routingOverrides[account.AccountID32()] = subnet
	}
}

func (s *Simulator) Router() routing.Router {
	return router{s, s.router}
}

func (s *Simulator) Subnet(id string) *ExecEntry {
	e, ok := s.Executors[id]
	require.Truef(s, ok, "Unknown subnet %q", id)
	return e
}

func (s *Simulator) SubnetFor(url *url.URL) *ExecEntry {
	s.Helper()

	subnet, err := s.Router().RouteAccount(url)
	require.NoError(s, err)
	return s.Subnet(subnet)
}

func (s *Simulator) Query(url *url.URL, req query.Request, prove bool) interface{} {
	s.Helper()

	x := s.SubnetFor(url)
	return Query(s, x.Database, x.Executor, req, prove)
}

func (s *Simulator) InitFromGenesis() {
	s.InitFromGenesisWith(nil)
}

func (s *Simulator) InitFromGenesisWith(values *core.GlobalValues) {
	s.Helper()

	netValMap := make(genesis.NetworkValidatorMap)
	for _, x := range s.Executors {
		x.bootstrap = InitGenesis(s, x.Executor, genesisTime, values, netValMap)
	}

	// Execute bootstrap after the entire network is known
	for _, x := range s.Executors {
		err := x.bootstrap.Bootstrap()
		if err != nil {
			panic(fmt.Errorf("could not execute bootstrap: %v", err))
		}
		state, err := x.bootstrap.GetDBState()
		require.NoError(tb{s}, err)

		func() {
			batch := x.Database.Begin(true)
			defer batch.Discard()
			require.NoError(tb{s}, x.Executor.InitFromGenesis(batch, state))
			require.NoError(tb{s}, batch.Commit())
		}()
	}
}

func (s *Simulator) InitFromSnapshot(filename func(string) string) {
	s.Helper()

	for _, subnet := range s.Subnets {
		x := s.Subnet(subnet.Name)
		InitFromSnapshot(s, x.Database, x.Executor, filename(subnet.Name))
	}
}

// ExecuteBlock executes a block after submitting envelopes. If a status channel
// is provided, statuses will be sent to the channel as transactions are
// executed. Once the block is complete, the status channel will be closed (if
// provided).
func (s *Simulator) ExecuteBlock(statusChan chan<- *protocol.TransactionStatus) {
	s.Helper()

	if statusChan != nil {
		defer close(statusChan)
	}

	errg := new(errgroup.Group)
	for _, subnet := range s.Subnets {
		s.Subnet(subnet.Name).executeBlock(errg, statusChan)
	}

	// Wait for all subnets to complete
	err := errg.Wait()
	require.NoError(tb{s}, err)
}

// ExecuteBlocks executes a number of blocks. This is useful for things like
// waiting for a block to be anchored.
func (s *Simulator) ExecuteBlocks(n int) {
	for ; n > 0; n-- {
		s.ExecuteBlock(nil)
	}
}

func (s *Simulator) Submit(envelopes ...*protocol.Envelope) ([]*protocol.Envelope, error) {
	s.Helper()

	for _, envelope := range envelopes {
		// Route
		subnet, err := s.Router().Route(envelope)
		require.NoError(s, err)
		x := s.Subnet(subnet)

		// Normalize - use a copy to avoid weird issues caused by modifying values
		deliveries, err := chain.NormalizeEnvelope(envelope.Copy())
		if err != nil {
			return nil, err
		}

		// Check
		for _, delivery := range deliveries {
			_, err = CheckTx(s, x.Database, x.Executor, delivery)
			if err != nil {
				return nil, err
			}
		}

		// Enqueue
		x.Submit(envelope)
	}

	return envelopes, nil
}

// MustSubmitAndExecuteBlock executes a block with the envelopes and fails the test if
// any envelope fails.
func (s *Simulator) MustSubmitAndExecuteBlock(envelopes ...*protocol.Envelope) []*protocol.Envelope {
	s.Helper()

	status, err := s.SubmitAndExecuteBlock(envelopes...)
	require.NoError(tb{s}, err)

	var didFail bool
	for _, status := range status {
		if status.Code == 0 {
			continue
		}

		assert.Zero(s, status.Code, status.Message)
		didFail = true
	}
	if didFail {
		s.FailNow()
	}
	return envelopes
}

// SubmitAndExecuteBlock executes a block with the envelopes.
func (s *Simulator) SubmitAndExecuteBlock(envelopes ...*protocol.Envelope) ([]*protocol.TransactionStatus, error) {
	s.Helper()

	_, err := s.Submit(envelopes...)
	if err != nil {
		return nil, errors.Wrap(errors.StatusUnknown, err)
	}

	ids := map[[32]byte]bool{}
	for _, env := range envelopes {
		for _, d := range NormalizeEnvelope(s, env) {
			ids[*(*[32]byte)(d.Transaction.GetHash())] = true
		}
	}

	ch1 := make(chan *protocol.TransactionStatus)
	ch2 := make(chan *protocol.TransactionStatus)
	go func() {
		s.ExecuteBlock(ch1)
		s.ExecuteBlock(ch2)
	}()

	status := make([]*protocol.TransactionStatus, 0, len(envelopes))
	for s := range ch1 {
		if ids[s.For] {
			status = append(status, s)
		}
	}
	for s := range ch2 {
		if ids[s.For] {
			status = append(status, s)
		}
	}

	return status, nil
}

func (s *Simulator) findTxn(status func(*protocol.TransactionStatus) bool, hash []byte) *ExecEntry {
	s.Helper()

	for _, subnet := range s.Subnets {
		x := s.Subnet(subnet.Name)

		batch := x.Database.Begin(false)
		defer batch.Discard()
		obj, err := batch.Transaction(hash).GetStatus()
		require.NoError(s, err)
		if status(obj) {
			return x
		}
	}

	return nil
}

func (s *Simulator) WaitForTransactions(status func(*protocol.TransactionStatus) bool, envelopes ...*protocol.Envelope) ([]*protocol.TransactionStatus, []*protocol.Transaction) {
	s.Helper()

	var statuses []*protocol.TransactionStatus
	var transactions []*protocol.Transaction
	for _, envelope := range envelopes {
		for _, delivery := range NormalizeEnvelope(s, envelope) {
			st, txn := s.WaitForTransactionFlow(status, delivery.Transaction.GetHash())
			statuses = append(statuses, st...)
			transactions = append(transactions, txn...)
		}
	}
	return statuses, transactions
}

func (s *Simulator) WaitForTransaction(statusCheck func(*protocol.TransactionStatus) bool, txnHash []byte, n int) *ExecEntry {
	var x *ExecEntry
	for i := 0; i < n; i++ {
		x = s.findTxn(statusCheck, txnHash)
		if x != nil {
			break
		}

		s.ExecuteBlock(nil)
	}
	return x
}

func (s *Simulator) WaitForTransactionFlow(statusCheck func(*protocol.TransactionStatus) bool, txnHash []byte) ([]*protocol.TransactionStatus, []*protocol.Transaction) {
	s.Helper()

	x := s.WaitForTransaction(statusCheck, txnHash, 50)
	if x == nil {
		require.FailNow(s, fmt.Sprintf("Transaction %X has not been delivered after 50 blocks", txnHash[:4]))
		panic("unreachable")
	}

	batch := x.Database.Begin(false)
	synth, err1 := batch.Transaction(txnHash).GetSyntheticTxns()
	state, err2 := batch.Transaction(txnHash).GetState()
	status, err3 := batch.Transaction(txnHash).GetStatus()
	batch.Discard()
	require.NoError(s, err1)
	require.NoError(s, err2)
	require.NoError(s, err3)

	status.For = *(*[32]byte)(txnHash)
	statuses := []*protocol.TransactionStatus{status}
	transactions := []*protocol.Transaction{state.Transaction}
	for _, id := range synth.Entries {
		// Wait for synthetic transactions to be delivered
		id := id.Hash()
		st, txn := s.WaitForTransactionFlow(func(status *protocol.TransactionStatus) bool {
			return status.Delivered
		}, id[:]) //nolint:rangevarref
		statuses = append(statuses, st...)
		transactions = append(transactions, txn...)
	}

	return statuses, transactions
}

type ExecEntry struct {
	tb
	mu                      sync.Mutex
	blockIndex              uint64
	blockTime               time.Time
	nextBlock, currentBlock []*protocol.Envelope

	Subnet     *config.Subnet
	Database   *database.Database
	Executor   *block.Executor
	bootstrap  genesis.Bootstrap
	API        *client.Client
	Validators [][]byte

	// SubmitHook can be used to control how envelopes are submitted to the
	// subnet. It is not safe to change SubmitHook concurrently with calls to
	// Submit.
	SubmitHook func([]*protocol.Envelope) []*protocol.Envelope
}

// Submit adds the envelopes to the next block's queue.
//
// By adding transactions to the next block and swaping queues when a block is
// executed, we roughly simulate the process Tendermint uses to build blocks.
func (x *ExecEntry) Submit(envelopes ...*protocol.Envelope) {
	// Capturing the field in a variable is more concurrency safe than using the
	// field directly
	if h := x.SubmitHook; h != nil {
		envelopes = h(envelopes)
	}
	x.mu.Lock()
	defer x.mu.Unlock()
	x.nextBlock = append(x.nextBlock, envelopes...)
}

// takeSubmitted returns the envelopes for the current block.
func (x *ExecEntry) takeSubmitted() []*protocol.Envelope {
	x.mu.Lock()
	defer x.mu.Unlock()
	submitted := x.currentBlock
	x.currentBlock = x.nextBlock
	x.nextBlock = nil
	return submitted
}

func (x *ExecEntry) executeBlock(errg *errgroup.Group, statusChan chan<- *protocol.TransactionStatus) {
	if x.blockIndex > 0 {
		x.blockIndex++
	} else {
		_ = x.Database.View(func(batch *database.Batch) error {
			var ledger *protocol.SystemLedger
			err := batch.Account(x.Executor.Describe.Ledger()).GetStateAs(&ledger)
			switch {
			case err == nil:
				x.blockIndex = ledger.Index + 1
			case errors.Is(err, errors.StatusNotFound):
				x.blockIndex = protocol.GenesisBlock + 1
			default:
				require.NoError(tb{x.tb}, err)
			}
			return nil
		})
	}
	x.blockTime = x.blockTime.Add(time.Second)
	block := new(Block)
	block.Index = x.blockIndex
	block.Time = x.blockTime
	block.IsLeader = true
	block.Batch = x.Database.Begin(true)

	// fmt.Printf("Executing %d\n", x.blockIndex)

	var deliveries []*chain.Delivery
	for _, envelope := range x.takeSubmitted() {
		d, err := chain.NormalizeEnvelope(envelope)
		require.NoErrorf(x, err, "Normalizing envelopes for %s", x.Executor.Describe.SubnetId)
		deliveries = append(deliveries, d...)
	}

	errg.Go(func() error {
		defer block.Batch.Discard()

		err := x.Executor.BeginBlock(block)
		require.NoError(x, err)

		for _, delivery := range deliveries {
			status, err := delivery.LoadTransaction(block.Batch)
			if errors.Is(err, errors.StatusDelivered) {
				if statusChan != nil {
					status.For = *(*[32]byte)(delivery.Transaction.GetHash())
					statusChan <- status
				}
				continue
			}
			if err != nil {
				return errors.Wrap(errors.StatusUnknown, err)
			}

			status, err = x.Executor.ExecuteEnvelope(block, delivery)
			if err != nil {
				return errors.Wrap(errors.StatusUnknown, err)
			}

			if statusChan != nil {
				status.For = *(*[32]byte)(delivery.Transaction.GetHash())
				statusChan <- status
			}
		}

		require.NoError(x, x.Executor.EndBlock(block))

		// Is the block empty?
		if !block.State.Empty() {
			// Commit the batch
			require.NoError(x, block.Batch.Commit())
		}

		// Apply validator updates
		for _, update := range block.State.ValidatorsUpdates {
			cmp := func(entry []byte) int {
				return bytes.Compare(entry, update.PubKey.Bytes())
			}
			if update.Enabled {
				ptr, new := sortutil.BinaryInsert(&x.Validators, cmp)
				if new {
					key := update.PubKey.Bytes()
					*ptr = make([]byte, len(key))
					copy(*ptr, key)
				}
			} else if i, found := sortutil.Search(x.Validators, cmp); found {
				copy(x.Validators[i:], x.Validators[i+1:])
				x.Validators = x.Validators[:len(x.Validators)-1]
			}
		}
		return nil
	})
}<|MERGE_RESOLUTION|>--- conflicted
+++ resolved
@@ -100,7 +100,7 @@
 		network := config.Describe{
 			NetworkType:  subnet.Type,
 			SubnetId:     subnet.Name,
-			LocalAddress: "",
+			LocalAddress: subnet.Name,
 			Network:      config.Network{Name: "simulator", Subnets: sim.Subnets},
 		}
 
@@ -112,14 +112,9 @@
 		exec, err := NewNodeExecutor(ExecutorOptions{
 			Logger:   logger,
 			Key:      key,
-<<<<<<< HEAD
-			Describe: network,
-			Router:   sim.Router(),
-=======
-			Network:  network,
+			Describe:  network,
 			Router:   sim.Router(),
 			EventBus: eventBus,
->>>>>>> cfb8501a
 		}, db)
 		require.NoError(sim, err)
 
