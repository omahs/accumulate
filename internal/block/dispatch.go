--- conflicted
+++ resolved
@@ -61,11 +61,7 @@
 
 // BroadcastTxAsync dispatches the txn to the appropriate client.
 func (d *dispatcher) BroadcastTxLocal(ctx context.Context, tx *protocol.Envelope) error {
-<<<<<<< HEAD
-	return d.push(d.Network.LocalPartitionID, tx)
-=======
 	return d.push(d.Describe.SubnetId, tx)
->>>>>>> 97973d2b
 }
 
 var errTxInCache1 = jrpc.RPCInternalError(jrpc.JSONRPCIntID(0), tm.ErrTxInCache).Error
