--- conflicted
+++ resolved
@@ -198,17 +198,13 @@
 			signerUrl = signature.GetSigner()
 		}
 
-<<<<<<< HEAD
 		// If the user specifies a lite token address, convert it to a lite
 		// identity
 		if key, _, _ := protocol.ParseLiteTokenAddress(signerUrl); key != nil {
 			signerUrl = signerUrl.Identity()
 		}
 
-		signer, err := validateSigner(batch, transaction, location, signerUrl, fwdsig)
-=======
 		signer, err := loadSigner(batch, location, signerUrl, fwdsig)
->>>>>>> 2c3d747b
 		if err != nil {
 			return nil, errors.Wrap(errors.StatusUnknown, err)
 		}
@@ -336,15 +332,9 @@
 	}
 
 	switch signer := signer.(type) {
-<<<<<<< HEAD
 	case *protocol.LiteIdentity:
-		// A lite token account is only allowed to sign for itself
+		// Otherwise a lite token account is only allowed to sign for itself
 		if !signer.Url.Equal(transaction.Header.Principal.RootIdentity()) {
-=======
-	case *protocol.LiteTokenAccount:
-		// Otherwise a lite token account is only allowed to sign for itself
-		if !signer.Url.Equal(transaction.Header.Principal) {
->>>>>>> 2c3d747b
 			return errors.Format(errors.StatusUnauthorized, "%v is not authorized to sign transactions for %v", signer.Url, transaction.Header.Principal)
 		}
 
