package block

import (
	"bytes"
	"fmt"

	"gitlab.com/accumulatenetwork/accumulate/config"
	"gitlab.com/accumulatenetwork/accumulate/internal/chain"
	"gitlab.com/accumulatenetwork/accumulate/internal/database"
	"gitlab.com/accumulatenetwork/accumulate/internal/errors"
	"gitlab.com/accumulatenetwork/accumulate/internal/url"
	"gitlab.com/accumulatenetwork/accumulate/protocol"
	"gitlab.com/accumulatenetwork/accumulate/smt/managed"
)

func (x *Executor) ProcessSignature(batch *database.Batch, delivery *chain.Delivery, signature protocol.Signature) (*ProcessSignatureState, error) {
	err := x.checkRouting(delivery, signature)
	if err != nil {
		return nil, err
	}

	// Is this the initial signature?
	initiated, err := hasBeenInitiated(batch, delivery.Transaction)
	if err != nil {
		return nil, err
	}

	var md sigExecMetadata
	md.Initiated = initiated
	if !signature.Type().IsSystem() {
		md.Location = signature.RoutingLocation()
	}
	_, err = x.processSignature(batch, delivery, signature, md)
	if err != nil {
		return nil, err
	}

	return &ProcessSignatureState{}, nil
}

func hasBeenInitiated(batch *database.Batch, transaction *protocol.Transaction) (bool, error) {
	// Always assume remote transactions have been initiated
	if transaction.Body.Type() == protocol.TransactionTypeRemote {
		return true, nil
	}

	// Load the transaction status
	status, err := batch.Transaction(transaction.GetHash()).GetStatus()
	if err != nil {
		return false, fmt.Errorf("load object metadata: %w", err)
	}

	return status.Initiator != nil, nil
}

type sigExecMetadata struct {
	Location  *url.URL
	Initiated bool
	Delegated bool
	Forwarded bool
}

func (d sigExecMetadata) SetDelegated() sigExecMetadata {
	e := d
	e.Delegated = true
	return e
}

func (d sigExecMetadata) SetForwarded() sigExecMetadata {
	e := d
	e.Forwarded = true
	return e
}

func (d sigExecMetadata) Nested() bool {
	return d.Delegated || d.Forwarded
}

func (x *Executor) processSignature(batch *database.Batch, delivery *chain.Delivery, signature protocol.Signature, md sigExecMetadata) (protocol.Signer, error) {
	var signer, delegate protocol.Signer
	var err error
	switch signature := signature.(type) {
	case *protocol.SyntheticSignature:
		err = verifySyntheticSignature(&x.Describe, batch, delivery.Transaction, signature, md)

	case *protocol.ReceiptSignature:
		err = verifyReceiptSignature(delivery.Transaction, signature, md)

	case *protocol.InternalSignature:
		err = verifyInternalSignature(delivery, signature, md)

	case *protocol.SignatureSet:
		if !delivery.IsForwarded() {
			return nil, errors.New(errors.StatusBadRequest, "a signature set is not allowed outside of a forwarded transaction")
		}
		if !md.Forwarded {
			return nil, errors.New(errors.StatusBadRequest, "a signature set must be nested within another signature")
		}
		signer, err = x.processSigner(batch, delivery.Transaction, signature, md.Location, false)

		// Do not store anything if the set is within a delegated transaction
		if md.Delegated {
			return signer, nil
		}

	case *protocol.RemoteSignature:
		if md.Nested() {
			return nil, errors.New(errors.StatusBadRequest, "a remote signature cannot be nested within another signature")
		}
		if !delivery.IsForwarded() {
			return nil, errors.New(errors.StatusBadRequest, "a remote signature is not allowed outside of a forwarded transaction")
		}
		return x.processSignature(batch, delivery, signature.Signature, md.SetForwarded())

	case *protocol.DelegatedSignature:
		delegate, err = x.processSignature(batch, delivery, signature.Signature, md.SetDelegated())
		if err != nil {
			return nil, err
		}
		if !signature.Delegator.LocalTo(md.Location) {
			return nil, nil
		}

		// Validate the delegator
		signer, err = x.validateSigner(batch, delivery.Transaction, signature.Delegator, md.Location, false)
		if err != nil {
			return nil, errors.Wrap(errors.StatusUnknown, err)
		}

		// Verify delegation
		_, _, ok := signer.EntryByDelegate(delegate.GetUrl())
		if !ok {
			return nil, errors.Format(errors.StatusUnauthorized, "%v is not authorized to sign for %v", delegate.GetUrl(), signature.Delegator)
		}

	case protocol.KeySignature:
		// Basic validation
		if signature.Type() != protocol.SignatureTypeReceipt && !signature.Verify(delivery.Transaction.GetHash()) {
			return nil, errors.Format(errors.StatusBadRequest, "invalid signature")
		}
		if !delivery.Transaction.Body.Type().IsUser() {
			err = x.validatePartitionSignature(md.Location, signature, delivery.Transaction)
			if err != nil {
				return nil, errors.Wrap(errors.StatusUnknown, err)
			}
		}

		signer, err = x.processKeySignature(batch, delivery, signature, md.Location, !md.Initiated, !md.Delegated && delivery.Transaction.Header.Principal.LocalTo(md.Location))

		// Do not store anything if the set is within a forwarded delegated transaction
		if md.Forwarded && md.Delegated {
			return signer, nil
		}

	default:
		return nil, fmt.Errorf("unknown signature type %v", signature.Type())
	}
	if err != nil {
		return nil, err
	}

	err = validateInitialSignature(delivery.Transaction, signature, md)
	if err != nil {
		return nil, err
	}

	isSystemSig := signature.Type().IsSystem()
	isUserTxn := delivery.Transaction.Body.Type().IsUser() && !delivery.WasProducedInternally()
	if !isUserTxn {
		if isSystemSig {
			signer, err = loadSigner(batch, x.Describe.OperatorsPage())
		} else {
			signer, err = loadSigner(batch, signature.GetSigner())
		}
		switch {
		case err == nil:
			// Ok
		case errors.Is(err, errors.StatusNotFound):
			signer = &protocol.UnknownSigner{Url: signature.GetSigner()}
		default:
			return nil, err
		}
	}

	// Store the transaction state (without signatures) if it is local to the
	// signature, unless the body is just a hash
	isLocalTxn := !isSystemSig && delivery.Transaction.Header.Principal.LocalTo(md.Location)
	if isLocalTxn && delivery.Transaction.Body.Type() != protocol.TransactionTypeRemote {
		err = batch.Transaction(delivery.Transaction.GetHash()).
			PutState(&database.SigOrTxn{Transaction: delivery.Transaction})
		if err != nil {
			return nil, fmt.Errorf("store transaction: %w", err)
		}
	}

	// If the signature is a local delegated signature, check that the delegate
	// is satisfied, and store the full signature set
	sigToStore := signature
	if delegated, ok := signature.(*protocol.DelegatedSignature); ok && delegate.GetUrl().LocalTo(md.Location) {
		// Check if the signer is ready
		status, err := batch.Transaction(delivery.Transaction.GetHash()).GetStatus()
		if err != nil {
			return nil, errors.Format(errors.StatusUnknown, "load transaction status: %w", err)
		}
		ready, err := x.SignerIsSatisfied(batch, delivery.Transaction, status, delegate)
		if err != nil {
			return nil, errors.Wrap(errors.StatusUnknown, err)
		}
		if !ready {
			return signer, nil
		}

		// Load all the signatures
		sigset, err := GetSignaturesForSigner(batch, batch.Transaction(delivery.Transaction.GetHash()), delegate)
		if err != nil {
			return nil, errors.Wrap(errors.StatusUnknown, err)
		}

		set := new(protocol.SignatureSet)
		set.Vote = protocol.VoteTypeAccept
		set.Signer = signer.GetUrl()
		set.TransactionHash = *(*[32]byte)(delivery.Transaction.GetHash())
		set.Signatures = sigset
		signature := delegated.Copy()
		signature.Signature = set
		sigToStore = signature
	}

	// Persist the signature
	env := new(database.SigOrTxn)
	env.Txid = delivery.Transaction.ID()
	env.Signature = sigToStore
	sigHash := signature.Hash()
	err = batch.Transaction(sigHash).PutState(env)
	if err != nil {
		return nil, fmt.Errorf("store envelope: %w", err)
	}

	// Add the signature to the signer's chain
	if isUserTxn && signer.GetUrl().LocalTo(md.Location) {
		chain, err := batch.Account(signer.GetUrl()).Chain(protocol.SignatureChain, protocol.ChainTypeTransaction)
		if err != nil {
			return nil, fmt.Errorf("load chain: %w", err)
		}
		err = chain.AddEntry(sigHash, true)
		if err != nil {
			return nil, fmt.Errorf("store chain: %w", err)
		}
	}

	// Add the signature to the principal's chain
	if isUserTxn && isLocalTxn {
		chain, err := batch.Account(delivery.Transaction.Header.Principal).Chain(protocol.SignatureChain, protocol.ChainTypeTransaction)
		if err != nil {
			return nil, fmt.Errorf("load chain: %w", err)
		}
		err = chain.AddEntry(sigHash, true)
		if err != nil {
			return nil, fmt.Errorf("store chain: %w", err)
		}
	}

	// Add the signature to the transaction's signature set
	sigSet, err := batch.Transaction(delivery.Transaction.GetHash()).SignaturesForSigner(signer)
	if err != nil {
		return nil, fmt.Errorf("load signatures: %w", err)
	}

	var index int
	switch signature := signature.(type) {
	case *protocol.ReceiptSignature,
		*protocol.SyntheticSignature,
		*protocol.InternalSignature,
		*protocol.RemoteSignature,
		*protocol.SignatureSet:
		index = 0

	case *protocol.DelegatedSignature:
		index, _, _ = signer.EntryByDelegate(delegate.GetUrl())

	case protocol.KeySignature:
		index, _, _ = signer.EntryByKeyHash(signature.GetPublicKeyHash())

	default:
		return nil, fmt.Errorf("unknown signature type %v", signature.Type())
	}

	_, err = sigSet.Add(uint64(index), signature)
	if err != nil {
		return nil, fmt.Errorf("store signature: %w", err)
	}

	return signer, nil
}

// validateInitialSignature verifies that the signature is a valid initial
// signature for the transaction.
func validateInitialSignature(transaction *protocol.Transaction, signature protocol.Signature, md sigExecMetadata) error {
	// Do not check nested signatures or already initiated transactions
	if md.Nested() || md.Initiated {
		return nil
	}

	// Verify the initiator hash matches
	if !protocol.SignatureDidInitiate(signature, transaction.Header.Initiator[:]) {
		return protocol.Errorf(protocol.ErrorCodeInvalidSignature, "initiator signature does not match initiator hash")
	}

	// Timestamps are not used for system signatures
	keysig, ok := signature.(protocol.KeySignature)
	if !ok {
		return nil
	}

	// Require a timestamp for the initiator
	if keysig.GetTimestamp() == 0 {
		return protocol.Errorf(protocol.ErrorCodeInvalidRequest, "initial signature does not have a timestamp")
	}

	return nil
}

// validateSigner verifies that the signer is valid and authorized.
func (x *Executor) validateSigner(batch *database.Batch, transaction *protocol.Transaction, signerUrl, location *url.URL, checkAuthz bool) (protocol.Signer, error) {
	// If the user specifies a lite token address, convert it to a lite
	// identity
	if key, _, _ := protocol.ParseLiteTokenAddress(signerUrl); key != nil {
		signerUrl = signerUrl.RootIdentity()
	}

	var signer protocol.Signer
	var err error
	if !signerUrl.LocalTo(location) {
		signer = &protocol.UnknownSigner{Url: signerUrl}
	} else {
		signer, err = loadSigner(batch, signerUrl)
		if err != nil {
			return nil, errors.Wrap(errors.StatusUnknown, err)
		}
	}

	// Delegate to the transaction executor?
	val, ok := getValidator[chain.SignerValidator](x, transaction.Body.Type())
	if ok {
		fallback, err := val.SignerIsAuthorized(x, batch, transaction, signer, checkAuthz)
		if err != nil {
			return nil, errors.Wrap(errors.StatusUnknown, err)
		}
		if !fallback {
			return signer, nil
		}
	}

	// Do not check authorization for synthetic and system transactions
	if !transaction.Body.Type().IsUser() {
		return signer, nil
	}

	// Verify that the final signer is authorized
	err = x.SignerIsAuthorized(batch, transaction, signer, checkAuthz)
	if err != nil {
		return nil, errors.Wrap(errors.StatusUnknown, err)
	}

	return signer, nil
}

func loadSigner(batch *database.Batch, signerUrl *url.URL) (protocol.Signer, error) {
	// Load signer
	account, err := batch.Account(signerUrl).GetState()
	if err != nil {
		return nil, errors.Format(errors.StatusUnknown, "load signer: %w", err)
	}

	signer, ok := account.(protocol.Signer)
	if !ok {
		return nil, errors.Format(errors.StatusBadRequest, "invalid signer: %v cannot sign transactions", account.Type())
	}

	return signer, nil
}

// validateSignature verifies that the signature matches the signer state.
func validateSignature(transaction *protocol.Transaction, signer protocol.Signer, signature protocol.KeySignature) (protocol.KeyEntry, error) {
	// Check the height
	if transaction.Body.Type().IsUser() && signature.GetSignerVersion() != signer.GetVersion() {
		return nil, errors.Format(errors.StatusBadSignerVersion, "invalid version: have %d, got %d", signer.GetVersion(), signature.GetSignerVersion())
	}

	// Find the key entry
	_, entry, ok := signer.EntryByKeyHash(signature.GetPublicKeyHash())
	if !ok {
		signer.EntryByKeyHash(signature.GetPublicKeyHash())
		return nil, errors.New(errors.StatusUnauthorized, "key does not belong to signer")
	}

	// Check the timestamp for user transactions, except for faucet transactions
	if transaction.Body.Type() != protocol.TransactionTypeAcmeFaucet &&
		transaction.Body.Type().IsUser() &&
		signature.GetTimestamp() != 0 &&
		entry.GetLastUsedOn() >= signature.GetTimestamp() {
		return nil, errors.Format(errors.StatusBadTimestamp, "invalid timestamp: have %d, got %d", entry.GetLastUsedOn(), signature.GetTimestamp())
	}

	return entry, nil
}

// SignerIsAuthorized verifies that the signer is allowed to sign the transaction
func (x *Executor) SignerIsAuthorized(batch *database.Batch, transaction *protocol.Transaction, signer protocol.Signer, checkAuthz bool) error {
	switch signer := signer.(type) {
	case *protocol.LiteIdentity:
		// Otherwise a lite token account is only allowed to sign for itself
		if !signer.Url.Equal(transaction.Header.Principal.RootIdentity()) {
			return errors.Format(errors.StatusUnauthorized, "%v is not authorized to sign transactions for %v", signer.Url, transaction.Header.Principal)
		}

		return nil

	case *protocol.KeyPage:
		// Verify that the key page is allowed to sign the transaction
		bit, ok := transaction.Body.Type().AllowedTransactionBit()
		if ok && signer.TransactionBlacklist.IsSet(bit) {
			return errors.Format(errors.StatusUnauthorized, "page %s is not authorized to sign %v", signer.Url, transaction.Body.Type())
		}

		if !checkAuthz {
			return nil
		}

	case *protocol.UnknownSigner:
		if !checkAuthz {
			return nil
		}

	default:
		// This should never happen
		return errors.Format(errors.StatusInternalError, "unknown signer type %v", signer.Type())
	}

	err := x.verifyPageIsAuthorized(batch, transaction, signer)
	if err != nil {
		return errors.Wrap(errors.StatusUnknown, err)
	}

	return nil
}

// verifyPageIsAuthorized verifies that the key page is authorized to sign for
// the principal.
func (x *Executor) verifyPageIsAuthorized(batch *database.Batch, transaction *protocol.Transaction, signer protocol.Signer) error {
	// Load the principal
	principal, err := batch.Account(transaction.Header.Principal).GetState()
	if err != nil {
		return errors.Wrap(errors.StatusUnknown, err)
	}

	// Get the principal's account auth
	auth, err := x.GetAccountAuthoritySet(batch, principal)
	if err != nil {
		return errors.Wrap(errors.StatusUnknown, err)
	}

	// Get the signer book URL
	signerBook, _, ok := protocol.ParseKeyPageUrl(signer.GetUrl())
	if !ok {
		// If this happens, the database has bad data
		return errors.Format(errors.StatusInternalError, "invalid key page URL: %v", signer.GetUrl())
	}

	_, foundAuthority := auth.GetAuthority(signerBook)
	switch {
	case foundAuthority:
		// Page belongs to book => authorized
		return nil

	case auth.AuthDisabled() && !transaction.Body.Type().RequireAuthorization():
		// Authorization is disabled and the transaction type does not force authorization => authorized
		return nil

	default:
		// Authorization is enabled => unauthorized
		// Transaction type forces authorization => unauthorized
		return protocol.Errorf(protocol.ErrorCodeUnauthorized, "%v is not authorized to sign transactions for %v", signer.GetUrl(), principal.GetUrl())
	}
}

// computeSignerFee computes the fee that will be charged to the signer.
//
// If the signature is the initial signature, the fee is the base transaction
// fee + signature data surcharge + transaction data surcharge.
//
// Otherwise, the fee is the base signature fee + signature data surcharge.
func computeSignerFee(transaction *protocol.Transaction, signature protocol.Signature, isInitiator bool) (protocol.Fee, error) {
	// Don't charge fees for internal administrative functions
	signer := signature.GetSigner()
	_, isBvn := protocol.ParseSubnetUrl(signer)
	if isBvn || protocol.IsDnUrl(signer) {
		return 0, nil
	}

	// Compute the signature fee
	fee, err := protocol.ComputeSignatureFee(signature)
	if err != nil {
		return 0, errors.Wrap(errors.StatusUnknown, err)
	}
	if !isInitiator {
		return fee, nil
	}

	// Add the transaction fee for the initial signature
	txnFee, err := protocol.ComputeTransactionFee(transaction)
	if err != nil {
		return 0, errors.Wrap(errors.StatusUnknown, err)
	}

	// Subtract the base signature fee, but not the oversize surcharge if there is one
	fee += txnFee - protocol.FeeSignature
	return fee, nil
}

// validateKeySignature validates a private key signature.
func (x *Executor) validateKeySignature(batch *database.Batch, delivery *chain.Delivery, signature protocol.KeySignature, isInitiator, checkAuthz bool) (protocol.Signer, error) {
	// Validate the signer
	signer, err := x.validateSigner(batch, delivery.Transaction, signature.GetSigner(), signature.RoutingLocation(), checkAuthz)
	if err != nil {
		return nil, errors.Wrap(errors.StatusUnknown, err)
	}

	// Load the signer and validate the signature against it
	_, err = validateSignature(delivery.Transaction, signer, signature)
	if err != nil {
		return nil, errors.Wrap(errors.StatusUnknown, err)
	}

	// Do not charge fees for synthetic transactions
	if !delivery.Transaction.Body.Type().IsUser() {
		return signer, nil
	}

	// Ensure the signer has sufficient credits for the fee
	fee, err := computeSignerFee(delivery.Transaction, signature, isInitiator)
	if err != nil {
		return nil, errors.Wrap(errors.StatusUnknown, err)
	}
	if !signer.CanDebitCredits(fee.AsUInt64()) {
		return nil, errors.Format(errors.StatusInsufficientCredits, "%v has insufficient credits: have %s, want %s", signer.GetUrl(),
			protocol.FormatAmount(signer.GetCreditBalance(), protocol.CreditPrecisionPower),
			protocol.FormatAmount(fee.AsUInt64(), protocol.CreditPrecisionPower))
	}

	return signer, nil
}

func (x *Executor) processSigner(batch *database.Batch, transaction *protocol.Transaction, signature protocol.Signature, location *url.URL, checkAuthz bool) (protocol.Signer, error) {
	signer, err := x.validateSigner(batch, transaction, signature.GetSigner(), location, checkAuthz)
	if err != nil {
		return nil, errors.Wrap(errors.StatusUnknown, err)
	}
	if !transaction.Header.Principal.LocalTo(location) {
		return signer, nil
	}

	record := batch.Transaction(transaction.GetHash())
	status, err := record.GetStatus()
	if err != nil {
		return nil, errors.Wrap(errors.StatusUnknown, err)
	}

	// Add all signers to the signer list so that the transaction readiness
	// check knows to look for delegates
	status.AddSigner(signer)
	err = record.PutStatus(status)
	if err != nil {
		return nil, errors.Wrap(errors.StatusUnknown, err)
	}

	return signer, nil
}

// processKeySignature validates a private key signature and updates the
// signer.
func (x *Executor) processKeySignature(batch *database.Batch, delivery *chain.Delivery, signature protocol.KeySignature, location *url.URL, isInitiator, checkAuthz bool) (protocol.Signer, error) {
	// Validate the signer and/or delegator. This should not fail, because this
	// signature has presumably already passed ValidateEnvelope. But defensive
	// programming is always a good idea.
	signer, err := x.processSigner(batch, delivery.Transaction, signature, location, checkAuthz)
	if err != nil {
		return nil, errors.Wrap(errors.StatusUnknown, err)
	}

	// TODO If the forwarded signature paid the full fee unnecessarily, refund
	// it

	// Validate the signature against the signer. This should also not fail.
	entry, err := validateSignature(delivery.Transaction, signer, signature)
	if err != nil {
		return nil, errors.Wrap(errors.StatusUnknown, err)
	}

	// Do not charge fees or update the nonce for synthetic transactions
	if !delivery.Transaction.Body.Type().IsUser() {
		return signer, nil
	}

	// Charge the fee
	fee, err := computeSignerFee(delivery.Transaction, signature, isInitiator)
	if err != nil {
		return nil, errors.Format(errors.StatusBadRequest, "calculating fee: %w", err)
	}
	if !signer.DebitCredits(fee.AsUInt64()) {
		return nil, errors.Format(errors.StatusInsufficientCredits, "%v has insufficient credits: have %s, want %s", signer.GetUrl(),
			protocol.FormatAmount(signer.GetCreditBalance(), protocol.CreditPrecisionPower),
			protocol.FormatAmount(fee.AsUInt64(), protocol.CreditPrecisionPower))
	}

	// Update the timestamp - the value is validated by validateSignature
	if signature.GetTimestamp() != 0 {
		entry.SetLastUsedOn(signature.GetTimestamp())
	}

	// Store changes to the signer
	err = batch.Account(signer.GetUrl()).PutState(signer)
	if err != nil {
		return nil, errors.Format(errors.StatusUnknown, "store signer: %w", err)
	}

	return signer, nil
}

func verifySyntheticSignature(net *config.Describe, _ *database.Batch, transaction *protocol.Transaction, signature *protocol.SyntheticSignature, md sigExecMetadata) error {
	if md.Nested() {
		return errors.New(errors.StatusBadRequest, "a synthetic signature cannot be nested within another signature")
	}
	if !transaction.Body.Type().IsSynthetic() && !transaction.Body.Type().IsSystem() {
		return fmt.Errorf("synthetic or system signatures are not allowed for non-synthetic or non-system transactions")
	}

	// if !isInitiator {
	// 	return fmt.Errorf("synthetic signatures must be the initiator")
	// }

	if !net.NodeUrl().Equal(signature.DestinationNetwork) {
		return fmt.Errorf("wrong destination network: %v is not this network", signature.DestinationNetwork)
	}

	return nil
}

func verifyReceiptSignature(transaction *protocol.Transaction, receipt *protocol.ReceiptSignature, md sigExecMetadata) error {
	if md.Nested() {
		return errors.New(errors.StatusBadRequest, "a receipt signature cannot be nested within another signature")
	}

	if !transaction.Body.Type().IsSynthetic() && !transaction.Body.Type().IsSystem() {
		return fmt.Errorf("receipt signatures are not allowed for non-synthetic or non-system transactions")
	}

	if !md.Initiated {
		return fmt.Errorf("receipt signatures must not be the initiator")
	}

	if !receipt.Proof.Validate() {
		return fmt.Errorf("invalid receipt")
	}

	return nil
}

func verifyInternalSignature(delivery *chain.Delivery, _ *protocol.InternalSignature, md sigExecMetadata) error {
	if md.Nested() {
		return errors.New(errors.StatusBadRequest, "an internal signature cannot be nested within another signature")
	}

	if !delivery.WasProducedInternally() {
		return errors.New(errors.StatusBadRequest, "an internal signature can only be used for transactions produced by a system transaction")
	}

	if delivery.IsForwarded() {
		return errors.New(errors.StatusBadRequest, "an internal signature cannot be forwarded")
	}

	return nil
}

func GetAllSignatures(batch *database.Batch, transaction *database.Transaction, status *protocol.TransactionStatus, txnInitHash []byte) ([]protocol.Signature, error) {
	signatures := make([]protocol.Signature, 1)

	for _, signer := range status.Signers {
		sigset, err := GetSignaturesForSigner(batch, transaction, signer)
		if err != nil {
			return nil, errors.Wrap(errors.StatusUnknown, err)
		}

		for _, sig := range sigset {
			if protocol.SignatureDidInitiate(sig, txnInitHash) {
				signatures[0] = sig
			} else {
				signatures = append(signatures, sig)
			}
		}
	}

	if signatures[0] == nil {
		signatures = signatures[1:]
	}

	return signatures, nil
}

func GetSignaturesForSigner(batch *database.Batch, transaction *database.Transaction, signer protocol.Signer) ([]protocol.Signature, error) {
	// Load the signature set
	sigset, err := transaction.ReadSignaturesForSigner(signer)
	if err != nil {
		return nil, fmt.Errorf("load signatures set %v: %w", signer.GetUrl(), err)
	}

	entries := sigset.Entries()
	signatures := make([]protocol.Signature, 0, len(entries))
	for _, e := range entries {
		state, err := batch.Transaction(e.SignatureHash[:]).GetState()
		if err != nil {
			return nil, fmt.Errorf("load signature entry %X: %w", e.SignatureHash, err)
		}

		if state.Signature == nil {
			// This should not happen
			continue
		}

		signatures = append(signatures, state.Signature)
	}
	return signatures, nil
}

<<<<<<< HEAD
//validationPartitionSignature checks if the key used to sign the synthetic or system transaction belongs to the same subnet
func (x *Executor) validatePartitionSignature(location *url.URL, sig protocol.KeySignature, tx *protocol.Transaction) error {
	// TODO AC-1702 Use GetAllSignatures to determine the source
	var sigurl string
	var source *url.URL
	var err error
	skey := sig.GetPublicKey()

	switch txn := tx.Body.(type) {
	case protocol.SynthTxnWithOrigin:
		_, source = txn.GetCause()
	case *protocol.DirectoryAnchor:
		source = txn.Source
	case *protocol.PartitionAnchor:
		source = txn.Source
	default:
		return nil
	}
	sigurl, err = x.Router.RouteAccount(source)

	if err != nil {
		return errors.Format(errors.StatusInternalError, "unable to resolve source of transaction %w", err)
	}
	subnet := x.globals.Active.Network.Subnet(sigurl)

	for _, vkey := range subnet.ValidatorKeys {
		if bytes.Equal(vkey, skey) {
			return nil
		}
	}
	return errors.Format(errors.StatusUnauthorized, "the key used to sign does not belong to the originating subnet")
=======
func GetSyntheticTransactionReceipt(batch *database.Batch, hash [32]byte) (*managed.Receipt, *url.URL, error) {
	transaction := batch.Transaction(hash[:])
	status, err := transaction.GetStatus()
	if err != nil {
		return nil, nil, errors.Format(errors.StatusUnknown, "load status: %w", err)
	}

	var signatures []protocol.Signature
	for _, signer := range status.Signers {
		sigset, err := transaction.ReadSignaturesForSigner(signer)
		if err != nil {
			return nil, nil, errors.Format(errors.StatusUnknown, "load %v signatures: %w", signer.GetUrl(), err)
		}

		for _, e := range sigset.Entries() {
			state, err := batch.Transaction(e.SignatureHash[:]).GetState()
			if err != nil {
				return nil, nil, errors.Format(errors.StatusUnknown, "load signature %X: %w", e.SignatureHash[:8], err)
			}

			if state.Signature == nil {
				// This should not happen
				continue
			}

			if sig, ok := state.Signature.(*protocol.ReceiptSignature); ok {
				signatures = append(signatures, sig)
			}
		}
	}
	if len(signatures) == 0 {
		return nil, nil, nil // How does this happen?
	}

	receipt, sourceUrl, err := assembleSynthReceipt(hash, signatures)
	if err != nil {
		return nil, nil, errors.Format(errors.StatusUnknown, "construct receipt: %w", err)
	}

	return receipt, sourceUrl, nil
>>>>>>> 0e7821f2
}<|MERGE_RESOLUTION|>--- conflicted
+++ resolved
@@ -732,7 +732,6 @@
 	return signatures, nil
 }
 
-<<<<<<< HEAD
 //validationPartitionSignature checks if the key used to sign the synthetic or system transaction belongs to the same subnet
 func (x *Executor) validatePartitionSignature(location *url.URL, sig protocol.KeySignature, tx *protocol.Transaction) error {
 	// TODO AC-1702 Use GetAllSignatures to determine the source
@@ -764,7 +763,8 @@
 		}
 	}
 	return errors.Format(errors.StatusUnauthorized, "the key used to sign does not belong to the originating subnet")
-=======
+}
+
 func GetSyntheticTransactionReceipt(batch *database.Batch, hash [32]byte) (*managed.Receipt, *url.URL, error) {
 	transaction := batch.Transaction(hash[:])
 	status, err := transaction.GetStatus()
@@ -805,5 +805,4 @@
 	}
 
 	return receipt, sourceUrl, nil
->>>>>>> 0e7821f2
 }