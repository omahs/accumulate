package block

import (
	"fmt"

	"gitlab.com/accumulatenetwork/accumulate/config"
	"gitlab.com/accumulatenetwork/accumulate/internal/chain"
	"gitlab.com/accumulatenetwork/accumulate/internal/database"
	"gitlab.com/accumulatenetwork/accumulate/internal/errors"
	"gitlab.com/accumulatenetwork/accumulate/internal/url"
	"gitlab.com/accumulatenetwork/accumulate/protocol"
)

func hasBeenInitiated(batch *database.Batch, transaction *protocol.Transaction) (bool, error) {
	// Always assume remote transactions have been initiated
	if transaction.Body.Type() == protocol.TransactionTypeRemote {
		return true, nil
	}

	// Load the transaction status
	status, err := batch.Transaction(transaction.GetHash()).GetStatus()
	if err != nil {
		return false, fmt.Errorf("load object metadata: %w", err)
	}

	return status.Initiator != nil, nil
}

func (x *Executor) ProcessSignature(batch *database.Batch, delivery *chain.Delivery, signature protocol.Signature) (*ProcessSignatureState, error) {
	err := x.signatureIsWellFormed(delivery, signature)
	if err != nil {
		return nil, err
	}

	// Is this the initial signature?
	initiated, err := hasBeenInitiated(batch, delivery.Transaction)
	if err != nil {
		return nil, err
	}
	if !initiated {
		// Verify that the initiator signature matches the transaction
		err = validateInitialSignature(delivery.Transaction, signature)
		if err != nil {
			return nil, err
		}
	}

	// Basic validation
	if signature.Type() != protocol.SignatureTypeReceipt && !signature.Verify(delivery.Transaction.GetHash()) {
		return nil, errors.Format(errors.StatusBadRequest, "invalid signature")
	}

	// Stateful validation (mostly for synthetic transactions)
	var signers []protocol.Signer
	switch signature := signature.(type) {
	case *protocol.SyntheticSignature:
		err = verifySyntheticSignature(&x.Network, batch, delivery.Transaction, signature, !initiated)

	case *protocol.ReceiptSignature:
		err = verifyReceiptSignature(&x.Network, batch, delivery.Transaction, signature, !initiated)

	case *protocol.InternalSignature:
		err = validateInternalSignature(&x.Network, batch, delivery.Transaction, signature, !initiated)

	default:
		signers, err = processNormalSignature(batch, delivery, signature, !initiated)
	}
	if err != nil {
		return nil, err
	}

	isUserTxn := delivery.Transaction.Body.Type().IsUser()
	if !isUserTxn {
		signer, err := loadSignerLocally(batch, signature.GetSigner())
		switch {
		case err == nil:
			signers = []protocol.Signer{signer}
		case errors.Is(err, errors.StatusNotFound):
			signers = []protocol.Signer{&protocol.UnknownSigner{Url: signature.GetSigner()}}
		default:
			return nil, err
		}
	}

	// Store the transaction state (without signatures) if its local and being
	// initiated - synthetic transactions are always treated as local
	isLocalTxn := delivery.Transaction.Header.Principal.LocalTo(signature.RoutingLocation())
	if !initiated && isUserTxn && isLocalTxn {
		stateEnv := new(database.SigOrTxn)
		stateEnv.Transaction = delivery.Transaction
		db := batch.Transaction(delivery.Transaction.GetHash())
		err = db.PutState(stateEnv)
		if err != nil {
			return nil, fmt.Errorf("store transaction: %w", err)
		}
	}

	env := new(database.SigOrTxn)
	env.Hash = *(*[32]byte)(delivery.Transaction.GetHash())
	if fwd, ok := signature.(*protocol.ForwardedSignature); ok {
		env.Signature = fwd.Signature
	} else {
		env.Signature = signature
	}
	sigHash := signature.Hash()
	err = batch.Transaction(sigHash).PutState(env)
	if err != nil {
		return nil, fmt.Errorf("store envelope: %w", err)
	}

	// Add the signature to the signers' chains
	if isUserTxn {
		for _, signer := range signers {
			if !signer.GetUrl().LocalTo(signature.RoutingLocation()) {
				continue
			}

			chain, err := batch.Account(signer.GetUrl()).Chain(protocol.SignatureChain, protocol.ChainTypeTransaction)
			if err != nil {
				return nil, fmt.Errorf("load chain: %w", err)
			}
			err = chain.AddEntry(sigHash, true)
			if err != nil {
				return nil, fmt.Errorf("store chain: %w", err)
			}
		}
	}

	// Add the signature to the principal's chain if it a local user transaction
	if isUserTxn && isLocalTxn {
		chain, err := batch.Account(delivery.Transaction.Header.Principal).Chain(protocol.SignatureChain, protocol.ChainTypeTransaction)
		if err != nil {
			return nil, fmt.Errorf("load chain: %w", err)
		}
		err = chain.AddEntry(sigHash, true)
		if err != nil {
			return nil, fmt.Errorf("store chain: %w", err)
		}
	}

	// Add the signature to the transaction's signature set if it's local or not
	// a user transaction
	if !isUserTxn || isLocalTxn {
		sigSet, err := batch.Transaction(delivery.Transaction.GetHash()).SignaturesForSigner(signers[0])
		if err != nil {
			return nil, fmt.Errorf("load signatures: %w", err)
		}
		_, err = sigSet.Add(signature)
		if err != nil {
			return nil, fmt.Errorf("store signature: %w", err)
		}
	}

	return &ProcessSignatureState{Signers: signers}, nil
}

// validateInitialSignature verifies that the signature is a valid initial
// signature for the transaction.
func validateInitialSignature(transaction *protocol.Transaction, signature protocol.Signature) error {
	// Verify the initiator hash matches
	if !protocol.SignatureDidInitiate(signature, transaction.Header.Initiator[:]) {
		return protocol.Errorf(protocol.ErrorCodeInvalidSignature, "initiator signature does not match initiator hash")
	}

	// Timestamps are not used for system signatures
	switch signature.Type() {
	case protocol.SignatureTypeSynthetic,
		protocol.SignatureTypeReceipt,
		protocol.SignatureTypeInternal:
		return nil
	}

	// Require a timestamp for the initiator
	if signature.GetTimestamp() == 0 {
		return protocol.Errorf(protocol.ErrorCodeInvalidRequest, "initial signature does not have a timestamp")
	}

	return nil
}

// validateSigners verifies that the signer is valid and authorized.
func validateSigners(batch *database.Batch, transaction *protocol.Transaction, signature protocol.Signature) ([]protocol.Signer, error) {
	location := signature.RoutingLocation()
	fwdsig, ok := signature.(*protocol.ForwardedSignature)
	if ok {
		signature = fwdsig.Signature
	}

	// Load signers
	var signers []protocol.Signer
	for {
		var signerUrl *url.URL
		del, ok := signature.(*protocol.DelegatedSignature)
		if ok {
			signerUrl = del.Delegator
			signature = del.Signature
		} else {
			signerUrl = signature.GetSigner()
		}

		signer, err := validateSigner(batch, transaction, location, signerUrl, fwdsig)
		if err != nil {
			return nil, errors.Wrap(errors.StatusUnknown, err)
		}
		signers = append(signers, signer)

		if !ok {
			break
		}
	}

	// Reverse the slice
	for i := 0; i < len(signers)/2; i++ {
		j := len(signers) - i - 1
		signers[i], signers[j] = signers[j], signers[i]
	}

<<<<<<< HEAD
	// Validate type-specific rules
	var signer protocol.Signer
	switch account := account.(type) {
	case *protocol.LiteIdentity:
		signer = account
		if remote && !forwarded {
			err = validateRemoteLiteSignature(transaction, account)
		} else {
			err = validateLocalLiteSignature(transaction, account)
=======
	// Check delegation
	for i, delegator := range signers[1:] {
		signerAuthority, _, ok := protocol.ParseKeyPageUrl(signers[i].GetUrl())
		if !ok {
			// signerAuthority = signers[i].GetUrl()
			return nil, errors.New(errors.StatusBadRequest, "delegation is only supported for key pages")
>>>>>>> 74404449
		}

		_, _, found := delegator.EntryByDelegate(signerAuthority)
		if _, unknown := delegator.(*protocol.UnknownSigner); !found && !unknown {
			return nil, errors.Format(errors.StatusUnauthorized, "%v is not an authorized delegate of %v", signerAuthority, delegator.GetUrl())
		}
	}

	if !location.LocalTo(transaction.Header.Principal) {
		return signers, nil
	}

	page, ok := signers[len(signers)-1].(*protocol.KeyPage)
	if !ok {
		return signers, nil
	}

	err := verifyPageIsAuthorized(batch, transaction, page)
	if err != nil {
		return nil, errors.Wrap(errors.StatusUnknown, err)
	}
	return signers, nil
}

func validateSigner(batch *database.Batch, transaction *protocol.Transaction, location, signerUrl *url.URL, fwdsig *protocol.ForwardedSignature) (protocol.Signer, error) {
	var signer protocol.Signer
	var err error
	local := location.LocalTo(signerUrl)
	if local {
		signer, err = loadSignerLocally(batch, signerUrl)
	} else if fwdsig != nil {
		signer, err = getForwardedSigner(fwdsig, signerUrl)
	} else {
		return &protocol.UnknownSigner{Url: signerUrl}, nil
	}
	switch {
	case err == nil:
		// Ok
	case local, !errors.Is(err, errors.StatusNotFound):
		return nil, errors.Format(errors.StatusUnknown, "load signer: %w", err)
	default:
		return &protocol.UnknownSigner{Url: signerUrl}, nil
	}

	err = verifySignerCanSign(transaction, signer)
	if err != nil {
		return nil, errors.Wrap(errors.StatusUnknown, err)
	}

	return signer, nil
}

func asSigner(account protocol.Account) (protocol.Signer, error) {
	signer, ok := account.(protocol.Signer)
	if !ok {
		return nil, errors.Format(errors.StatusBadRequest, "invalid signer: %v cannot sign transactions", account.Type())
	}

	return signer, nil
}

func getForwardedSigner(fwdsig *protocol.ForwardedSignature, signerUrl *url.URL) (protocol.Signer, error) {
	account, ok := fwdsig.Signer(signerUrl)
	if ok {
		return asSigner(account)
	}

	return nil, errors.NotFound("forwarded signature: missing signer %v", signerUrl)
}

func loadSignerLocally(batch *database.Batch, signerUrl *url.URL) (protocol.Signer, error) {
	account, err := batch.Account(signerUrl).GetState()
	if err != nil {
		return nil, errors.Wrap(errors.StatusUnknown, err)
	}

	return asSigner(account)
}

// validateSignature verifies that the signature matches the signer state.
func validateSignature(transaction *protocol.Transaction, signer protocol.Signer, signature protocol.Signature) (protocol.KeyEntry, error) {
	// Check the height
	if signature.GetSignerVersion() != signer.GetVersion() {
		return nil, protocol.Errorf(protocol.ErrorCodeBadVersion, "invalid version: have %d, got %d", signer.GetVersion(), signature.GetSignerVersion())
	}

	// Find the key entry
	_, entry, ok := signer.EntryByKeyHash(signature.GetPublicKeyHash())
	if !ok {
		return nil, fmt.Errorf("key does not belong to signer")
	}

	// Check the timestamp, except for faucet transactions
	if transaction.Body.Type() != protocol.TransactionTypeAcmeFaucet &&
		signature.GetTimestamp() != 0 &&
		entry.GetLastUsedOn() >= signature.GetTimestamp() {
		return nil, protocol.Errorf(protocol.ErrorCodeBadNonce, "invalid timestamp: have %d, got %d", entry.GetLastUsedOn(), signature.GetTimestamp())
	}

	return entry, nil
}

<<<<<<< HEAD
// validateLocalLiteSignature verifies that the lite token identity is authorized to
// sign for the principal.
func validateLocalLiteSignature(transaction *protocol.Transaction, signer *protocol.LiteIdentity) error {
	// A lite token account is only allowed to sign for itself
	if !signer.Url.Equal(transaction.Header.Principal.RootIdentity()) {
		return protocol.Errorf(protocol.ErrorCodeUnauthorized, "%v is not authorized to sign transactions for %v", signer.Url, transaction.Header.Principal)
=======
// verifySignerCanSign verifies that the signer is allowed to sign the transaction
func verifySignerCanSign(transaction *protocol.Transaction, signer protocol.Signer) error {
	switch signer := signer.(type) {
	case *protocol.LiteTokenAccount:
		// A lite token account is only allowed to sign for itself
		if !signer.Url.Equal(transaction.Header.Principal) {
			return errors.Format(errors.StatusUnauthorized, "%v is not authorized to sign transactions for %v", signer.Url, transaction.Header.Principal)
		}

	case *protocol.KeyPage:
		// Verify that the key page is allowed to sign the transaction
		bit, ok := transaction.Body.Type().AllowedTransactionBit()
		if ok && signer.TransactionBlacklist.IsSet(bit) {
			return errors.Format(errors.StatusUnauthorized, "page %s is not authorized to sign %v", signer.Url, transaction.Body.Type())
		}

	default:
		// This should never happen
		return errors.Format(errors.StatusInternalError, "unknown signer type %v", signer.Type())
>>>>>>> 74404449
	}

	return nil
}

<<<<<<< HEAD
// validateRemoteLiteSignature verifies that the lite token account is
// authorized to sign for the principal.
func validateRemoteLiteSignature(transaction *protocol.Transaction, signer *protocol.LiteIdentity) error {
	return errors.Format(errors.StatusUnauthorized, "remote signatures are not supported for lite accounts")
}

// validateLocalPageSignature verifies that the key page is authorized to sign for
=======
// verifyPageIsAuthorized verifies that the key page is authorized to sign for
>>>>>>> 74404449
// the principal.
func verifyPageIsAuthorized(batch *database.Batch, transaction *protocol.Transaction, signer *protocol.KeyPage) error {
	// Load the principal
	principal, err := batch.Account(transaction.Header.Principal).GetState()
	if err != nil {
		return errors.Wrap(errors.StatusUnknown, err)
	}

	// Get the principal's account auth
	auth, err := getAccountAuth(batch, principal)
	if err != nil {
		return errors.Wrap(errors.StatusUnknown, err)
	}

	// Get the signer book URL
	signerBook, _, ok := protocol.ParseKeyPageUrl(signer.Url)
	if !ok {
		// If this happens, the database has bad data
		return errors.Format(errors.StatusInternalError, "invalid key page URL: %v", signer.Url)
	}

	_, foundAuthority := auth.GetAuthority(signerBook)
	switch {
	case foundAuthority:
		// Page belongs to book => authorized
		return nil

	case auth.AuthDisabled() && !transaction.Body.Type().RequireAuthorization():
		// Authorization is disabled and the transaction type does not force authorization => authorized
		return nil

	default:
		// Authorization is enabled => unauthorized
		// Transaction type forces authorization => unauthorized
		return protocol.Errorf(protocol.ErrorCodeUnauthorized, "%v is not authorized to sign transactions for %v", signer.Url, principal.GetUrl())
	}
}

// computeSignerFee computes the fee that will be charged to the signer.
//
// If the signature is the initial signature, the fee is the base transaction
// fee + signature data surcharge + transaction data surcharge.
//
// Otherwise, the fee is the base signature fee + signature data surcharge.
func computeSignerFee(transaction *protocol.Transaction, signature protocol.Signature, isInitiator bool) (protocol.Fee, error) {
	// Don't charge fees for internal administrative functions
	signer := signature.GetSigner()
	_, isBvn := protocol.ParseBvnUrl(signer)
	if isBvn || protocol.IsDnUrl(signer) {
		return 0, nil
	}

	// Compute the signature fee
	fee, err := protocol.ComputeSignatureFee(signature)
	if err != nil {
		return 0, err
	}
	if !isInitiator {
		return fee, nil
	}

	// Add the transaction fee for the initial signature
	txnFee, err := protocol.ComputeTransactionFee(transaction)
	if err != nil {
		return 0, err
	}

	// Subtract the base signature fee, but not the oversize surcharge if there is one
	fee += txnFee - protocol.FeeSignature
	return fee, nil
}

// validateNormalSignature validates a private key signature.
func validateNormalSignature(batch *database.Batch, delivery *chain.Delivery, signature protocol.Signature, isInitiator bool) error {
	if !delivery.Transaction.Body.Type().IsUser() {
		// TODO Check the key
		return nil
	}

	// Validate the signer
	signers, err := validateSigners(batch, delivery.Transaction, signature)
	if err != nil {
		return errors.Wrap(errors.StatusUnknown, err)
	}

	// If the signer is remote, don't validate
	if !signers[0].GetUrl().LocalTo(signature.RoutingLocation()) {
		return nil
	}

	// Load the signer and validate the signature against it
	_, err = validateSignature(delivery.Transaction, signers[0], signature)
	if err != nil {
		return err
	}

	// Ensure the signer has sufficient credits for the fee
	fee, err := computeSignerFee(delivery.Transaction, signature, isInitiator)
	if err != nil {
		return fmt.Errorf("calculating fee: %w", err)
	}
	if !signers[0].CanDebitCredits(fee.AsUInt64()) {
		return errors.Format(errors.StatusInsufficientCredits, "insufficient credits: have %s, want %s",
			protocol.FormatAmount(signers[0].GetCreditBalance(), protocol.CreditPrecisionPower),
			protocol.FormatAmount(fee.AsUInt64(), protocol.CreditPrecisionPower))
	}

	return nil
}

func processSigners(batch *database.Batch, transaction *protocol.Transaction, signature protocol.Signature) ([]protocol.Signer, error) {
	signers, err := validateSigners(batch, transaction, signature)
	if err != nil {
		return nil, errors.Wrap(errors.StatusUnknown, err)
	}
	if !transaction.Header.Principal.LocalTo(signature.RoutingLocation()) {
		return signers, nil
	}

	record := batch.Transaction(transaction.GetHash())
	status, err := record.GetStatus()
	if err != nil {
		return nil, errors.Wrap(errors.StatusUnknown, err)
	}

<<<<<<< HEAD
	// Validate type-specific rules
	switch account := signature.Signer.(type) {
	case *protocol.LiteIdentity:
		return validateLocalLiteSignature(delivery.Transaction, account)
	case *protocol.KeyPage:
		return validateLocalPageSignature(batch, delivery.Transaction, account)
	default:
		return protocol.Errorf(protocol.ErrorCodeInvalidRequest, "invalid signer: %v cannot sign transactions", account.Type())
=======
	// Add all signers to the signer list so that the transaction readiness
	// check knows to look for delegates
	for _, signer := range signers {
		status.AddSigner(signer)
>>>>>>> 74404449
	}
	err = record.PutStatus(status)
	if err != nil {
		return nil, errors.Wrap(errors.StatusUnknown, err)
	}

	return signers, nil
}

// processNormalSignature validates a private key signature and updates the
// signer.
func processNormalSignature(batch *database.Batch, delivery *chain.Delivery, signature protocol.Signature, isInitiator bool) ([]protocol.Signer, error) {
	// Skip for non-user transactions
	if !delivery.Transaction.Body.Type().IsUser() {
		// TODO Check the key
		return nil, nil
	}

	// Validate the signer. This should not fail, because this signature has
	// presumably already passed ValidateEnvelope. But defensive programming is
	// always a good idea.
	signers, err := processSigners(batch, delivery.Transaction, signature)
	if err != nil {
		return nil, errors.Wrap(errors.StatusUnknown, err)
	}

	// If the signer is remote, don't validate
	if !signers[0].GetUrl().LocalTo(signature.RoutingLocation()) {
		return signers, nil
	}

	// TODO If the forwarded signature paid the full fee unnecessarily, refund
	// it

	// Validate the signature against the signer. This should also not fail.
	entry, err := validateSignature(delivery.Transaction, signers[0], signature)
	if err != nil {
		return nil, errors.Wrap(errors.StatusUnknown, err)
	}

	// Charge the fee
	fee, err := computeSignerFee(delivery.Transaction, signature, isInitiator)
	if err != nil {
		return nil, errors.Format(errors.StatusBadRequest, "calculating fee: %w", err)
	}
	if !signers[0].DebitCredits(fee.AsUInt64()) {
		return nil, errors.Format(errors.StatusInsufficientCredits, "insufficient credits: have %s, want %s",
			protocol.FormatAmount(signers[0].GetCreditBalance(), protocol.CreditPrecisionPower),
			protocol.FormatAmount(fee.AsUInt64(), protocol.CreditPrecisionPower))
	}

	// Update the timestamp - the value is validated by validateSignature
	if signature.GetTimestamp() != 0 {
		entry.SetLastUsedOn(signature.GetTimestamp())
	}

	// Store changes to the signer
	err = batch.Account(signature.GetSigner()).PutState(signers[0])
	if err != nil {
		return nil, errors.Format(errors.StatusUnknown, "store signer: %w", err)
	}

	return signers, nil
}

func verifySyntheticSignature(net *config.Network, _ *database.Batch, transaction *protocol.Transaction, signature *protocol.SyntheticSignature, _ bool) error {
	if !transaction.Body.Type().IsSynthetic() {
		return fmt.Errorf("synthetic signatures are not allowed for non-synthetic transactions")
	}

	// if !isInitiator {
	// 	return fmt.Errorf("synthetic signatures must be the initiator")
	// }

	if !net.NodeUrl().Equal(signature.DestinationNetwork) {
		return fmt.Errorf("wrong destination network: %v is not this network", signature.DestinationNetwork)
	}

	// TODO Check the sequence number
	return nil
}

func verifyReceiptSignature(_ *config.Network, _ *database.Batch, transaction *protocol.Transaction, _ *protocol.ReceiptSignature, isInitiator bool) error {
	if !transaction.Body.Type().IsSynthetic() {
		return fmt.Errorf("receipt signatures are not allowed for non-synthetic transactions")
	}

	if isInitiator {
		return fmt.Errorf("receipt signatures must not be the initiator")
	}

	return nil
}

func validateInternalSignature(net *config.Network, _ *database.Batch, transaction *protocol.Transaction, signature *protocol.InternalSignature, _ bool) error {
	if !transaction.Body.Type().IsInternal() {
		return fmt.Errorf("internal signatures are not allowed for non-internal transactions")
	}

	if !net.NodeUrl().Equal(signature.Network) {
		return fmt.Errorf("wrong destination network: %v is not this network", signature.Network)
	}

	// TODO Check something?
	return nil
}

func getAllSignatures(batch *database.Batch, transaction *database.Transaction, status *protocol.TransactionStatus, txnInitHash []byte) ([]protocol.Signature, error) {
	signatures := make([]protocol.Signature, 1)

	for _, signer := range status.Signers {
		// Load the signature set
		sigset, err := transaction.ReadSignaturesForSigner(signer)
		if err != nil {
			return nil, fmt.Errorf("load signatures set %v: %w", signer.GetUrl(), err)
		}

		for _, entryHash := range sigset.EntryHashes() {
			state, err := batch.Transaction(entryHash[:]).GetState()
			if err != nil {
				return nil, fmt.Errorf("load signature entry %X: %w", entryHash, err)
			}

			if state.Signature == nil {
				// This should not happen
				continue
			}

			if protocol.SignatureDidInitiate(state.Signature, txnInitHash) {
				signatures[0] = state.Signature
			} else {
				signatures = append(signatures, state.Signature)
			}
		}
	}

	if signatures[0] == nil {
		signatures = signatures[1:]
	}

	return signatures, nil
}<|MERGE_RESOLUTION|>--- conflicted
+++ resolved
@@ -215,24 +215,12 @@
 		signers[i], signers[j] = signers[j], signers[i]
 	}
 
-<<<<<<< HEAD
-	// Validate type-specific rules
-	var signer protocol.Signer
-	switch account := account.(type) {
-	case *protocol.LiteIdentity:
-		signer = account
-		if remote && !forwarded {
-			err = validateRemoteLiteSignature(transaction, account)
-		} else {
-			err = validateLocalLiteSignature(transaction, account)
-=======
 	// Check delegation
 	for i, delegator := range signers[1:] {
 		signerAuthority, _, ok := protocol.ParseKeyPageUrl(signers[i].GetUrl())
 		if !ok {
 			// signerAuthority = signers[i].GetUrl()
 			return nil, errors.New(errors.StatusBadRequest, "delegation is only supported for key pages")
->>>>>>> 74404449
 		}
 
 		_, _, found := delegator.EntryByDelegate(signerAuthority)
@@ -335,20 +323,12 @@
 	return entry, nil
 }
 
-<<<<<<< HEAD
-// validateLocalLiteSignature verifies that the lite token identity is authorized to
-// sign for the principal.
-func validateLocalLiteSignature(transaction *protocol.Transaction, signer *protocol.LiteIdentity) error {
-	// A lite token account is only allowed to sign for itself
-	if !signer.Url.Equal(transaction.Header.Principal.RootIdentity()) {
-		return protocol.Errorf(protocol.ErrorCodeUnauthorized, "%v is not authorized to sign transactions for %v", signer.Url, transaction.Header.Principal)
-=======
 // verifySignerCanSign verifies that the signer is allowed to sign the transaction
 func verifySignerCanSign(transaction *protocol.Transaction, signer protocol.Signer) error {
 	switch signer := signer.(type) {
-	case *protocol.LiteTokenAccount:
+	case *protocol.LiteIdentity:
 		// A lite token account is only allowed to sign for itself
-		if !signer.Url.Equal(transaction.Header.Principal) {
+		if !signer.Url.Equal(transaction.Header.Principal.RootIdentity()) {
 			return errors.Format(errors.StatusUnauthorized, "%v is not authorized to sign transactions for %v", signer.Url, transaction.Header.Principal)
 		}
 
@@ -362,23 +342,12 @@
 	default:
 		// This should never happen
 		return errors.Format(errors.StatusInternalError, "unknown signer type %v", signer.Type())
->>>>>>> 74404449
 	}
 
 	return nil
 }
 
-<<<<<<< HEAD
-// validateRemoteLiteSignature verifies that the lite token account is
-// authorized to sign for the principal.
-func validateRemoteLiteSignature(transaction *protocol.Transaction, signer *protocol.LiteIdentity) error {
-	return errors.Format(errors.StatusUnauthorized, "remote signatures are not supported for lite accounts")
-}
-
-// validateLocalPageSignature verifies that the key page is authorized to sign for
-=======
 // verifyPageIsAuthorized verifies that the key page is authorized to sign for
->>>>>>> 74404449
 // the principal.
 func verifyPageIsAuthorized(batch *database.Batch, transaction *protocol.Transaction, signer *protocol.KeyPage) error {
 	// Load the principal
@@ -504,21 +473,10 @@
 		return nil, errors.Wrap(errors.StatusUnknown, err)
 	}
 
-<<<<<<< HEAD
-	// Validate type-specific rules
-	switch account := signature.Signer.(type) {
-	case *protocol.LiteIdentity:
-		return validateLocalLiteSignature(delivery.Transaction, account)
-	case *protocol.KeyPage:
-		return validateLocalPageSignature(batch, delivery.Transaction, account)
-	default:
-		return protocol.Errorf(protocol.ErrorCodeInvalidRequest, "invalid signer: %v cannot sign transactions", account.Type())
-=======
 	// Add all signers to the signer list so that the transaction readiness
 	// check knows to look for delegates
 	for _, signer := range signers {
 		status.AddSigner(signer)
->>>>>>> 74404449
 	}
 	err = record.PutStatus(status)
 	if err != nil {
