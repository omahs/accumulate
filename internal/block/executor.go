--- conflicted
+++ resolved
@@ -93,11 +93,7 @@
 		)
 
 	default:
-<<<<<<< HEAD
-		return nil, errors.Format(errors.StatusInternalError, "invalid partition type %v", opts.Network.Type)
-=======
-		return nil, errors.Format(errors.StatusInternalError, "invalid subnet type %v", opts.Describe.NetworkType)
->>>>>>> 97973d2b
+		return nil, errors.Format(errors.StatusInternalError, "invalid partition type %v", opts.Describe.NetworkType)
 	}
 
 	// This is a no-op in dev
