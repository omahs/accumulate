package block

import (
	"bytes"
	"crypto/ed25519"
	"fmt"

	"github.com/tendermint/tendermint/libs/log"
	"gitlab.com/accumulatenetwork/accumulate/config"
	. "gitlab.com/accumulatenetwork/accumulate/internal/chain"
	"gitlab.com/accumulatenetwork/accumulate/internal/database"
	"gitlab.com/accumulatenetwork/accumulate/internal/errors"
	"gitlab.com/accumulatenetwork/accumulate/internal/indexing"
	"gitlab.com/accumulatenetwork/accumulate/internal/logging"
	"gitlab.com/accumulatenetwork/accumulate/internal/routing"
	"gitlab.com/accumulatenetwork/accumulate/internal/url"
	"gitlab.com/accumulatenetwork/accumulate/protocol"
	"gitlab.com/accumulatenetwork/accumulate/smt/storage"
	"gitlab.com/accumulatenetwork/accumulate/smt/storage/memory"
)

type Executor struct {
	ExecutorOptions

	executors  map[protocol.TransactionType]TransactionExecutor
	dispatcher *dispatcher
	logger     logging.OptionalLogger

	// oldBlockMeta blockMetadata
}

type ExecutorOptions struct {
	Logger  log.Logger
	Key     ed25519.PrivateKey
	Router  routing.Router
	Network config.Network

	isGenesis bool
}

func newExecutor(opts ExecutorOptions, db *database.Database, executors ...TransactionExecutor) (*Executor, error) {
	m := new(Executor)
	m.ExecutorOptions = opts
	m.executors = map[protocol.TransactionType]TransactionExecutor{}
	m.dispatcher = newDispatcher(opts)

	if opts.Logger != nil {
		m.logger.L = opts.Logger.With("module", "executor")
	}

	for _, x := range executors {
		if _, ok := m.executors[x.Type()]; ok {
			panic(fmt.Errorf("duplicate executor for %d", x.Type()))
		}
		m.executors[x.Type()] = x

	}

	batch := db.Begin(false)
	defer batch.Discard()

	var height int64
	var ledger *protocol.InternalLedger
	err := batch.Account(m.Network.NodeUrl(protocol.Ledger)).GetStateAs(&ledger)
	switch {
	case err == nil:
		height = ledger.Index
	case errors.Is(err, storage.ErrNotFound):
		height = 0
	default:
		return nil, err
	}

	m.logInfo("Loaded", "height", height, "hash", logging.AsHex(batch.BptRoot()).Slice(0, 4))
	return m, nil
}

func (m *Executor) logDebug(msg string, keyVals ...interface{}) {
	m.logger.Debug(msg, keyVals...)
}

func (m *Executor) logInfo(msg string, keyVals ...interface{}) {
	m.logger.Info(msg, keyVals...)
}

func (m *Executor) logError(msg string, keyVals ...interface{}) {
	m.logger.Error(msg, keyVals...)
}

func (m *Executor) Genesis(block *Block, callback func(st *StateManager) error) error {
	var err error

	if !m.isGenesis {
		panic("Cannot call Genesis on a node txn executor")
	}

	txn := new(protocol.Transaction)
	txn.Header.Principal = protocol.AcmeUrl()
	txn.Body = new(protocol.SystemGenesis)

	st := NewStateManager(&m.Network, block.Batch.Begin(true), nil, txn, m.logger.With("operation", "Genesis"))
	defer st.Discard()

	err = putSyntheticTransaction(
		block.Batch, txn,
		&protocol.TransactionStatus{Delivered: true},
<<<<<<< HEAD
		&protocol.SystemSignature{Network: m.Network.NodeUrl()})
=======
		nil)
>>>>>>> e909adb2
	if err != nil {
		return err
	}

	err = indexing.BlockState(block.Batch, m.Network.NodeUrl(protocol.Ledger)).Clear()
	if err != nil {
		return err
	}

	err = callback(st)
	if err != nil {
		return err
	}

	state, err := st.Commit()
	if err != nil {
		return err
	}

	mirror, err := m.buildMirror(block.Batch)
	if err != nil {
		return err
	}

	switch m.Network.Type {
	case config.Directory:
		for _, bvn := range m.Network.GetBvnNames() {
			st.Submit(protocol.SubnetUrl(bvn), mirror)
		}

	case config.BlockValidator:
		st.Submit(protocol.DnUrl(), mirror)
	}

	block.State.MergeTransaction(state)

	err = m.ProduceSynthetic(block.Batch, txn, state.ProducedTxns)
	if err != nil {
		return protocol.NewError(protocol.ErrorCodeUnknownError, err)
	}

	err = m.EndBlock(block)
	if err != nil {
		return protocol.NewError(protocol.ErrorCodeUnknownError, err)
	}

	return nil
}

func (m *Executor) LoadStateRoot(batch *database.Batch) ([]byte, error) {
	_, err := batch.Account(m.Network.NodeUrl()).GetState()
	switch {
	case err == nil:
		return batch.BptRoot(), nil
	case errors.Is(err, storage.ErrNotFound):
		return nil, nil
	default:
		return nil, err
	}
}

func (m *Executor) InitFromGenesis(batch *database.Batch, data []byte) error {
	if m.isGenesis {
		panic("Cannot call InitChain on a genesis txn executor")
	}

	// Load the genesis state (JSON) into an in-memory key-value store
	src := memory.New(nil)
	err := src.UnmarshalJSON(data)
	if err != nil {
		return fmt.Errorf("failed to unmarshal app state: %v", err)
	}

	// Load the root anchor chain so we can verify the system state
	srcBatch := database.New(src, nil).Begin(false)
	defer srcBatch.Discard()
	srcRoot := srcBatch.BptRoot()

	// Dump the genesis state into the key-value store
	subbatch := batch.Begin(true)
	defer subbatch.Discard()
	err = subbatch.Import(src)
	if err != nil {
		return fmt.Errorf("failed to import database: %v", err)
	}

	// Commit the database batch
	err = subbatch.Commit()
	if err != nil {
		return fmt.Errorf("failed to load app state into database: %v", err)
	}

	root := batch.BptRoot()

	// Make sure the database BPT root hash matches what we found in the genesis state
	if !bytes.Equal(srcRoot, root) {
		panic(fmt.Errorf("Root chain anchor from state DB does not match the app state\nWant: %X\nGot:  %X", srcRoot, root))
	}

	return nil
}

func (m *Executor) InitFromSnapshot(batch *database.Batch, filename string) error {
	err := batch.LoadState(filename)
	if err != nil {
		return fmt.Errorf("load state: %w", err)
	}

	return nil
}

func (m *Executor) SaveSnapshot(batch *database.Batch, filename string) error {
	return batch.SaveState(filename, &m.Network)
}

func (x *Executor) buildMirror(batch *database.Batch) (*protocol.MirrorSystemRecords, error) {
	mirror := new(protocol.MirrorSystemRecords)

	nodeUrl := x.Network.NodeUrl()
	rec, err := mirrorRecord(batch, nodeUrl)
	if err != nil {
		return nil, errors.Format(errors.StatusUnknown, "load %s: %w", nodeUrl, err)
	}
	mirror.Objects = append(mirror.Objects, rec)

	md, err := loadDirectoryMetadata(batch, nodeUrl)
	if err != nil {
		return nil, errors.Format(errors.StatusUnknown, "load %s directory: %w", nodeUrl, err)
	}

	for i := uint64(0); i < md.Count; i++ {
		s, err := loadDirectoryEntry(batch, nodeUrl, i)
		if err != nil {
			return nil, errors.Format(errors.StatusUnknown, "load %s directory entry %d: %w", nodeUrl, i, err)
		}

		u, err := url.Parse(s)
		if err != nil {
			return nil, errors.Format(errors.StatusUnknown, "invalid %s directory entry %d: %w", nodeUrl, i, err)
		}

		rec, err := mirrorRecord(batch, u)
		if err != nil {
			return nil, errors.Format(errors.StatusUnknown, "load %s: %w", u, err)
		}

		// Only mirror keys
		switch rec.Account.(type) {
		case *protocol.ADI,
			*protocol.KeyBook,
			*protocol.KeyPage:
			// Keep
		default:
			// Discard
			continue
		}

		mirror.Objects = append(mirror.Objects, rec)
	}

	return mirror, nil
}<|MERGE_RESOLUTION|>--- conflicted
+++ resolved
@@ -104,11 +104,7 @@
 	err = putSyntheticTransaction(
 		block.Batch, txn,
 		&protocol.TransactionStatus{Delivered: true},
-<<<<<<< HEAD
-		&protocol.SystemSignature{Network: m.Network.NodeUrl()})
-=======
 		nil)
->>>>>>> e909adb2
 	if err != nil {
 		return err
 	}
