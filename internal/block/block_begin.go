--- conflicted
+++ resolved
@@ -119,13 +119,8 @@
 
 func (x *Executor) shouldOpenMajorBlock(block *Block) (uint64, time.Time, error) {
 	// Only the directory network can open a major block
-<<<<<<< HEAD
-	if x.Network.Type != config.Directory {
+	if x.Describe.NetworkType != config.Directory {
 		return 0, time.Time{}, nil
-=======
-	if x.Describe.NetworkType != config.Directory {
-		return 0, nil
->>>>>>> 97973d2b
 	}
 
 	var utcHour time.Time
