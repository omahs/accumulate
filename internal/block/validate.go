package block

import (
	"strings"

	"gitlab.com/accumulatenetwork/accumulate/internal/chain"
	"gitlab.com/accumulatenetwork/accumulate/internal/database"
	"gitlab.com/accumulatenetwork/accumulate/internal/errors"
	"gitlab.com/accumulatenetwork/accumulate/protocol"
	"gitlab.com/accumulatenetwork/accumulate/smt/storage"
)

// ValidateEnvelope verifies that the envelope is valid. It checks the basics,
// like the envelope has signatures and a hash and/or a transaction. It
// validates signatures, ensuring they match the transaction hash, reference a
// signator, etc. And more.
//
// ValidateEnvelope should not modify anything. Right now it updates signer
// timestamps and credits, but that will be moved to ProcessSignature.
func (x *Executor) ValidateEnvelope(batch *database.Batch, delivery *chain.Delivery) (protocol.TransactionResult, error) {
	// If the transaction is borked, the transaction type is probably invalid,
	// so check that first. "Invalid transaction type" is a more useful error
	// than "invalid signature" if the real error is the transaction got borked.
	txnType := delivery.Transaction.Body.Type()
	if txnType != protocol.TransactionTypeRemote {
		txnType = delivery.Transaction.Body.Type()
		_, ok := x.executors[txnType]
		if !ok {
			return nil, errors.Format(errors.StatusBadRequest, "unsupported transaction type: %v", txnType)
		}
	}

	// Load the transaction
	_, err := delivery.LoadTransaction(batch)
	if err != nil {
		return nil, errors.Wrap(errors.StatusUnknown, err)
	}

	// Check that the signatures are valid
	for i, signature := range delivery.Signatures {
		_, err := x.validateSignature(batch, delivery, signature, sigExecMetadata{
			Location:  signature.RoutingLocation(),
			Initiated: i > 0 || txnType == protocol.TransactionTypeRemote,
		})
		if err != nil {
<<<<<<< HEAD
			return nil, err
		}

		isInitiator := i == 0 && txnType != protocol.TransactionTypeRemote
		if isInitiator {
			// Verify that the initiator signature matches the transaction
			err = validateInitialSignature(delivery.Transaction, signature)
			if err != nil {
				return nil, errors.Wrap(errors.StatusUnknown, err)
			}
		}

		// Basic validation
		if !signature.Verify(delivery.Transaction.GetHash()) {
			return nil, errors.Format(errors.StatusBadRequest, "signature %d: invalid", i)
		}

		// Stateful validation (mostly for synthetic transactions)
		switch signature := signature.(type) {
		case *protocol.SyntheticSignature:
			err = verifySyntheticSignature(&x.Network, batch, delivery.Transaction, signature, isInitiator)

		case *protocol.ReceiptSignature:
			err = verifyReceiptSignature(&x.Network, batch, delivery.Transaction, signature, isInitiator)

		case *protocol.SystemSignature:
			err = validateSystemSignature(&x.Network, batch, delivery.Transaction, signature, isInitiator)

		default:
			err = x.validateNormalSignature(batch, delivery, signature, isInitiator)
		}
		if err != nil {
			return nil, errors.Format(errors.StatusUnauthenticated, "signature %d: %w", i, err)
=======
			return nil, errors.Format(errors.StatusUnknown, "signature %d: %w", i, err)
>>>>>>> b6a4cada
		}
	}

	switch {
	case txnType.IsUser():
		err = nil
	case txnType.IsSynthetic(), txnType.IsSystem():
		err = validateSyntheticTransactionSignatures(delivery.Transaction, delivery.Signatures)
	default:
		// Should be unreachable
		return nil, errors.Format(errors.StatusInternalError, "transaction type %v is not user, synthetic, or internal", txnType)
	}
	if err != nil {
		return nil, errors.Wrap(errors.StatusUnknown, err)
	}

	// Only validate the transaction when we first receive it
	if delivery.Transaction.Body.Type() == protocol.TransactionTypeRemote {
		return new(protocol.EmptyResult), nil
	}

	// Do not run transaction-specific validation for a synthetic transaction. A
	// synthetic transaction will be rejected by `m.validate` unless it is
	// signed by a BVN and can be proved to have been included in a DN block. If
	// `m.validate` succeeeds, we know the transaction came from a BVN, thus it
	// is safe and reasonable to allow the transaction to be delivered.
	//
	// This is important because if a synthetic transaction is rejected during
	// CheckTx, it does not get recorded. If the synthetic transaction is not
	// recorded, the BVN that sent it and the client that sent the original
	// transaction cannot verify that the synthetic transaction was received.
	if delivery.Transaction.Body.Type().IsSynthetic() {
		return new(protocol.EmptyResult), nil
	}

	// Load the first signer
	firstSig := delivery.Signatures[0]
	if _, ok := firstSig.(*protocol.ReceiptSignature); ok {
		return nil, errors.Format(errors.StatusBadRequest, "invalid transaction: initiated by receipt signature")
	}

	// Lite token address => lite identity
	signerUrl := firstSig.GetSigner()
	if key, _, _ := protocol.ParseLiteTokenAddress(signerUrl); key != nil {
		signerUrl = signerUrl.RootIdentity()
	}

	var signer protocol.Signer
	err = batch.Account(signerUrl).GetStateAs(&signer)
	if err != nil {
		return nil, errors.Format(errors.StatusUnknown, "load signer: %w", err)
	}

	// Do not validate remote transactions
	if !delivery.Transaction.Header.Principal.LocalTo(signer.GetUrl()) {
		return new(protocol.EmptyResult), nil
	}

	// Load the principal
	principal, err := batch.Account(delivery.Transaction.Header.Principal).GetState()
	switch {
	case err == nil:
		// Ok
	case !errors.Is(err, storage.ErrNotFound):
		return nil, errors.Format(errors.StatusUnknown, "load principal: %w", err)
	case !x.transactionAllowsMissingPrincipal(delivery.Transaction):
		return nil, errors.Format(errors.StatusUnknown, "load principal: %w", err)
	}

	// Set up the state manager
	st := chain.NewStateManager(&x.Network, batch.Begin(false), principal, delivery.Transaction, x.logger.With("operation", "ValidateEnvelope"))
	defer st.Discard()
	st.Pretend = true

	// Execute the transaction
	executor, ok := x.executors[delivery.Transaction.Body.Type()]
	if !ok {
		return nil, errors.Format(errors.StatusInternalError, "missing executor for %v", delivery.Transaction.Body.Type())
	}

	result, err := executor.Validate(st, delivery)
	if err != nil {
		return nil, errors.Wrap(errors.StatusUnknown, err)
	}

	return result, nil
}

func (x *Executor) validateSignature(batch *database.Batch, delivery *chain.Delivery, signature protocol.Signature, md sigExecMetadata) (protocol.Signer, error) {
	err := x.checkRouting(delivery, signature)
	if err != nil {
		return nil, err
	}

	// Verify that the initiator signature matches the transaction
	err = validateInitialSignature(delivery.Transaction, signature, md)
	if err != nil {
		return nil, errors.Wrap(errors.StatusUnknown, err)
	}

	// Stateful validation (mostly for synthetic transactions)
	var signer, delegate protocol.Signer
	switch signature := signature.(type) {
	case *protocol.SyntheticSignature:
		err = verifySyntheticSignature(&x.Network, batch, delivery.Transaction, signature, md)

	case *protocol.ReceiptSignature:
		err = verifyReceiptSignature(delivery.Transaction, signature, md)

	case *protocol.RemoteSignature:
		return nil, errors.New(errors.StatusBadRequest, "a remote signature is not allowed outside of a forwarded transaction")

	case *protocol.SignatureSet:
		return nil, errors.New(errors.StatusBadRequest, "a signature set is not allowed outside of a forwarded transaction")

	case *protocol.DelegatedSignature:
		delegate, err = x.validateSignature(batch, delivery, signature.Signature, md.SetDelegated())
		if err != nil {
			return nil, err
		}
		if !signature.Delegator.LocalTo(md.Location) {
			return nil, nil
		}

		// Validate the delegator
		signer, err = x.validateSigner(batch, delivery.Transaction, signature.Delegator, md.Location, false)
		if err != nil {
			return nil, errors.Wrap(errors.StatusUnknown, err)
		}

		// Verify delegation
		_, _, ok := signer.EntryByDelegate(delegate.GetUrl())
		if !ok {
			return nil, errors.Format(errors.StatusUnauthorized, "%v is not authorized to sign for %v", delegate.GetUrl(), signature.Delegator)
		}

	case protocol.KeySignature:
		// Basic validation
		if !signature.Verify(delivery.Transaction.GetHash()) {
			return nil, errors.New(errors.StatusBadRequest, "invalid")
		}
		signer, err = x.validateNormalSignature(batch, delivery, signature, !md.Initiated, !md.Delegated && delivery.Transaction.Header.Principal.LocalTo(md.Location))

	default:
		return nil, errors.Format(errors.StatusBadRequest, "unknown signature type %v", signature.Type())
	}
	if err != nil {
		return nil, errors.Wrap(errors.StatusUnauthenticated, err)
	}

	return signer, nil
}

func validateSyntheticTransactionSignatures(transaction *protocol.Transaction, signatures []protocol.Signature) error {
	var gotSynthSig, gotReceiptSig, gotED25519Sig bool
	for _, sig := range signatures {
		switch sig.(type) {
		case *protocol.SyntheticSignature:
			gotSynthSig = true

		case *protocol.ReceiptSignature:
			gotReceiptSig = true

		case *protocol.ED25519Signature, *protocol.LegacyED25519Signature:
			gotED25519Sig = true

		default:
			return errors.Format(errors.StatusBadRequest, "synthetic transaction do not support %T signatures", sig)
		}
	}

	if !gotSynthSig {
		return errors.Format(errors.StatusUnauthenticated, "missing synthetic transaction origin")
	}
	if !gotED25519Sig {
		return errors.Format(errors.StatusUnauthenticated, "missing ED25519 signature")
	}
	if transaction.Body.Type() == protocol.TransactionTypeDirectoryAnchor || transaction.Body.Type() == protocol.TransactionTypePartitionAnchor {
		return nil
	}

	if !gotReceiptSig {
		return errors.Format(errors.StatusUnauthenticated, "missing synthetic transaction receipt")
	}
	return nil
}

// checkRouting verifies that the signature was routed to the correct subnet.
func (x *Executor) checkRouting(delivery *chain.Delivery, signature protocol.Signature) error {
	if signature.Type().IsSystem() {
		return nil
	}

	if delivery.Transaction.Type().IsUser() {
		subnet, err := x.Router.RouteAccount(signature.RoutingLocation())
		if err != nil {
			return errors.Wrap(errors.StatusUnknown, err)
		}
		if !strings.EqualFold(subnet, x.Network.LocalSubnetID) {
			return errors.Format(errors.StatusBadRequest, "signature submitted to %v instead of %v", x.Network.LocalSubnetID, subnet)
		}
	}

	return nil
}<|MERGE_RESOLUTION|>--- conflicted
+++ resolved
@@ -43,43 +43,7 @@
 			Initiated: i > 0 || txnType == protocol.TransactionTypeRemote,
 		})
 		if err != nil {
-<<<<<<< HEAD
-			return nil, err
-		}
-
-		isInitiator := i == 0 && txnType != protocol.TransactionTypeRemote
-		if isInitiator {
-			// Verify that the initiator signature matches the transaction
-			err = validateInitialSignature(delivery.Transaction, signature)
-			if err != nil {
-				return nil, errors.Wrap(errors.StatusUnknown, err)
-			}
-		}
-
-		// Basic validation
-		if !signature.Verify(delivery.Transaction.GetHash()) {
-			return nil, errors.Format(errors.StatusBadRequest, "signature %d: invalid", i)
-		}
-
-		// Stateful validation (mostly for synthetic transactions)
-		switch signature := signature.(type) {
-		case *protocol.SyntheticSignature:
-			err = verifySyntheticSignature(&x.Network, batch, delivery.Transaction, signature, isInitiator)
-
-		case *protocol.ReceiptSignature:
-			err = verifyReceiptSignature(&x.Network, batch, delivery.Transaction, signature, isInitiator)
-
-		case *protocol.SystemSignature:
-			err = validateSystemSignature(&x.Network, batch, delivery.Transaction, signature, isInitiator)
-
-		default:
-			err = x.validateNormalSignature(batch, delivery, signature, isInitiator)
-		}
-		if err != nil {
-			return nil, errors.Format(errors.StatusUnauthenticated, "signature %d: %w", i, err)
-=======
 			return nil, errors.Format(errors.StatusUnknown, "signature %d: %w", i, err)
->>>>>>> b6a4cada
 		}
 	}
 
