package accumulated

import (
	"context"
	"errors"
	"fmt"
	"io"
	"net"
	"net/http"
	"net/url"
	"time"

	"github.com/AccumulateNetwork/jsonrpc2/v15"
	"github.com/fatih/color"
	"github.com/getsentry/sentry-go"
	"github.com/rs/zerolog"
	tmcfg "github.com/tendermint/tendermint/config"
	"github.com/tendermint/tendermint/crypto"
	tmlog "github.com/tendermint/tendermint/libs/log"
	service2 "github.com/tendermint/tendermint/libs/service"
	"github.com/tendermint/tendermint/privval"
	tmclient "github.com/tendermint/tendermint/rpc/client"
	"github.com/tendermint/tendermint/rpc/client/local"
	"gitlab.com/accumulatenetwork/accumulate"
	"gitlab.com/accumulatenetwork/accumulate/config"
	"gitlab.com/accumulatenetwork/accumulate/internal/abci"
	"gitlab.com/accumulatenetwork/accumulate/internal/api/v2"
	"gitlab.com/accumulatenetwork/accumulate/internal/block"
	"gitlab.com/accumulatenetwork/accumulate/internal/block/blockscheduler"
	"gitlab.com/accumulatenetwork/accumulate/internal/connections"
	statuschk "gitlab.com/accumulatenetwork/accumulate/internal/connections/status"
	"gitlab.com/accumulatenetwork/accumulate/internal/database"
	"gitlab.com/accumulatenetwork/accumulate/internal/events"
	ioutil2 "gitlab.com/accumulatenetwork/accumulate/internal/ioutil"
	"gitlab.com/accumulatenetwork/accumulate/internal/logging"
	"gitlab.com/accumulatenetwork/accumulate/internal/node"
	"gitlab.com/accumulatenetwork/accumulate/internal/routing"
	client "gitlab.com/accumulatenetwork/accumulate/pkg/client/api/v2"
)

type Daemon struct {
	Config *config.Config
	Logger tmlog.Logger

	done              chan struct{}
	db                *database.Database
	node              *node.Node
	api               *http.Server
	pv                *privval.FilePV
	jrpc              *api.JrpcMethods
	connectionManager connections.ConnectionInitializer
	eventBus          *events.Bus
	localTm           tmclient.Client

	// knobs for tests
	// IsTest   bool
	UseMemDB bool
}

func Load(dir string, newWriter func(*config.Config) (io.Writer, error)) (*Daemon, error) {
	var daemon Daemon

	var err error
	daemon.Config, err = config.Load(dir)
	if err != nil {
		return nil, fmt.Errorf("reading config file: %v", err)
	}

	if newWriter == nil {
		newWriter = func(c *config.Config) (io.Writer, error) {
			return logging.NewConsoleWriter(c.LogFormat)
		}
	}

	logWriter, err := newWriter(daemon.Config)
	if err != nil {
		return nil, fmt.Errorf("failed to initialize log writer: %v", err)
	}

	logLevel, logWriter, err := logging.ParseLogLevel(daemon.Config.LogLevel, logWriter)
	if err != nil {
		return nil, fmt.Errorf("failed to parse log level: %v", err)
	}

	daemon.Logger, err = logging.NewTendermintLogger(zerolog.New(logWriter), logLevel, false)
	if err != nil {
		return nil, fmt.Errorf("failed to initialize logger: %v", err)
	}

	return &daemon, nil
}

func (d *Daemon) Key() crypto.PrivKey {
	return d.pv.Key.PrivKey
}

func (d *Daemon) DB_TESTONLY() *database.Database { return d.db }
func (d *Daemon) Node_TESTONLY() *node.Node       { return d.node }
func (d *Daemon) Jrpc_TESTONLY() *api.JrpcMethods { return d.jrpc }

func (d *Daemon) Start() (err error) {
	if d.done != nil {
		return fmt.Errorf("already started")
	}
	d.done = make(chan struct{})

	defer func() {
		if err != nil {
			close(d.done)
		}
	}()

	if d.Config.Accumulate.SentryDSN != "" {
		opts := sentry.ClientOptions{
			Dsn:           d.Config.Accumulate.SentryDSN,
			Environment:   "Accumulate",
			HTTPTransport: sentryHack{},
		}
		if accumulate.IsVersionKnown() {
			opts.Release = accumulate.Commit
		}
		err := sentry.Init(opts)
		if err != nil {
			return fmt.Errorf("configuring sentry: %v", err)
		}
		defer sentry.Flush(2 * time.Second)
	}

	d.db, err = database.Open(d.Config, d.Logger)
	if err != nil {
		return fmt.Errorf("failed to open database: %v", err)
	}

	// Close the database if start fails (mostly for tests)
	defer func() {
		if err != nil {
			_ = d.db.Close()
		}
	}()

	// read private validator
	d.pv, err = privval.LoadFilePV(
		d.Config.PrivValidator.KeyFile(),
		d.Config.PrivValidator.StateFile(),
	)
	if err != nil {
		return fmt.Errorf("failed to load private validator: %v", err)
	}

	d.connectionManager = connections.NewConnectionManager(d.Config, d.Logger, func(server string) (connections.APIClient, error) {
		return client.New(server)
	})

	d.eventBus = events.NewBus(d.Logger.With("module", "events"))
	events.SubscribeSync(d.eventBus, d.onDidCommitBlock)

	router := routing.NewRouter(d.eventBus, d.connectionManager)
	execOpts := block.ExecutorOptions{
		Logger:     d.Logger,
		Key:        d.Key().Bytes(),
		Describe:   d.Config.Accumulate.Describe,
		Router:     router,
		EventBus:   d.eventBus,
		IsFollower: d.Config.Mode != tmcfg.ModeValidator,
	}

	// On DNs initialize the major block scheduler
	if execOpts.Describe.NetworkType == config.Directory {
		execOpts.MajorBlockScheduler = blockscheduler.Init(execOpts.EventBus)
	}

	exec, err := block.NewNodeExecutor(execOpts, d.db)
	if err != nil {
		return fmt.Errorf("failed to initialize chain executor: %v", err)
	}

	app := abci.NewAccumulator(abci.AccumulatorOptions{
		DB:       d.db,
		Address:  d.Key().PubKey().Address(),
		Executor: exec,
		Logger:   d.Logger,
		EventBus: d.eventBus,
		Config:   d.Config,
	})

	// Create node
	d.node, err = node.New(d.Config, app, d.Logger)
	if err != nil {
		return fmt.Errorf("failed to initialize node: %v", err)
	}

	// Start node
	// TODO Feed Tendermint logger to service logger
	err = d.node.Start()
	if err != nil {
		return fmt.Errorf("failed to start node: %v", err)
	}

	// Stop the node if start fails (mostly for tests)
	defer func() {
		if err != nil {
			_ = d.node.Stop()
			d.node.Wait()
		}
	}()

	events.SubscribeAsync(d.eventBus, func(e events.FatalError) {
		d.Logger.Error("Shutting down due to a fatal error", "error", e.Err)
		err := d.Stop()
		if errors.Is(err, service2.ErrAlreadyStopped) {
			return
		}
		if err != nil {
			d.Logger.Error("Error while shutting down", "error", err)
		}
	})

	// Create a local client
	lnode, ok := d.node.Service.(local.NodeService)
	if !ok {
		return fmt.Errorf("node is not a local node service")
	}
	d.localTm, err = local.New(lnode)
	if err != nil {
		return fmt.Errorf("failed to create local node client: %v", err)
	}

	if d.Config.Accumulate.API.DebugJSONRPC {
		jsonrpc2.DebugMethodFunc = true
	}

	// Create the JSON-RPC handler
	d.jrpc, err = api.NewJrpc(api.Options{
		Logger:            d.Logger,
		Describe:          &d.Config.Accumulate.Describe,
		Router:            router,
		PrometheusServer:  d.Config.Accumulate.API.PrometheusServer,
		TxMaxWaitTime:     d.Config.Accumulate.API.TxMaxWaitTime,
		Database:          d.db,
		ConnectionManager: d.connectionManager,
		Key:               d.Key().Bytes(),
	})
	if err != nil {
		return fmt.Errorf("failed to start API: %v", err)
	}

	// Let the connection manager create and assign clients
	statusChecker := statuschk.NewNodeStatusChecker()
	err = d.connectionManager.InitClients(d.localTm, statusChecker)

	if err != nil {
		return fmt.Errorf("failed to initialize the connection manager: %v", err)
	}

	// Enable debug methods
	if d.Config.Accumulate.API.EnableDebugMethods {
		d.jrpc.EnableDebug()
	}

	// Run JSON-RPC server
	d.api = &http.Server{Handler: d.jrpc.NewMux()}
	l, secure, err := listenHttpUrl(d.Config.Accumulate.API.ListenAddress)
	if err != nil {
		return fmt.Errorf("failed to start JSON-RPC: %v", err)
	}
	if secure {
		return fmt.Errorf("failed to start JSON-RPC: HTTPS is not supported")
	}

	if d.Config.Accumulate.API.ConnectionLimit > 0 {
		pool := make(chan struct{}, d.Config.Accumulate.API.ConnectionLimit)
		for i := 0; i < d.Config.Accumulate.API.ConnectionLimit; i++ {
			pool <- struct{}{}
		}
		l = &rateLimitedListener{Listener: l, Pool: pool}
	}

	go func() {
		err := d.api.Serve(l)
		if err != nil {
			d.Logger.Error("JSON-RPC server", "err", err)
		}
	}()

	// Shut down the node if the disk space gets too low
	go d.ensureSufficientDiskSpace(d.Config.RootDir)
	for !d.node.IsRunning() {
		color.HiMagenta("Syncing ....")
		time.Sleep(time.Second * 1)
	}
	color.HiBlue(" %s node running at %s :", d.node.Config.Accumulate.NetworkType, d.node.Config.Accumulate.Describe.LocalAddress)

	// Clean up once the node is stopped (mostly for tests)
	go func() {
		defer close(d.done)

		d.node.Wait()

		ctx, cancel := context.WithDeadline(context.Background(), time.Now().Add(5*time.Second))
		defer cancel()

		err := d.api.Shutdown(ctx)
		if err != nil {
			d.Logger.Error("Error stopping API", "module", "jrpc", "error", err)
		}

		err = d.db.Close()
		if err != nil {
			module := "badger"
			if d.UseMemDB {
				module = "memdb"
			}
			d.Logger.Error("Error closing database", "module", module, "error", err)
		}
	}()

	return nil
}

func (d *Daemon) LocalClient() (connections.ABCIClient, error) {
	ctx, err := d.connectionManager.SelectConnection(d.jrpc.Options.Describe.PartitionId, false)
	if err != nil {
		return nil, err
	}

	return ctx.GetABCIClient(), nil
}

func (d *Daemon) ConnectDirectly(e *Daemon) error {
	err := d.connectionManager.ConnectDirectly(e.connectionManager)
	if err != nil {
		return err
	}

	return e.connectionManager.ConnectDirectly(d.connectionManager)
}

func (d *Daemon) ensureSufficientDiskSpace(dbPath string) {
	defer func() { _ = d.node.Stop() }()

	logger := d.Logger.With("module", "disk-monitor")

	for {
		free, err := diskUsage(dbPath)
		if err != nil {
			logger.Error("Failed to get disk size, shutting down", "error", err)
			return
		}

		if free < 0.05 {
			logger.Error("Less than 5% disk space available, shutting down", "free", free)
			return
		}

		logger.Info("Disk usage", "free", free)

		time.Sleep(10 * time.Minute)
	}
}

// listenHttpUrl takes a string such as `http://localhost:123` and creates a TCP
// listener.
func listenHttpUrl(s string) (net.Listener, bool, error) {
	u, err := url.Parse(s)
	if err != nil {
		return nil, false, fmt.Errorf("invalid address: %v", err)
	}

	if u.Path != "" && u.Path != "/" {
		return nil, false, fmt.Errorf("invalid address: path is not empty")
	}

	var secure bool
	switch u.Scheme {
	case "tcp", "http":
		secure = false
	case "https":
		secure = true
	default:
		return nil, false, fmt.Errorf("invalid address: unsupported scheme %q", u.Scheme)
	}

	l, err := net.Listen("tcp", u.Host)
	if err != nil {
		return nil, false, err
	}

	return l, secure, nil
}

func (d *Daemon) Stop() error {
	err := d.node.Stop()
	if err != nil {
		return err
	}

	<-d.done
	return nil
}

<<<<<<< HEAD
func (d *Daemon) LoadSnapshot(file ioutil2.SectionReader) error {
	db, err := database.Open(d.Config, d.Logger)
	if err != nil {
		return fmt.Errorf("failed to open database: %v", err)
	}

	defer func() {
		_ = db.Close()
	}()

	// read private validator
	pv, err := privval.LoadFilePV(
		d.Config.PrivValidator.KeyFile(),
		d.Config.PrivValidator.StateFile(),
	)
	if err != nil {
		return fmt.Errorf("failed to load private validator: %v", err)
	}

	eventBus := events.NewBus(d.Logger.With("module", "events"))
	router := routing.NewRouter(eventBus, nil)
	execOpts := block.ExecutorOptions{
		Logger:   d.Logger,
		Key:      pv.Key.PrivKey.Bytes(),
		Describe: d.Config.Accumulate.Describe,
		Router:   router,
		EventBus: eventBus,
	}

	// On DNs initialize the major block scheduler
	if execOpts.Describe.NetworkType == config.Directory {
		execOpts.MajorBlockScheduler = blockscheduler.Init(execOpts.EventBus)
	}

	exec, err := block.NewNodeExecutor(execOpts, db)
	if err != nil {
		return fmt.Errorf("failed to initialize chain executor: %v", err)
	}

	batch := db.Begin(true)
	defer batch.Discard()
	err = exec.InitFromSnapshot(batch, file)
	if err != nil {
		return fmt.Errorf("failed to restore snapshot: %v", err)
	}

	err = batch.Commit()
	if err != nil {
		return fmt.Errorf("failed to commit changes: %v", err)
	}

	return nil
=======
func (d *Daemon) Done() <-chan struct{} {
	return d.node.Quit()
>>>>>>> fa7db36e
}<|MERGE_RESOLUTION|>--- conflicted
+++ resolved
@@ -31,7 +31,6 @@
 	statuschk "gitlab.com/accumulatenetwork/accumulate/internal/connections/status"
 	"gitlab.com/accumulatenetwork/accumulate/internal/database"
 	"gitlab.com/accumulatenetwork/accumulate/internal/events"
-	ioutil2 "gitlab.com/accumulatenetwork/accumulate/internal/ioutil"
 	"gitlab.com/accumulatenetwork/accumulate/internal/logging"
 	"gitlab.com/accumulatenetwork/accumulate/internal/node"
 	"gitlab.com/accumulatenetwork/accumulate/internal/routing"
@@ -398,61 +397,6 @@
 	return nil
 }
 
-<<<<<<< HEAD
-func (d *Daemon) LoadSnapshot(file ioutil2.SectionReader) error {
-	db, err := database.Open(d.Config, d.Logger)
-	if err != nil {
-		return fmt.Errorf("failed to open database: %v", err)
-	}
-
-	defer func() {
-		_ = db.Close()
-	}()
-
-	// read private validator
-	pv, err := privval.LoadFilePV(
-		d.Config.PrivValidator.KeyFile(),
-		d.Config.PrivValidator.StateFile(),
-	)
-	if err != nil {
-		return fmt.Errorf("failed to load private validator: %v", err)
-	}
-
-	eventBus := events.NewBus(d.Logger.With("module", "events"))
-	router := routing.NewRouter(eventBus, nil)
-	execOpts := block.ExecutorOptions{
-		Logger:   d.Logger,
-		Key:      pv.Key.PrivKey.Bytes(),
-		Describe: d.Config.Accumulate.Describe,
-		Router:   router,
-		EventBus: eventBus,
-	}
-
-	// On DNs initialize the major block scheduler
-	if execOpts.Describe.NetworkType == config.Directory {
-		execOpts.MajorBlockScheduler = blockscheduler.Init(execOpts.EventBus)
-	}
-
-	exec, err := block.NewNodeExecutor(execOpts, db)
-	if err != nil {
-		return fmt.Errorf("failed to initialize chain executor: %v", err)
-	}
-
-	batch := db.Begin(true)
-	defer batch.Discard()
-	err = exec.InitFromSnapshot(batch, file)
-	if err != nil {
-		return fmt.Errorf("failed to restore snapshot: %v", err)
-	}
-
-	err = batch.Commit()
-	if err != nil {
-		return fmt.Errorf("failed to commit changes: %v", err)
-	}
-
-	return nil
-=======
 func (d *Daemon) Done() <-chan struct{} {
 	return d.node.Quit()
->>>>>>> fa7db36e
 }