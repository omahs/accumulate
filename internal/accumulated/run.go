--- conflicted
+++ resolved
@@ -149,13 +149,8 @@
 	execOpts := block.ExecutorOptions{
 		Logger:  d.Logger,
 		Key:     d.Key().Bytes(),
-<<<<<<< HEAD
 		Network: d.Config.Accumulate.Describe,
-		Router:  &router,
-=======
-		Network: d.Config.Accumulate.Network,
 		Router:  router,
->>>>>>> 6f8fb2a8
 	}
 	exec, err := block.NewNodeExecutor(execOpts, d.db)
 	if err != nil {
@@ -212,13 +207,8 @@
 	// Create the JSON-RPC handler
 	d.jrpc, err = api.NewJrpc(api.Options{
 		Logger:           d.Logger,
-<<<<<<< HEAD
 		Network:          &d.Config.Accumulate.Describe,
-		Router:           &router,
-=======
-		Network:          &d.Config.Accumulate.Network,
 		Router:           router,
->>>>>>> 6f8fb2a8
 		PrometheusServer: d.Config.Accumulate.API.PrometheusServer,
 		TxMaxWaitTime:    d.Config.Accumulate.API.TxMaxWaitTime,
 		Database:         d.db,
