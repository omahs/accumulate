package accumulated

import (
	"bytes"
<<<<<<< HEAD
	"errors"
	"fmt"
	"io/fs"
=======
	"encoding/json"
	"errors"
	"fmt"
	"io"
>>>>>>> fa7db36e
	"io/ioutil"
	"os"
	"path/filepath"
	"strings"
	"time"

	"github.com/tendermint/tendermint/crypto/ed25519"
	tmjson "github.com/tendermint/tendermint/libs/json"
	"github.com/tendermint/tendermint/libs/log"
	tmos "github.com/tendermint/tendermint/libs/os"
	"github.com/tendermint/tendermint/privval"
	tmtypes "github.com/tendermint/tendermint/types"
	"gitlab.com/accumulatenetwork/accumulate/config"
	"gitlab.com/accumulatenetwork/accumulate/internal/core"
	"gitlab.com/accumulatenetwork/accumulate/internal/genesis"
	ioutil2 "gitlab.com/accumulatenetwork/accumulate/internal/ioutil"
	"gitlab.com/accumulatenetwork/accumulate/protocol"
)

const nodeDirPerm = 0755

type AddressType int

const (
	ListenAddress AddressType = iota
	AdvertizeAddress
	PeerAddress
)

func (n *NodeInit) Port(offset ...config.PortOffset) int {
	port := int(n.BasePort)
	for _, o := range offset {
		port += int(o)
	}
	return port
}

func (n *NodeInit) Address(typ AddressType, scheme string, offset ...config.PortOffset) string {
	addr := n.AdvertizeAddress
	switch {
	case typ == ListenAddress && n.ListenAddress != "":
		addr = n.ListenAddress
	case typ == PeerAddress && n.PeerAddress != "":
		addr = n.PeerAddress
	}

	if scheme == "" {
		return fmt.Sprintf("%s:%d", addr, n.Port(offset...))
	}
	return fmt.Sprintf("%s://%s:%d", scheme, addr, n.Port(offset...))
}

func (b *BvnInit) Peers(node *NodeInit, offset ...config.PortOffset) []string {
	var peers []string
	for _, n := range b.Nodes {
		if n != node {
			nodeId := tmtypes.NodeIDFromPubKey(ed25519.PubKey(n.NodeKey[32:]))
			addr := nodeId.AddressString(n.Address(PeerAddress, "", offset...))
			peers = append(peers, addr)
		}
	}
	return peers
}

func (n *NetworkInit) Peers(node *NodeInit, offset ...config.PortOffset) []string {
	var peers []string
	for _, b := range n.Bvns {
		peers = append(peers, b.Peers(node, offset...)...)
	}
	return peers
}

type MakeConfigFunc func(networkName string, net config.NetworkType, node config.NodeType, netId string) *config.Config

func BuildNodesConfig(network *NetworkInit, mkcfg MakeConfigFunc) [][][2]*config.Config {
	var allConfigs [][][2]*config.Config

	if mkcfg == nil {
		mkcfg = config.Default
	}

	netConfig := config.Network{Id: network.Id, Partitions: make([]config.Partition, 1)}
	dnConfig := config.Partition{
		Id:       protocol.Directory,
		Type:     config.Directory,
		BasePort: int64(network.Bvns[0].Nodes[0].BasePort), // TODO This is not great
	}

	var i int
	for _, bvn := range network.Bvns {
		var bvnConfigs [][2]*config.Config
		bvnConfig := config.Partition{
			Id:       bvn.Id,
			Type:     config.BlockValidator,
			BasePort: int64(bvn.Nodes[0].BasePort) + int64(config.PortOffsetBlockValidator), // TODO This is not great
		}
		for j, node := range bvn.Nodes {
			i++
			dnn := mkcfg(network.Id, config.Directory, node.DnnType, protocol.Directory)
			dnn.Moniker = fmt.Sprintf("Directory.%d", i)
			ConfigureNodePorts(node, dnn, config.PortOffsetDirectory)
			dnConfig.Nodes = append(dnConfig.Nodes, config.Node{
				Address: node.Address(AdvertizeAddress, "http", config.PortOffsetTendermintP2P, config.PortOffsetDirectory),
				Type:    node.DnnType,
			})

			bvnn := mkcfg(network.Id, config.BlockValidator, node.BvnnType, bvn.Id)
			bvnn.Moniker = fmt.Sprintf("%s.%d", bvn.Id, j+1)
			ConfigureNodePorts(node, bvnn, config.PortOffsetBlockValidator)
			bvnConfig.Nodes = append(bvnConfig.Nodes, config.Node{
				Address: node.Address(AdvertizeAddress, "http", config.PortOffsetTendermintP2P, config.PortOffsetBlockValidator),
				Type:    node.BvnnType,
			})

			if len(network.Bvns) == 1 && len(bvn.Nodes) == 1 {
				dnn.P2P.AddrBookStrict = true
				dnn.P2P.AllowDuplicateIP = false
			} else {
				dnn.P2P.AddrBookStrict = false
				dnn.P2P.AllowDuplicateIP = true
				dnn.P2P.PersistentPeers = strings.Join(network.Peers(node, config.PortOffsetTendermintP2P, config.PortOffsetDirectory), ",")
			}

			if len(bvn.Nodes) == 1 {
				bvnn.P2P.AddrBookStrict = true
				bvnn.P2P.AllowDuplicateIP = false
			} else {
				bvnn.P2P.AddrBookStrict = false
				bvnn.P2P.AllowDuplicateIP = true
				bvnn.P2P.PersistentPeers = strings.Join(bvn.Peers(node, config.PortOffsetTendermintP2P, config.PortOffsetBlockValidator), ",")
			}

			bvnConfigs = append(bvnConfigs, [2]*config.Config{dnn, bvnn})
		}
		allConfigs = append(allConfigs, bvnConfigs)
		netConfig.Partitions = append(netConfig.Partitions, bvnConfig)
	}
	netConfig.Partitions[0] = dnConfig

	for _, configs := range allConfigs {
		for _, configs := range configs {
			for _, config := range configs {
				config.Accumulate.Network = netConfig
			}
		}
	}

	return allConfigs
}

func ConfigureNodePorts(node *NodeInit, cfg *config.Config, offset config.PortOffset) {
	cfg.P2P.ListenAddress = node.Address(ListenAddress, "tcp", offset, config.PortOffsetTendermintP2P)
	cfg.RPC.ListenAddress = node.Address(ListenAddress, "tcp", offset, config.PortOffsetTendermintRpc)

	cfg.Instrumentation.PrometheusListenAddr = fmt.Sprintf(":%d", node.Port(offset, config.PortOffsetPrometheus))
	if cfg.Accumulate.LocalAddress == "" {
		cfg.Accumulate.LocalAddress = node.Address(AdvertizeAddress, "", offset, config.PortOffsetTendermintP2P)
	}
	cfg.Accumulate.API.ListenAddress = node.Address(ListenAddress, "http", offset, config.PortOffsetAccumulateApi)
}

func BuildGenesisDocs(network *NetworkInit, globals *core.GlobalValues, time time.Time, logger log.Logger, factomAddresses func() (io.Reader, error)) (map[string]*tmtypes.GenesisDoc, error) {
	docs := map[string]*tmtypes.GenesisDoc{}
	var operators [][]byte
	netinfo := new(protocol.NetworkDefinition)
	netinfo.NetworkName = network.Id
	netinfo.AddPartition(protocol.Directory, protocol.PartitionTypeDirectory)

	var dnTmValidators []tmtypes.GenesisValidator

	var i int
	for _, bvn := range network.Bvns {
		var bvnTmValidators []tmtypes.GenesisValidator

		for j, node := range bvn.Nodes {
			i++
			key := ed25519.PrivKey(node.PrivValKey)
			operators = append(operators, key.PubKey().Bytes())

			netinfo.AddValidator(key.PubKey().Bytes(), protocol.Directory, node.DnnType == config.Validator)
			netinfo.AddValidator(key.PubKey().Bytes(), bvn.Id, node.BvnnType == config.Validator)

			if node.DnnType == config.Validator {
				dnTmValidators = append(dnTmValidators, tmtypes.GenesisValidator{
					Name:    fmt.Sprintf("Directory.%d", i),
					Address: key.PubKey().Address(),
					PubKey:  key.PubKey(),
					Power:   1,
				})
			}

			if node.BvnnType == config.Validator {
				bvnTmValidators = append(bvnTmValidators, tmtypes.GenesisValidator{
					Name:    fmt.Sprintf("%s.%d", bvn.Id, j+1),
					Address: key.PubKey().Address(),
					PubKey:  key.PubKey(),
					Power:   1,
				})
			}
		}

		netinfo.AddPartition(bvn.Id, protocol.PartitionTypeBlockValidator)
		docs[bvn.Id] = &tmtypes.GenesisDoc{
			ChainID:         bvn.Id,
			GenesisTime:     time,
			InitialHeight:   protocol.GenesisBlock + 1,
			Validators:      bvnTmValidators,
			ConsensusParams: tmtypes.DefaultConsensusParams(),
		}
	}

	docs[protocol.Directory] = &tmtypes.GenesisDoc{
		ChainID:         protocol.Directory,
		GenesisTime:     time,
		InitialHeight:   protocol.GenesisBlock + 1,
		Validators:      dnTmValidators,
		ConsensusParams: tmtypes.DefaultConsensusParams(),
	}

	globals.Network = netinfo

	for id := range docs {
		netType := config.BlockValidator
		if id == protocol.Directory {
			netType = config.Directory
		}
		snapshot := new(ioutil2.Buffer)
		root, err := genesis.Init(snapshot, genesis.InitOpts{
			PartitionId:     id,
			NetworkType:     netType,
			GenesisTime:     time,
			Logger:          logger.With("partition", id),
			GenesisGlobals:  globals,
			OperatorKeys:    operators,
			FactomAddresses: factomAddresses,
		})
		if err != nil {
			return nil, err
		}

		docs[id].AppHash = root
		docs[id].AppState, err = json.Marshal(snapshot.Bytes())
		if err != nil {
			return nil, err
		}
	}

	return docs, nil
}

func WriteNodeFiles(cfg *config.Config, privValKey, nodeKey []byte, genDoc *tmtypes.GenesisDoc) (err error) {
	defer func() {
		if err != nil {
			_ = os.RemoveAll(cfg.RootDir)
		}
	}()

	// Create directories
	err = os.MkdirAll(filepath.Join(cfg.RootDir, "config"), nodeDirPerm)
	if err != nil {
		return fmt.Errorf("failed to create config dir: %v", err)
	}

	err = os.MkdirAll(filepath.Join(cfg.RootDir, "data"), nodeDirPerm)
	if err != nil {
		return fmt.Errorf("failed to create data dir: %v", err)
	}

	// Write files
	err = config.Store(cfg)
	if err != nil {
		return fmt.Errorf("failed to write config files: %w", err)
	}

	err = loadOrCreatePrivVal(cfg, privValKey)
	if err != nil {
		return fmt.Errorf("failed to write private validator: %w", err)
	}

	err = loadOrCreateNodeKey(cfg, nodeKey)
	if err != nil {
		return fmt.Errorf("failed to write node key: %w", err)
	}

	err = genDoc.SaveAs(cfg.GenesisFile())
	if err != nil {
		return fmt.Errorf("failed to write genesis file: %w", err)
	}

	return nil
}

func loadOrCreatePrivVal(config *config.Config, key []byte) error {
	keyFile := config.PrivValidator.KeyFile()
	stateFile := config.PrivValidator.StateFile()
	if !tmos.FileExists(keyFile) {
		pv := privval.NewFilePV(ed25519.PrivKey(key), keyFile, stateFile)
		pv.Save()
		return nil
	}
	var pv *privval.FilePV
	var err error
	if !tmos.FileExists(stateFile) {
<<<<<<< HEAD
		//this case occurs when we init in dual mode
		pv = privval.NewFilePV(ed25519.PrivKey(key), keyFile, stateFile)
		pv.LastSignState.Save()
=======
		// When initializing the other node, the key file has already been created
		pv = privval.NewFilePV(ed25519.PrivKey(key), keyFile, stateFile)
		pv.LastSignState.Save()
		// Don't return here - we still need to check that the key on disk matches what we expect
>>>>>>> fa7db36e
	} else { // if file exists then we need to load it
		pv, err = privval.LoadFilePV(keyFile, stateFile)
		if err != nil {
			return err
		}
	}

	if !bytes.Equal(pv.Key.PrivKey.Bytes(), key) {
		return fmt.Errorf("existing private key does not match try using --reset flag")
	}

	return nil
}

func loadOrCreateNodeKey(config *config.Config, key []byte) error {
	keyFile := config.NodeKeyFile()
	if !tmos.FileExists(keyFile) {
		nodeKey := tmtypes.NodeKey{
			ID:      tmtypes.NodeIDFromPubKey(ed25519.PubKey(key[32:])),
			PrivKey: ed25519.PrivKey(key),
		}
		return nodeKey.SaveAs(keyFile)
	}

	nodeKey, err := tmtypes.LoadNodeKey(keyFile)
	if err != nil {
		return err
	}

	if !bytes.Equal(nodeKey.PrivKey.Bytes(), key) {
		return fmt.Errorf("existing private key does not match try using --reset flag")
	}

	return nil
}

func LoadOrGenerateTmPrivKey(privFileName string) (ed25519.PrivKey, error) {
	//attempt to load the priv validator key, create otherwise.
	b, err := ioutil.ReadFile(privFileName)
	var privValKey ed25519.PrivKey
	if err != nil {
<<<<<<< HEAD
		if errors.Is(err, fs.ErrNotExist) {
			//do not overwrite a private validator key.
			return ed25519.GenPrivKey(), nil
		} else {
			return nil, err
		}
	} else {
		var pvkey privval.FilePVKey
		err = tmjson.Unmarshal(b, &pvkey)
		if err != nil {
			privValKey = ed25519.GenPrivKey()
		} else {
			privValKey = pvkey.PrivKey.(ed25519.PrivKey)
		}
	}
=======
		if errors.Is(err, os.ErrNotExist) {
			//do not overwrite a private validator key.
			return ed25519.GenPrivKey(), nil
		}
		return nil, err
	}
	var pvkey privval.FilePVKey
	err = tmjson.Unmarshal(b, &pvkey)
	if err != nil {
		return nil, fmt.Errorf("failed to unmarshal existing private validator from %s: %v try using --reset flag", privFileName, err)
	} else {
		privValKey = pvkey.PrivKey.(ed25519.PrivKey)
	}

>>>>>>> fa7db36e
	return privValKey, nil
}<|MERGE_RESOLUTION|>--- conflicted
+++ resolved
@@ -2,16 +2,10 @@
 
 import (
 	"bytes"
-<<<<<<< HEAD
-	"errors"
-	"fmt"
-	"io/fs"
-=======
 	"encoding/json"
 	"errors"
 	"fmt"
 	"io"
->>>>>>> fa7db36e
 	"io/ioutil"
 	"os"
 	"path/filepath"
@@ -315,16 +309,10 @@
 	var pv *privval.FilePV
 	var err error
 	if !tmos.FileExists(stateFile) {
-<<<<<<< HEAD
-		//this case occurs when we init in dual mode
-		pv = privval.NewFilePV(ed25519.PrivKey(key), keyFile, stateFile)
-		pv.LastSignState.Save()
-=======
 		// When initializing the other node, the key file has already been created
 		pv = privval.NewFilePV(ed25519.PrivKey(key), keyFile, stateFile)
 		pv.LastSignState.Save()
 		// Don't return here - we still need to check that the key on disk matches what we expect
->>>>>>> fa7db36e
 	} else { // if file exists then we need to load it
 		pv, err = privval.LoadFilePV(keyFile, stateFile)
 		if err != nil {
@@ -366,23 +354,6 @@
 	b, err := ioutil.ReadFile(privFileName)
 	var privValKey ed25519.PrivKey
 	if err != nil {
-<<<<<<< HEAD
-		if errors.Is(err, fs.ErrNotExist) {
-			//do not overwrite a private validator key.
-			return ed25519.GenPrivKey(), nil
-		} else {
-			return nil, err
-		}
-	} else {
-		var pvkey privval.FilePVKey
-		err = tmjson.Unmarshal(b, &pvkey)
-		if err != nil {
-			privValKey = ed25519.GenPrivKey()
-		} else {
-			privValKey = pvkey.PrivKey.(ed25519.PrivKey)
-		}
-	}
-=======
 		if errors.Is(err, os.ErrNotExist) {
 			//do not overwrite a private validator key.
 			return ed25519.GenPrivKey(), nil
@@ -397,6 +368,5 @@
 		privValKey = pvkey.PrivKey.(ed25519.PrivKey)
 	}
 
->>>>>>> fa7db36e
 	return privValKey, nil
 }