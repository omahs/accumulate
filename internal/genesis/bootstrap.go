package genesis

import (
	"crypto/sha256"
	"encoding/json"
	"fmt"
	"math/big"
	"time"

	"github.com/tendermint/tendermint/abci/types"
	"github.com/tendermint/tendermint/libs/log"
	tmtypes "github.com/tendermint/tendermint/types"
	"gitlab.com/accumulatenetwork/accumulate/config"
	"gitlab.com/accumulatenetwork/accumulate/internal/block"
	"gitlab.com/accumulatenetwork/accumulate/internal/chain"
	"gitlab.com/accumulatenetwork/accumulate/internal/database"
	"gitlab.com/accumulatenetwork/accumulate/internal/routing"
	"gitlab.com/accumulatenetwork/accumulate/internal/url"
	"gitlab.com/accumulatenetwork/accumulate/protocol"
	"gitlab.com/accumulatenetwork/accumulate/smt/storage"
)

type InitOpts struct {
	Network             config.Network
	Validators          []tmtypes.GenesisValidator
	GenesisTime         time.Time
	Logger              log.Logger
	Router              routing.Router
	FactomAddressesFile string
}

func Init(kvdb storage.KeyValueStore, opts InitOpts) ([]byte, error) {
	db := database.New(kvdb, opts.Logger.With("module", "database"))

	exec, err := block.NewGenesisExecutor(db, opts.Logger, opts.Network, opts.Router)
	if err != nil {
		return nil, err
	}

	block := new(block.Block)
	block.Index = protocol.GenesisBlock
	block.Time = opts.GenesisTime
	block.Batch = db.Begin(true)
	defer block.Batch.Discard()

	err = exec.Genesis(block, func(st *chain.StateManager) error {
		var records []protocol.Account

		// Create the ADI
		uAdi := opts.Network.NodeUrl()
		uBook := uAdi.JoinPath(protocol.ValidatorBook)

		adi := new(protocol.ADI)
		adi.Url = uAdi
		adi.AddAuthority(uBook)
		records = append(records, adi)

		valBook, valPage := createValidatorBook(uBook, opts.Validators)
		records = append(records, valBook, valPage)

		// set the initial price to 1/5 fct price * 1/4 market cap dilution = 1/20 fct price
		// for this exercise, we'll assume that 1 FCT = $1, so initial ACME price is $0.05
		oraclePrice := uint64(protocol.InitialAcmeOracleValue)

		// Create the main ledger
		ledger := new(protocol.InternalLedger)
		ledger.Url = uAdi.JoinPath(protocol.Ledger)
		ledger.ActiveOracle = oraclePrice
		ledger.PendingOracle = oraclePrice
		ledger.Index = protocol.GenesisBlock
		records = append(records, ledger)

		// Create the synth ledger
		synthLedger := new(protocol.SyntheticLedger)
		synthLedger.Url = uAdi.JoinPath(protocol.Synthetic)
		records = append(records, synthLedger)

		// Create the anchor pool
		anchors := new(protocol.Anchor)
		anchors.Url = uAdi.JoinPath(protocol.AnchorPool)
		anchors.AddAuthority(uBook)
		records = append(records, anchors)

		// Create records and directory entries
		urls := make([]*url.URL, len(records))
		for i, r := range records {
			urls[i] = r.GetUrl()
		}

		type DataRecord struct {
			Account *protocol.DataAccount
			Entry   *protocol.DataEntry
		}
		var dataRecords []DataRecord

		//create a vote scratch chain
		wd := new(protocol.WriteData)
		lci := types.LastCommitInfo{}
		d, err := json.Marshal(&lci)
		if err != nil {
			return err
		}
		wd.Entry.Data = append(wd.Entry.Data, d)

		da := new(protocol.DataAccount)
		da.Scratch = true
		da.Url = uAdi.JoinPath(protocol.Votes)
		da.AddAuthority(uBook)

		records = append(records, da)
		urls = append(urls, da.Url)
		dataRecords = append(dataRecords, DataRecord{da, &wd.Entry})

		//create an evidence scratch chain
		da = new(protocol.DataAccount)
		da.Scratch = true
		da.Url = uAdi.JoinPath(protocol.Evidence)
		da.AddAuthority(uBook)

		records = append(records, da)
		urls = append(urls, da.Url)

		//create a new Globals account
		global := new(protocol.DataAccount)
		global.Url = uAdi.JoinPath(protocol.Globals)
		wg := new(protocol.WriteData)
		threshold := new(protocol.NetworkGlobals)
		threshold.ValidatorThreshold.Numerator = 2
		threshold.ValidatorThreshold.Denominator = 3
		var dat []byte
		dat, err = threshold.MarshalBinary()
		if err != nil {
			return err
		}
		wg.Entry.Data = append(wg.Entry.Data, dat)
		global.AddAuthority(uBook)
		records = append(records, global)
		urls = append(urls, global.Url)
		dataRecords = append(dataRecords, DataRecord{global, &wg.Entry})

		switch opts.Network.Type {
		case config.Directory:
			operBook, page1 := createDNOperatorBook(opts.Network.NodeUrl(), uBook, opts.Validators)
			records = append(records, operBook, page1)

			oracle := new(protocol.AcmeOracle)
			oracle.Price = oraclePrice
			wd := new(protocol.WriteData)
			d, err = json.Marshal(&oracle)
			if err != nil {
				return err
			}
			wd.Entry.Data = append(wd.Entry.Data, d)

			da := new(protocol.DataAccount)
			da.Url = uAdi.JoinPath(protocol.Oracle)
			da.AddAuthority(uBook)

			records = append(records, da)
			urls = append(urls, da.Url)
			dataRecords = append(dataRecords, DataRecord{da, &wd.Entry})

			acme := new(protocol.TokenIssuer)
			acme.AddAuthority(uBook)
			acme.Url = protocol.AcmeUrl()
			acme.Precision = 8
			acme.Symbol = "ACME"
			records = append(records, acme)

			if protocol.IsTestNet {
				// On the TestNet, set the issued amount to the faucet balance
				acme.Issued.SetString(protocol.AcmeFaucetBalance, 10)
			} else {
				// On the MainNet, set the supply limit
				acme.SupplyLimit = big.NewInt(protocol.AcmeSupplyLimit * protocol.AcmePrecision)
			}

		case config.BlockValidator:
			// Test with `${ID}` not `bvn-${ID}` because the latter will fail
			// with "bvn-${ID} is reserved"
			if err := protocol.IsValidAdiUrl(&url.URL{Authority: opts.Network.LocalSubnetID}); err != nil {
				panic(fmt.Errorf("%q is not a valid subnet ID: %v", opts.Network.LocalSubnetID, err))
			}

			operBook, page1, page2 := createBVNOperatorBook(opts.Network.NodeUrl(), uBook, opts.Validators)
			records = append(records, operBook, page1, page2)

			subnet, err := routing.RouteAccount(&opts.Network, protocol.FaucetUrl)
			if err == nil && subnet == opts.Network.LocalSubnetID {
				liteId := new(protocol.LiteIdentity)
				liteId.Url = protocol.FaucetUrl.RootIdentity()

				liteToken := new(protocol.LiteTokenAccount)
				liteToken.Url = protocol.FaucetUrl
				liteToken.TokenUrl = protocol.AcmeUrl()
				liteToken.Balance.SetString(protocol.AcmeFaucetBalance, 10)
				records = append(records, liteId, liteToken)
			}
			if opts.FactomAddressesFile != "" {
				factomAddresses, err := LoadFactomAddressesAndBalances(opts.FactomAddressesFile)
				if err != nil {
					return err
				}
				for _, factomAddress := range factomAddresses {
					subnet, err := routing.RouteAccount(&opts.Network, factomAddress.Address)
					if err == nil && subnet == opts.Network.LocalSubnetID {
						lite := new(protocol.LiteTokenAccount)
						lite.Url = factomAddress.Address
						lite.TokenUrl = protocol.AcmeUrl()
						lite.Balance = *big.NewInt(5 * factomAddress.Balance)
						records = append(records, lite)
					}
				}
			}
		}

		err = st.Create(records...)
		if err != nil {
			return fmt.Errorf("failed to create records: %w", err)
		}

		for _, wd := range dataRecords {
			st.UpdateData(wd.Account, wd.Entry.Hash(), wd.Entry)
		}

		return st.AddDirectoryEntry(adi.Url, urls...)
	})
	if err != nil {
		return nil, err
	}

	err = block.Batch.Commit()
	if err != nil {
		return nil, err
	}

	batch := db.Begin(false)
	defer batch.Discard()
<<<<<<< HEAD
	return batch.GetMinorRootChainAnchor(&opts.Network)
}

func createValidatorBook(uBook *url.URL, operators []tmtypes.GenesisValidator) (*protocol.KeyBook, *protocol.KeyPage) {
	book := new(protocol.KeyBook)
	book.Url = uBook
	book.BookType = protocol.BookTypeValidator
	book.AddAuthority(uBook)
	book.PageCount = 1

	return book, createOperatorPage(uBook, 0, operators, true)
}

func createDNOperatorBook(nodeUrl *url.URL, authUrl *url.URL, operators []tmtypes.GenesisValidator) (*protocol.KeyBook, *protocol.KeyPage) {
	book := new(protocol.KeyBook)
	book.Url = nodeUrl.JoinPath(protocol.OperatorBook)
	book.AddAuthority(authUrl)
	book.PageCount = 2

	return book, createOperatorPage(book.Url, 0, operators, false)
}

func createBVNOperatorBook(nodeUrl *url.URL, authUrl *url.URL, operators []tmtypes.GenesisValidator) (*protocol.KeyBook, *protocol.KeyPage, *protocol.KeyPage) {
	book := new(protocol.KeyBook)
	book.Url = nodeUrl.JoinPath(protocol.OperatorBook)
	book.AddAuthority(authUrl)
	book.PageCount = 2

	page1 := new(protocol.KeyPage)
	page1.Url = protocol.FormatKeyPageUrl(book.Url, 0)
	page1.AcceptThreshold = protocol.GetValidatorsMOfN(len(operators), protocol.FallbackValidatorThreshold)
	page1.Version = 1
	page1.Keys = make([]*protocol.KeySpec, 1)
	spec := new(protocol.KeySpec)
	spec.Owner = protocol.DnUrl().JoinPath(protocol.OperatorBook)
	kh := sha256.Sum256(spec.Owner.AccountID())
	spec.PublicKeyHash = kh[:]
	page1.Keys[0] = spec

	page2 := createOperatorPage(book.Url, 1, operators, false)
	blacklistTxsForPage(page2, protocol.TransactionTypeUpdateKeyPage, protocol.TransactionTypeUpdateAccountAuth)

	return book, page1, page2
}

func createOperatorPage(uBook *url.URL, pageIndex uint64, operators []tmtypes.GenesisValidator, validatorsOnly bool) *protocol.KeyPage {
	page := new(protocol.KeyPage)
	page.Url = protocol.FormatKeyPageUrl(uBook, pageIndex)
	page.AcceptThreshold = protocol.GetValidatorsMOfN(len(operators), protocol.FallbackValidatorThreshold)
	page.Version = 1

	for _, operator := range operators {
		/* TODO
		Determine which operators are also validators and which not. Followers should be omitted,
		but DNs which also don't have voting power not.	(DNs need to sign Oracle updates)
		*/
		isValidator := true
		if isValidator || !validatorsOnly {
			spec := new(protocol.KeySpec)
			kh := sha256.Sum256(operator.PubKey.Bytes())
			spec.PublicKeyHash = kh[:]
			page.Keys = append(page.Keys, spec)
		}
	}
	return page
}

func blacklistTxsForPage(page *protocol.KeyPage, txTypes ...protocol.TransactionType) {
	page.TransactionBlacklist = new(protocol.AllowedTransactions)
	for _, txType := range txTypes {
		bit, ok := txType.AllowedTransactionBit()
		if ok {
			page.TransactionBlacklist.Set(bit)
		}
	}
=======
	return batch.BptRoot(), nil
>>>>>>> de064a45
}<|MERGE_RESOLUTION|>--- conflicted
+++ resolved
@@ -236,8 +236,7 @@
 
 	batch := db.Begin(false)
 	defer batch.Discard()
-<<<<<<< HEAD
-	return batch.GetMinorRootChainAnchor(&opts.Network)
+	return batch.BptRoot(), nil
 }
 
 func createValidatorBook(uBook *url.URL, operators []tmtypes.GenesisValidator) (*protocol.KeyBook, *protocol.KeyPage) {
@@ -312,7 +311,4 @@
 			page.TransactionBlacklist.Set(bit)
 		}
 	}
-=======
-	return batch.BptRoot(), nil
->>>>>>> de064a45
 }