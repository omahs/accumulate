package genesis

import (
	"crypto/sha256"
	"encoding/json"
	"fmt"
	"math/big"
	"path"
	"time"

	"github.com/tendermint/tendermint/abci/types"
	"github.com/tendermint/tendermint/libs/log"
	tmtypes "github.com/tendermint/tendermint/types"
	"gitlab.com/accumulatenetwork/accumulate/config"
	"gitlab.com/accumulatenetwork/accumulate/internal/block"
	"gitlab.com/accumulatenetwork/accumulate/internal/chain"
	"gitlab.com/accumulatenetwork/accumulate/internal/database"
	"gitlab.com/accumulatenetwork/accumulate/internal/routing"
	"gitlab.com/accumulatenetwork/accumulate/internal/url"
	"gitlab.com/accumulatenetwork/accumulate/protocol"
	"gitlab.com/accumulatenetwork/accumulate/smt/storage"
	"gitlab.com/accumulatenetwork/accumulate/smt/storage/memory"
)

type InitOpts struct {
	Network             config.Network
	Configs             []*config.Config
	Validators          []tmtypes.GenesisValidator
	NetworkValidatorMap NetworkValidatorMap
	GenesisTime         time.Time
	Logger              log.Logger
	Router              routing.Router
	FactomAddressesFile string
}

type DataRecord struct {
	Account *protocol.DataAccount
	Entry   *protocol.DataEntry
}

type NetworkValidatorMap map[string][]tmtypes.GenesisValidator

type genesis struct {
	opts         InitOpts
	kvdb         storage.KeyValueStore
	db           *database.Database
	block        *block.Block
	adiUrl       *url.URL
	authorityUrl *url.URL
	urls         []*url.URL
	records      []protocol.Account
	dataRecords  []DataRecord
	genesisExec  *block.Executor
}

type Genesis interface {
	Execute() error
	Discard()
}

func Init(kvdb storage.KeyValueStore, opts InitOpts) (Genesis, error) {
	g := &genesis{
		kvdb: kvdb,
		opts: opts,
		db:   database.New(kvdb, opts.Logger.With("module", "database")),
	}

	// Add validator keys to NetworkValidatorMap when not there
	if g.opts.NetworkValidatorMap == nil {
		panic("NetworkValidatorMap is not present")
	}
	if _, ok := g.opts.NetworkValidatorMap[g.opts.Network.LocalSubnetID]; !ok {
		g.opts.NetworkValidatorMap[g.opts.Network.LocalSubnetID] = g.opts.Validators
	}

	exec, err := block.NewGenesisExecutor(g.db, opts.Logger, opts.Network, opts.Router)
	if err != nil {
		return nil, err
	}
	g.genesisExec = exec

	g.block = new(block.Block)
	g.block.Index = protocol.GenesisBlock
	g.block.Time = opts.GenesisTime
	g.block.Batch = g.db.Begin(true)

	return g, nil
}

func (g *genesis) Execute() error {
	err := g.genesisExec.Genesis(g.block, func(st *chain.StateManager) error {
		g.adiUrl = g.opts.Network.NodeUrl()
		g.authorityUrl = g.adiUrl.JoinPath(protocol.ValidatorBook)

		g.createADI()
		g.createValidatorBook()

		// set the initial price to 1/5 fct price * 1/4 market cap dilution = 1/20 fct price
		// for this exercise, we'll assume that 1 FCT = $1, so initial ACME price is $0.05
		oraclePrice := uint64(protocol.InitialAcmeOracleValue)

		g.createMainLedger(oraclePrice)
		g.createSyntheticLedger()
		g.createAnchorPool()

<<<<<<< HEAD
		err := g.createVoteScratchChain()
		if err != nil {
			return err
		}

		g.createEvidenceChain()

		err = g.createGlobals()
		if err != nil {
			return err
		}
=======
		type DataRecord struct {
			Account *protocol.DataAccount
			Entry   protocol.DataEntry
		}
		var dataRecords []DataRecord

		//create a vote scratch chain
		wd := new(protocol.WriteData)
		lci := types.LastCommitInfo{}
		data, err := json.Marshal(&lci)
		if err != nil {
			return err
		}
		wd.Entry = &protocol.AccumulateDataEntry{Data: [][]byte{data}}

		da := new(protocol.DataAccount)
		da.Scratch = true
		da.Url = uAdi.JoinPath(protocol.Votes)
		da.AddAuthority(uOper)

		records = append(records, da)
		urls = append(urls, da.Url)
		dataRecords = append(dataRecords, DataRecord{da, wd.Entry})

		//create an evidence scratch chain
		da = new(protocol.DataAccount)
		da.Scratch = true
		da.Url = uAdi.JoinPath(protocol.Evidence)
		da.AddAuthority(uOper)

		records = append(records, da)
		urls = append(urls, da.Url)

		//create a new Globals account
		global := new(protocol.DataAccount)
		global.Url = uAdi.JoinPath(protocol.Globals)
		wg := new(protocol.WriteData)
		threshold := new(protocol.NetworkGlobals)
		threshold.ValidatorThreshold.Numerator = 2
		threshold.ValidatorThreshold.Denominator = 3
		data, err = threshold.MarshalBinary()
		if err != nil {
			return err
		}
		wg.Entry = &protocol.AccumulateDataEntry{Data: [][]byte{data}}
		global.AddAuthority(uOper)
		records = append(records, global)
		urls = append(urls, global.Url)
		dataRecords = append(dataRecords, DataRecord{global, wg.Entry})
>>>>>>> 5d5f7309

		switch g.opts.Network.Type {
		case config.Directory:
<<<<<<< HEAD
			err = g.initDN(oraclePrice)
			if err != nil {
				return err
			}
			err = g.generateNetworkDefinition()
			if err != nil {
				return err
=======
			operBook, page1 := createDNOperatorBook(opts.Network.NodeUrl(), opts.Validators)
			records = append(records, operBook, page1)

			oracle := new(protocol.AcmeOracle)
			oracle.Price = oraclePrice
			wd := new(protocol.WriteData)
			data, err = json.Marshal(&oracle)
			if err != nil {
				return err
			}
			wd.Entry = &protocol.AccumulateDataEntry{Data: [][]byte{data}}
			da := new(protocol.DataAccount)
			da.Url = uAdi.JoinPath(protocol.Oracle)
			da.AddAuthority(uOper)

			records = append(records, da)
			urls = append(urls, da.Url)
			dataRecords = append(dataRecords, DataRecord{da, wd.Entry})

			acme := new(protocol.TokenIssuer)
			acme.AddAuthority(uOper)
			acme.Url = protocol.AcmeUrl()
			acme.Precision = 8
			acme.Symbol = "ACME"
			records = append(records, acme)

			if protocol.IsTestNet {
				// On the TestNet, set the issued amount to the faucet balance
				acme.Issued.SetString(protocol.AcmeFaucetBalance, 10)
			} else {
				// On the MainNet, set the supply limit
				acme.SupplyLimit = big.NewInt(protocol.AcmeSupplyLimit * protocol.AcmePrecision)
>>>>>>> 5d5f7309
			}
		case config.BlockValidator:
			err = g.initBVN()
			if err != nil {
				return err
			}
		}

		err = st.Create(g.records...)
		if err != nil {
			return fmt.Errorf("failed to create records: %w", err)
		}

		for _, wd := range g.dataRecords {
			st.UpdateData(wd.Account, wd.Entry.Hash(), wd.Entry)
		}
		return st.AddDirectoryEntry(g.adiUrl, g.urls...)
	})
	if err != nil {
		return err
	}

	err = g.block.Batch.Commit()
	if err != nil {
		return err
	}

	batch := g.db.Begin(false)
	defer batch.Discard()
	err = g.writeGenesisFile(batch.BptRoot())
	if err != nil {
		return err
	}

	return nil
}

func (g *genesis) createADI() {
	// Create the ADI
	adi := new(protocol.ADI)
	adi.Url = g.adiUrl
	adi.AddAuthority(g.authorityUrl)
	g.WriteRecords(adi)
}

func (g *genesis) createValidatorBook() {
	uBook := g.authorityUrl
	book := new(protocol.KeyBook)
	book.Url = uBook
	book.BookType = protocol.BookTypeValidator
	book.AddAuthority(uBook)
	book.PageCount = 1

	page := createOperatorPage(uBook, 0, g.opts.Validators, true)
	g.WriteRecords(book, page)
}

func (g *genesis) createMainLedger(oraclePrice uint64) {
	// Create the main ledger
	ledger := new(protocol.InternalLedger)
	ledger.Url = g.adiUrl.JoinPath(protocol.Ledger)
	ledger.ActiveOracle = oraclePrice
	ledger.PendingOracle = oraclePrice
	ledger.Index = protocol.GenesisBlock
	g.WriteRecords(ledger)
}

func (g *genesis) createSyntheticLedger() {
	// Create the synth ledger
	synthLedger := new(protocol.SyntheticLedger)
	synthLedger.Url = g.adiUrl.JoinPath(protocol.Synthetic)
	g.WriteRecords(synthLedger)
}

func (g *genesis) createAnchorPool() {
	// Create the anchor pool
	anchors := new(protocol.Anchor)
	anchors.Url = g.adiUrl.JoinPath(protocol.AnchorPool)
	anchors.AddAuthority(g.authorityUrl)
	g.WriteRecords(anchors)

}

func (g *genesis) createVoteScratchChain() error {
	//create a vote scratch chain
	wd := new(protocol.WriteData)
	lci := types.LastCommitInfo{}
	lciDta, err := json.Marshal(&lci)
	if err != nil {
		return err
	}
	wd.Entry.Data = append(wd.Entry.Data, lciDta)

	da := new(protocol.DataAccount)
	da.Scratch = true
	da.Url = g.adiUrl.JoinPath(protocol.Votes)
	da.AddAuthority(g.authorityUrl)
	g.writeDataRecord(da, da.Url, DataRecord{da, &wd.Entry})
	return nil
}

func (g *genesis) createEvidenceChain() {
	//create an evidence scratch chain
	da := new(protocol.DataAccount)
	da.Scratch = true
	da.Url = g.adiUrl.JoinPath(protocol.Evidence)
	da.AddAuthority(g.authorityUrl)
	g.WriteRecords(da)
	g.urls = append(g.urls, da.Url)
}

func (g *genesis) createGlobals() error {
	//create a new Globals account
	global := new(protocol.DataAccount)
	global.Url = g.adiUrl.JoinPath(protocol.Globals)
	wg := new(protocol.WriteData)
	threshold := new(protocol.NetworkGlobals)
	threshold.ValidatorThreshold.Numerator = 2
	threshold.ValidatorThreshold.Denominator = 3
	dat, err := threshold.MarshalBinary()
	if err != nil {
		return err
	}
	wg.Entry.Data = append(wg.Entry.Data, dat)
	global.AddAuthority(g.authorityUrl)
	g.writeDataRecord(global, global.Url, DataRecord{global, &wg.Entry})
	return nil
}

func (g *genesis) initDN(oraclePrice uint64) error {
	g.createDNOperatorBook()

	oracle := new(protocol.AcmeOracle)
	oracle.Price = oraclePrice
	wd := new(protocol.WriteData)
	d, err := json.Marshal(&oracle)
	if err != nil {
		return err
	}
	wd.Entry.Data = append(wd.Entry.Data, d)

	daOracle := new(protocol.DataAccount)
	daOracle.Url = g.adiUrl.JoinPath(protocol.Oracle)
	daOracle.AddAuthority(g.adiUrl)
	g.writeDataRecord(daOracle, daOracle.Url, DataRecord{daOracle, &wd.Entry})

	acme := new(protocol.TokenIssuer)
	acme.AddAuthority(g.adiUrl)
	acme.Url = protocol.AcmeUrl()
	acme.Precision = 8
	acme.Symbol = "ACME"
	g.WriteRecords(acme)

	if protocol.IsTestNet {
		// On the TestNet, set the issued amount to the faucet balance
		acme.Issued.SetString(protocol.AcmeFaucetBalance, 10)
	} else {
		// On the MainNet, set the supply limit
		acme.SupplyLimit = big.NewInt(protocol.AcmeSupplyLimit * protocol.AcmePrecision)
	}
	return nil
}

func (g *genesis) initBVN() error {
	// Test with `${ID}` not `bvn-${ID}` because the latter will fail
	// with "bvn-${ID} is reserved"
	network := g.opts.Network
	if err := protocol.IsValidAdiUrl(&url.URL{Authority: network.LocalSubnetID}); err != nil {
		panic(fmt.Errorf("%q is not a valid subnet ID: %v", network.LocalSubnetID, err))
	}

	g.createBVNOperatorBook(g.adiUrl, g.opts.Validators)

	subnet, err := routing.RouteAccount(&network, protocol.FaucetUrl)
	if err == nil && subnet == network.LocalSubnetID {
		liteId := new(protocol.LiteIdentity)
		liteId.Url = protocol.FaucetUrl.RootIdentity()

		liteToken := new(protocol.LiteTokenAccount)
		liteToken.Url = protocol.FaucetUrl
		liteToken.TokenUrl = protocol.AcmeUrl()
		liteToken.Balance.SetString(protocol.AcmeFaucetBalance, 10)
		g.WriteRecords(liteId, liteToken)
	}
	if g.opts.FactomAddressesFile != "" {
		factomAddresses, err := LoadFactomAddressesAndBalances(g.opts.FactomAddressesFile)
		if err != nil {
			return err
		}
		for _, factomAddress := range factomAddresses {
			subnet, err := routing.RouteAccount(&network, factomAddress.Address)
			if err == nil && subnet == network.LocalSubnetID {
				lite := new(protocol.LiteTokenAccount)
				lite.Url = factomAddress.Address
				lite.TokenUrl = protocol.AcmeUrl()
				lite.Balance = *big.NewInt(5 * factomAddress.Balance)
				g.WriteRecords(lite)
			}
		}
	}
	return nil
}

func (g *genesis) createDNOperatorBook() {
	book := new(protocol.KeyBook)
	book.Url = g.adiUrl.JoinPath(protocol.OperatorBook)
	book.AddAuthority(book.Url)
	book.PageCount = 1

	page := createOperatorPage(book.Url, 0, g.opts.Validators, false)
	g.WriteRecords(book, page)
}

func (g *genesis) createBVNOperatorBook(nodeUrl *url.URL, operators []tmtypes.GenesisValidator) {
	book := new(protocol.KeyBook)
	book.Url = nodeUrl.JoinPath(protocol.OperatorBook)
	book.AddAuthority(book.Url)
	book.PageCount = 2

	page1 := new(protocol.KeyPage)
	page1.Url = protocol.FormatKeyPageUrl(book.Url, 0)
	page1.AcceptThreshold = protocol.GetValidatorsMOfN(len(operators), protocol.FallbackValidatorThreshold)
	page1.Version = 1
	page1.Keys = make([]*protocol.KeySpec, 1)
	spec := new(protocol.KeySpec)
	spec.Owner = protocol.DnUrl().JoinPath(protocol.OperatorBook)
	page1.Keys[0] = spec

	page2 := createOperatorPage(book.Url, 1, operators, false)
	blacklistTxsForPage(page2, protocol.TransactionTypeUpdateKeyPage, protocol.TransactionTypeUpdateAccountAuth)

	g.WriteRecords(book, page1, page2)
}

func createOperatorPage(uBook *url.URL, pageIndex uint64, operators []tmtypes.GenesisValidator, validatorsOnly bool) *protocol.KeyPage {
	page := new(protocol.KeyPage)
	page.Url = protocol.FormatKeyPageUrl(uBook, pageIndex)
	page.AcceptThreshold = protocol.GetValidatorsMOfN(len(operators), protocol.FallbackValidatorThreshold)
	page.Version = 1

	for _, operator := range operators {
		/* TODO
		Determine which operators are also validators and which not. Followers should be omitted,
		but DNs which also don't have voting power not.	(DNs need to sign Oracle updates)
		*/
		isValidator := true
		if isValidator || !validatorsOnly {
			spec := new(protocol.KeySpec)
			kh := sha256.Sum256(operator.PubKey.Bytes())
			spec.PublicKeyHash = kh[:]
			page.Keys = append(page.Keys, spec)
		}
	}
	return page
}

func blacklistTxsForPage(page *protocol.KeyPage, txTypes ...protocol.TransactionType) {
	page.TransactionBlacklist = new(protocol.AllowedTransactions)
	for _, txType := range txTypes {
		bit, ok := txType.AllowedTransactionBit()
		if !ok {
			panic(fmt.Errorf("failed to blacklist %v", txType))
		}
		page.TransactionBlacklist.Set(bit)
	}
}

func (g *genesis) generateNetworkDefinition() error {
	if g.opts.Network.Type != config.Directory {
		return fmt.Errorf("generateNetworkDefinition is only allowed for DNs")
	}
	networkDefs := g.buildNetworkDefinition()
	wd := new(protocol.WriteData)
	d, err := json.Marshal(&networkDefs)
	if err != nil {
		return err
	}
	wd.Entry.Data = append(wd.Entry.Data, d)

	da := new(protocol.DataAccount)
	da.Url = g.adiUrl.JoinPath(protocol.Network)
	da.AddAuthority(g.authorityUrl)
	g.writeDataRecord(da, da.Url, DataRecord{da, &wd.Entry})
	return nil
}

func (g *genesis) WriteRecords(record ...protocol.Account) {
	g.records = append(g.records, record...)
	for _, rec := range record {
		g.urls = append(g.urls, rec.GetUrl())
	}
}

func (g *genesis) writeDataRecord(account *protocol.DataAccount, url *url.URL, dataRecord DataRecord) {
	g.records = append(g.records, account)
	g.urls = append(g.urls, url)
	g.dataRecords = append(g.dataRecords, dataRecord)
}

func (g *genesis) writeGenesisFile(appHash []byte) error {
	memDb, ok := g.kvdb.(*memory.DB)

	var state []byte
	var err error
	if ok {
		state, err = memDb.MarshalJSON()
		if err != nil {
			return err
		}
	}
	genDoc := &tmtypes.GenesisDoc{
		ChainID:         g.opts.Network.LocalSubnetID,
		GenesisTime:     g.opts.GenesisTime,
		InitialHeight:   protocol.GenesisBlock + 1,
		Validators:      g.opts.Validators,
		ConsensusParams: tmtypes.DefaultConsensusParams(),
		AppState:        state,
		AppHash:         appHash,
	}

	for _, config := range g.opts.Configs {
		if err := genDoc.SaveAs(path.Join(config.RootDir, config.BaseConfig.Genesis)); err != nil {
			return fmt.Errorf("failed to save gen doc: %v", err)
		}
	}
	return nil
}

func (g *genesis) Discard() {
	g.block.Batch.Discard()
}

func (g *genesis) buildNetworkDefinition() *protocol.NetworkDefinition {
	netDef := new(protocol.NetworkDefinition)

	for _, subnet := range g.opts.Network.Subnets {

		// Add the validator hashes from the subnet's genesis doc
		var vkHashes [][32]byte
		for _, validator := range g.opts.NetworkValidatorMap[subnet.ID] {
			pkh := sha256.Sum256(validator.PubKey.Bytes())
			vkHashes = append(vkHashes, pkh)
		}

		subnetDef := protocol.SubnetDefinition{
			SubnetID:           subnet.ID,
			ValidatorKeyHashes: vkHashes,
		}
		netDef.Subnets = append(netDef.Subnets, subnetDef)
	}
	return netDef
}<|MERGE_RESOLUTION|>--- conflicted
+++ resolved
@@ -103,7 +103,6 @@
 		g.createSyntheticLedger()
 		g.createAnchorPool()
 
-<<<<<<< HEAD
 		err := g.createVoteScratchChain()
 		if err != nil {
 			return err
@@ -115,61 +114,9 @@
 		if err != nil {
 			return err
 		}
-=======
-		type DataRecord struct {
-			Account *protocol.DataAccount
-			Entry   protocol.DataEntry
-		}
-		var dataRecords []DataRecord
-
-		//create a vote scratch chain
-		wd := new(protocol.WriteData)
-		lci := types.LastCommitInfo{}
-		data, err := json.Marshal(&lci)
-		if err != nil {
-			return err
-		}
-		wd.Entry = &protocol.AccumulateDataEntry{Data: [][]byte{data}}
-
-		da := new(protocol.DataAccount)
-		da.Scratch = true
-		da.Url = uAdi.JoinPath(protocol.Votes)
-		da.AddAuthority(uOper)
-
-		records = append(records, da)
-		urls = append(urls, da.Url)
-		dataRecords = append(dataRecords, DataRecord{da, wd.Entry})
-
-		//create an evidence scratch chain
-		da = new(protocol.DataAccount)
-		da.Scratch = true
-		da.Url = uAdi.JoinPath(protocol.Evidence)
-		da.AddAuthority(uOper)
-
-		records = append(records, da)
-		urls = append(urls, da.Url)
-
-		//create a new Globals account
-		global := new(protocol.DataAccount)
-		global.Url = uAdi.JoinPath(protocol.Globals)
-		wg := new(protocol.WriteData)
-		threshold := new(protocol.NetworkGlobals)
-		threshold.ValidatorThreshold.Numerator = 2
-		threshold.ValidatorThreshold.Denominator = 3
-		data, err = threshold.MarshalBinary()
-		if err != nil {
-			return err
-		}
-		wg.Entry = &protocol.AccumulateDataEntry{Data: [][]byte{data}}
-		global.AddAuthority(uOper)
-		records = append(records, global)
-		urls = append(urls, global.Url)
-		dataRecords = append(dataRecords, DataRecord{global, wg.Entry})
->>>>>>> 5d5f7309
 
 		switch g.opts.Network.Type {
 		case config.Directory:
-<<<<<<< HEAD
 			err = g.initDN(oraclePrice)
 			if err != nil {
 				return err
@@ -177,40 +124,6 @@
 			err = g.generateNetworkDefinition()
 			if err != nil {
 				return err
-=======
-			operBook, page1 := createDNOperatorBook(opts.Network.NodeUrl(), opts.Validators)
-			records = append(records, operBook, page1)
-
-			oracle := new(protocol.AcmeOracle)
-			oracle.Price = oraclePrice
-			wd := new(protocol.WriteData)
-			data, err = json.Marshal(&oracle)
-			if err != nil {
-				return err
-			}
-			wd.Entry = &protocol.AccumulateDataEntry{Data: [][]byte{data}}
-			da := new(protocol.DataAccount)
-			da.Url = uAdi.JoinPath(protocol.Oracle)
-			da.AddAuthority(uOper)
-
-			records = append(records, da)
-			urls = append(urls, da.Url)
-			dataRecords = append(dataRecords, DataRecord{da, wd.Entry})
-
-			acme := new(protocol.TokenIssuer)
-			acme.AddAuthority(uOper)
-			acme.Url = protocol.AcmeUrl()
-			acme.Precision = 8
-			acme.Symbol = "ACME"
-			records = append(records, acme)
-
-			if protocol.IsTestNet {
-				// On the TestNet, set the issued amount to the faucet balance
-				acme.Issued.SetString(protocol.AcmeFaucetBalance, 10)
-			} else {
-				// On the MainNet, set the supply limit
-				acme.SupplyLimit = big.NewInt(protocol.AcmeSupplyLimit * protocol.AcmePrecision)
->>>>>>> 5d5f7309
 			}
 		case config.BlockValidator:
 			err = g.initBVN()
@@ -302,7 +215,7 @@
 	if err != nil {
 		return err
 	}
-	wd.Entry.Data = append(wd.Entry.Data, lciDta)
+	wd.Entry = &protocol.AccumulateDataEntry{Data: [][]byte{lciData}}
 
 	da := new(protocol.DataAccount)
 	da.Scratch = true
@@ -330,13 +243,13 @@
 	threshold := new(protocol.NetworkGlobals)
 	threshold.ValidatorThreshold.Numerator = 2
 	threshold.ValidatorThreshold.Denominator = 3
-	dat, err := threshold.MarshalBinary()
-	if err != nil {
-		return err
-	}
-	wg.Entry.Data = append(wg.Entry.Data, dat)
+	data, err := threshold.MarshalBinary()
+	if err != nil {
+		return err
+	}
+	wg.Entry = &protocol.AccumulateDataEntry{Data: [][]byte{data}}
 	global.AddAuthority(g.authorityUrl)
-	g.writeDataRecord(global, global.Url, DataRecord{global, &wg.Entry})
+	g.writeDataRecord(global, global.Url, DataRecord{global, wg.Entry})
 	return nil
 }
 
@@ -346,16 +259,15 @@
 	oracle := new(protocol.AcmeOracle)
 	oracle.Price = oraclePrice
 	wd := new(protocol.WriteData)
-	d, err := json.Marshal(&oracle)
-	if err != nil {
-		return err
-	}
-	wd.Entry.Data = append(wd.Entry.Data, d)
-
+	data, err := json.Marshal(&oracle)
+	if err != nil {
+		return err
+	}
+	wd.Entry = &protocol.AccumulateDataEntry{Data: [][]byte{data}}
 	daOracle := new(protocol.DataAccount)
 	daOracle.Url = g.adiUrl.JoinPath(protocol.Oracle)
 	daOracle.AddAuthority(g.adiUrl)
-	g.writeDataRecord(daOracle, daOracle.Url, DataRecord{daOracle, &wd.Entry})
+	g.writeDataRecord(daOracle, daOracle.Url, DataRecord{daOracle, wd.Entry})
 
 	acme := new(protocol.TokenIssuer)
 	acme.AddAuthority(g.adiUrl)
