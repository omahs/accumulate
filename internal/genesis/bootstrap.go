--- conflicted
+++ resolved
@@ -141,13 +141,8 @@
 }
 
 func (b *bootstrap) Validate(st *chain.StateManager, tx *chain.Delivery) (protocol.TransactionResult, error) {
-<<<<<<< HEAD
-	b.adiUrl = b.InitOpts.Network.NodeUrl()
-	b.authorityUrl = b.adiUrl.JoinPath(protocol.OperatorBook)
-=======
 	b.nodeUrl = b.InitOpts.Network.NodeUrl()
-	b.authorityUrl = b.nodeUrl.JoinPath(protocol.ValidatorBook)
->>>>>>> 4a558862
+	b.authorityUrl = b.nodeUrl.JoinPath(protocol.OperatorBook)
 
 	b.createADI()
 	b.createValidatorBook()
@@ -253,7 +248,7 @@
 
 func (b *bootstrap) createValidatorBook() {
 	book := new(protocol.KeyBook)
-	book.Url = b.adiUrl.JoinPath(protocol.ValidatorBook)
+	book.Url = b.nodeUrl.JoinPath(protocol.ValidatorBook)
 	book.BookType = protocol.BookTypeValidator
 	book.AddAuthority(b.authorityUrl)
 	book.PageCount = 2
@@ -386,11 +381,7 @@
 		panic(fmt.Errorf("%q is not a valid subnet ID: %v", network.LocalSubnetID, err))
 	}
 
-<<<<<<< HEAD
 	b.createBVNOperatorBook()
-=======
-	b.createBVNOperatorBook(b.nodeUrl, b.InitOpts.Validators)
->>>>>>> 4a558862
 
 	subnet, err := routing.RouteAccount(&network, protocol.FaucetUrl)
 	if err == nil && subnet == network.LocalSubnetID {
@@ -424,12 +415,8 @@
 
 func (b *bootstrap) createDNOperatorBook() {
 	book := new(protocol.KeyBook)
-<<<<<<< HEAD
-	book.Url = b.adiUrl.JoinPath(protocol.OperatorBook)
+	book.Url = b.nodeUrl.JoinPath(protocol.OperatorBook)
 	book.BookType = protocol.BookTypeOperator
-=======
-	book.Url = b.nodeUrl.JoinPath(protocol.OperatorBook)
->>>>>>> 4a558862
 	book.AddAuthority(book.Url)
 	book.PageCount = 1
 
@@ -439,7 +426,7 @@
 
 func (b *bootstrap) createBVNOperatorBook() {
 	book := new(protocol.KeyBook)
-	book.Url = b.adiUrl.JoinPath(protocol.OperatorBook)
+	book.Url = b.nodeUrl.JoinPath(protocol.OperatorBook)
 	book.BookType = protocol.BookTypeOperator
 	book.AddAuthority(book.Url)
 	book.PageCount = 2
