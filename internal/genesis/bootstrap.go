package genesis

import (
	"crypto/sha256"
	"encoding/json"
	"fmt"
	"math/big"
	"path"
	"time"

	"github.com/tendermint/tendermint/abci/types"
	"github.com/tendermint/tendermint/libs/log"
	tmtypes "github.com/tendermint/tendermint/types"
	"gitlab.com/accumulatenetwork/accumulate/config"
	"gitlab.com/accumulatenetwork/accumulate/internal/block"
	"gitlab.com/accumulatenetwork/accumulate/internal/chain"
	"gitlab.com/accumulatenetwork/accumulate/internal/database"
	"gitlab.com/accumulatenetwork/accumulate/internal/routing"
	"gitlab.com/accumulatenetwork/accumulate/internal/url"
	"gitlab.com/accumulatenetwork/accumulate/pkg/client/signing"
	"gitlab.com/accumulatenetwork/accumulate/protocol"
	"gitlab.com/accumulatenetwork/accumulate/smt/storage"
	"gitlab.com/accumulatenetwork/accumulate/smt/storage/memory"
)

type InitOpts struct {
	Network             config.Network
	Configs             []*config.Config
	Validators          []tmtypes.GenesisValidator
	NetworkValidatorMap NetworkValidatorMap
	GenesisTime         time.Time
	Logger              log.Logger
	Router              routing.Router
	FactomAddressesFile string
	Keys                [][]byte
}

type DataRecord struct {
	Account *protocol.DataAccount
	Entry   protocol.DataEntry
}

type NetworkValidatorMap map[string][]tmtypes.GenesisValidator

type genesis struct {
	opts         InitOpts
	kvdb         storage.KeyValueStore
	db           *database.Database
	block        *block.Block
	adiUrl       *url.URL
	authorityUrl *url.URL
	urls         []*url.URL
	records      []protocol.Account
	dataRecords  []DataRecord
	genesisExec  *block.Executor
}

type Genesis interface {
	Execute() error
	Discard()
	GetDBState() ([]byte, error)
}

func Init(kvdb storage.KeyValueStore, opts InitOpts) (Genesis, error) {
	g := &genesis{
		kvdb: kvdb,
		opts: opts,
		db:   database.New(kvdb, opts.Logger.With("module", "database")),
	}

	// Add validator keys to NetworkValidatorMap when not there
	if g.opts.NetworkValidatorMap == nil {
		panic("NetworkValidatorMap is not present")
	}
	if _, ok := g.opts.NetworkValidatorMap[g.opts.Network.LocalSubnetID]; !ok {
		g.opts.NetworkValidatorMap[g.opts.Network.LocalSubnetID] = g.opts.Validators
	}

	exec, err := block.NewGenesisExecutor(g.db, opts.Logger, opts.Network, opts.Router)
	if err != nil {
		return nil, err
	}
	g.genesisExec = exec

<<<<<<< HEAD
	g.block = new(block.Block)
	g.block.Index = protocol.GenesisBlock
	g.block.Time = opts.GenesisTime
	g.block.Batch = g.db.Begin(true)

	return g, nil
}

func (g *genesis) Execute() error {
	err := g.genesisExec.Genesis(g.block, func(st *chain.StateManager) error {
		g.adiUrl = g.opts.Network.NodeUrl()
		g.authorityUrl = g.adiUrl.JoinPath(protocol.ValidatorBook)

		g.createADI()
		g.createValidatorBook()

		// set the initial price to 1/5 fct price * 1/4 market cap dilution = 1/20 fct price
		// for this exercise, we'll assume that 1 FCT = $1, so initial ACME price is $0.05
		oraclePrice := uint64(protocol.InitialAcmeOracleValue)

		g.createMainLedger(oraclePrice)
		g.createSyntheticLedger()
		g.createAnchorPool()

		err := g.createVoteScratchChain()
=======
	block := new(block.Block)
	block.Index = protocol.GenesisBlock
	block.Time = opts.GenesisTime
	block.Batch = db.Begin(true)
	defer block.Batch.Discard()

	err = exec.Genesis(block, bootstrap{opts})
	if err != nil {
		return nil, err
	}

	err = block.Batch.Commit()
	if err != nil {
		return nil, err
	}

	batch := db.Begin(false)
	defer batch.Discard()
	return batch.BptRoot(), nil
}

type bootstrap struct{ InitOpts }

var _ chain.TransactionExecutor = bootstrap{}
var _ chain.PrincipalValidator = bootstrap{}

func (bootstrap) Type() protocol.TransactionType {
	return protocol.TransactionTypeSyntheticDepositTokens
}

func (b bootstrap) AllowMissingPrincipal(*protocol.Transaction) (allow, fallback bool) {
	return true, false
}

func (b bootstrap) Execute(st *chain.StateManager, tx *chain.Delivery) (protocol.TransactionResult, error) {
	return b.Validate(st, tx)
}

func (b bootstrap) Validate(st *chain.StateManager, tx *chain.Delivery) (protocol.TransactionResult, error) {
	var records []protocol.Account

	// Create the ADI
	uAdi := b.Network.NodeUrl()
	uVal := uAdi.JoinPath(protocol.ValidatorBook)
	// uOper := uAdi.JoinPath(protocol.OperatorBook)

	adi := new(protocol.ADI)
	adi.Url = uAdi
	adi.AddAuthority(uVal)
	records = append(records, adi)

	valBook, valPage := createValidatorBook(uVal, b.Validators)
	records = append(records, valBook, valPage)

	// set the initial price to 1/5 fct price * 1/4 market cap dilution = 1/20 fct price
	// for this exercise, we'll assume that 1 FCT = $1, so initial ACME price is $0.05
	oraclePrice := uint64(protocol.InitialAcmeOracleValue)

	// Create the main ledger
	ledger := new(protocol.InternalLedger)
	ledger.Url = uAdi.JoinPath(protocol.Ledger)
	ledger.ActiveOracle = oraclePrice
	ledger.PendingOracle = oraclePrice
	ledger.Index = protocol.GenesisBlock
	records = append(records, ledger)

	// Create the synth ledger
	synthLedger := new(protocol.SyntheticLedger)
	synthLedger.Url = uAdi.JoinPath(protocol.Synthetic)
	records = append(records, synthLedger)

	// Create the anchor pool
	anchors := new(protocol.Anchor)
	anchors.Url = uAdi.JoinPath(protocol.AnchorPool)
	anchors.AddAuthority(uVal)
	records = append(records, anchors)

	// Create records and directory entries
	urls := make([]*url.URL, len(records))
	for i, r := range records {
		urls[i] = r.GetUrl()
	}

	type DataRecord struct {
		Account *url.URL
		Entry   protocol.DataEntry
	}
	var dataRecords []DataRecord

	//create a vote scratch chain
	wd := new(protocol.WriteData)
	lci := types.LastCommitInfo{}
	data, err := json.Marshal(&lci)
	if err != nil {
		return nil, err
	}
	wd.Entry = &protocol.AccumulateDataEntry{Data: [][]byte{data}}

	da := new(protocol.DataAccount)
	da.Scratch = true
	da.Url = uAdi.JoinPath(protocol.Votes)
	da.AddAuthority(uVal)

	records = append(records, da)
	urls = append(urls, da.Url)
	dataRecords = append(dataRecords, DataRecord{da.Url, wd.Entry})

	//create an evidence scratch chain
	da = new(protocol.DataAccount)
	da.Scratch = true
	da.Url = uAdi.JoinPath(protocol.Evidence)
	da.AddAuthority(uVal)

	records = append(records, da)
	urls = append(urls, da.Url)

	//create a new Globals account
	global := new(protocol.DataAccount)
	global.Url = uAdi.JoinPath(protocol.Globals)
	wg := new(protocol.WriteData)
	threshold := new(protocol.NetworkGlobals)
	threshold.ValidatorThreshold.Numerator = 2
	threshold.ValidatorThreshold.Denominator = 3
	data, err = threshold.MarshalBinary()
	if err != nil {
		return nil, err
	}
	wg.Entry = &protocol.AccumulateDataEntry{Data: [][]byte{data}}
	global.AddAuthority(uVal)
	records = append(records, global)
	urls = append(urls, global.Url)
	dataRecords = append(dataRecords, DataRecord{global.Url, wg.Entry})

	// var uOperPage *url.URL
	switch b.Network.Type {
	case config.Directory:
		// uOperPage = protocol.FormatKeyPageUrl(uOper, 0)

		operBook, page1 := createDNOperatorBook(b.Network.NodeUrl(), b.Validators)
		records = append(records, operBook, page1)

		oracle := new(protocol.AcmeOracle)
		oracle.Price = oraclePrice
		wd := new(protocol.WriteData)
		data, err = json.Marshal(&oracle)
>>>>>>> eaa0363f
		if err != nil {
			return nil, err
		}
<<<<<<< HEAD

		g.createEvidenceChain()

		err = g.createGlobals()
		if err != nil {
			return err
		}

		switch g.opts.Network.Type {
		case config.Directory:
			err = g.initDN(oraclePrice)
			if err != nil {
				return err
			}
			if g.opts.NetworkValidatorMap != nil {
				err = g.generateNetworkDefinition()
				if err != nil {
					return err
				}
			}
		case config.BlockValidator:
			err = g.initBVN()
			if err != nil {
				return err
=======
		wd.Entry = &protocol.AccumulateDataEntry{Data: [][]byte{data}}
		da := new(protocol.DataAccount)
		da.Url = uAdi.JoinPath(protocol.Oracle)
		da.AddAuthority(uVal)

		records = append(records, da)
		urls = append(urls, da.Url)
		dataRecords = append(dataRecords, DataRecord{da.Url, wd.Entry})

		acme := new(protocol.TokenIssuer)
		acme.AddAuthority(uVal)
		acme.Url = protocol.AcmeUrl()
		acme.Precision = 8
		acme.Symbol = "ACME"
		records = append(records, acme)

		if protocol.IsTestNet {
			// On the TestNet, set the issued amount to the faucet balance
			acme.Issued.SetString(protocol.AcmeFaucetBalance, 10)
		} else {
			// On the MainNet, set the supply limit
			acme.SupplyLimit = big.NewInt(protocol.AcmeSupplyLimit * protocol.AcmePrecision)
		}

	case config.BlockValidator:
		// uOperPage = protocol.FormatKeyPageUrl(uOper, 1)

		// Test with `${ID}` not `bvn-${ID}` because the latter will fail
		// with "bvn-${ID} is reserved"
		if err := protocol.IsValidAdiUrl(&url.URL{Authority: b.Network.LocalSubnetID}); err != nil {
			panic(fmt.Errorf("%q is not a valid subnet ID: %v", b.Network.LocalSubnetID, err))
		}

		operBook, page1, page2 := createBVNOperatorBook(b.Network.NodeUrl(), b.Validators)
		records = append(records, operBook, page1, page2)

		subnet, err := routing.RouteAccount(&b.Network, protocol.FaucetUrl)
		if err == nil && subnet == b.Network.LocalSubnetID {
			liteId := new(protocol.LiteIdentity)
			liteId.Url = protocol.FaucetUrl.RootIdentity()

			liteToken := new(protocol.LiteTokenAccount)
			liteToken.Url = protocol.FaucetUrl
			liteToken.TokenUrl = protocol.AcmeUrl()
			liteToken.Balance.SetString(protocol.AcmeFaucetBalance, 10)
			records = append(records, liteId, liteToken)
		}
		if b.FactomAddressesFile != "" {
			factomAddresses, err := LoadFactomAddressesAndBalances(b.FactomAddressesFile)
			if err != nil {
				return nil, err
			}
			for _, factomAddress := range factomAddresses {
				subnet, err := routing.RouteAccount(&b.Network, factomAddress.Address)
				if err == nil && subnet == b.Network.LocalSubnetID {
					lite := new(protocol.LiteTokenAccount)
					lite.Url = factomAddress.Address
					lite.TokenUrl = protocol.AcmeUrl()
					lite.Balance = *big.NewInt(5 * factomAddress.Balance)
					records = append(records, lite)
				}
>>>>>>> eaa0363f
			}
		}
	}

	err = st.Create(records...)
	if err != nil {
		return nil, fmt.Errorf("failed to create records: %w", err)
	}

<<<<<<< HEAD
		err = st.Create(g.records...)
=======
	var timestamp uint64
	for _, wd := range dataRecords {
		body := new(protocol.WriteData)
		body.Entry = wd.Entry
		txn := new(protocol.Transaction)
		txn.Header.Principal = wd.Account
		txn.Body = body
		// sigs, err := b.sign(txn, uOperPage, &timestamp)
		sigs, err := b.sign(txn, protocol.FormatKeyPageUrl(uVal, 0), &timestamp)
>>>>>>> eaa0363f
		if err != nil {
			return nil, err
		}
		st.State.ProcessAdditionalTransaction(tx.NewChild(txn, sigs))
	}

<<<<<<< HEAD
		for _, wd := range g.dataRecords {
			st.UpdateData(wd.Account, wd.Entry.Hash(), wd.Entry)
		}
		return st.AddDirectoryEntry(g.adiUrl, g.urls...)
	})
=======
	return nil, st.AddDirectoryEntry(adi.Url, urls...)
}

func (b bootstrap) sign(txn *protocol.Transaction, signer *url.URL, timestamp *uint64) ([]protocol.Signature, error) {
	sig, err := new(signing.Builder).
		UseSimpleHash().
		SetUrl(signer).
		SetVersion(1).
		SetPrivateKey(b.Keys[0]).
		SetType(protocol.SignatureTypeED25519).
		SetTimestampWithVar(timestamp).
		Initiate(txn)
>>>>>>> eaa0363f
	if err != nil {
		return err
	}

<<<<<<< HEAD
	err = g.block.Batch.Commit()
	if err != nil {
		return err
	}

	batch := g.db.Begin(false)
	defer batch.Discard()
	err = g.writeGenesisFile(batch.BptRoot())
	if err != nil {
		return err
	}
	return nil
}

func (g *genesis) GetDBState() ([]byte, error) {
	memDb, ok := g.kvdb.(*memory.DB)

	var state []byte
	var err error
	if ok {
		state, err = memDb.MarshalJSON()
		if err != nil {
			return nil, nil
		}
	}

	return state, err
}

func (g *genesis) createADI() {
	// Create the ADI
	adi := new(protocol.ADI)
	adi.Url = g.adiUrl
	adi.AddAuthority(g.authorityUrl)
	g.WriteRecords(adi)
=======
	sigs := []protocol.Signature{sig}
	for _, key := range b.Keys[1:] {
		sig, err := new(signing.Builder).
			UseSimpleHash().
			SetUrl(signer).
			SetVersion(1).
			SetPrivateKey(key).
			SetType(protocol.SignatureTypeED25519).
			SetTimestampWithVar(timestamp).
			Sign(txn.GetHash())
		if err != nil {
			return nil, err
		}
		sigs = append(sigs, sig)
	}

	return sigs, nil
>>>>>>> eaa0363f
}

func (g *genesis) createValidatorBook() {
	uBook := g.authorityUrl
	book := new(protocol.KeyBook)
	book.Url = uBook
	book.BookType = protocol.BookTypeValidator
	book.AddAuthority(uBook)
	book.PageCount = 1

	page := createOperatorPage(uBook, 0, g.opts.Validators, true)
	g.WriteRecords(book, page)
}

func (g *genesis) createMainLedger(oraclePrice uint64) {
	// Create the main ledger
	ledger := new(protocol.InternalLedger)
	ledger.Url = g.adiUrl.JoinPath(protocol.Ledger)
	ledger.ActiveOracle = oraclePrice
	ledger.PendingOracle = oraclePrice
	ledger.Index = protocol.GenesisBlock
	g.WriteRecords(ledger)
}

func (g *genesis) createSyntheticLedger() {
	// Create the synth ledger
	synthLedger := new(protocol.SyntheticLedger)
	synthLedger.Url = g.adiUrl.JoinPath(protocol.Synthetic)
	g.WriteRecords(synthLedger)
}

func (g *genesis) createAnchorPool() {
	// Create the anchor pool
	anchors := new(protocol.Anchor)
	anchors.Url = g.adiUrl.JoinPath(protocol.AnchorPool)
	anchors.AddAuthority(g.authorityUrl)
	g.WriteRecords(anchors)

}

func (g *genesis) createVoteScratchChain() error {
	//create a vote scratch chain
	wd := new(protocol.WriteData)
	lci := types.LastCommitInfo{}
	data, err := json.Marshal(&lci)
	if err != nil {
		return err
	}
	wd.Entry = &protocol.AccumulateDataEntry{Data: [][]byte{data}}

	da := new(protocol.DataAccount)
	da.Scratch = true
	da.Url = g.adiUrl.JoinPath(protocol.Votes)
	da.AddAuthority(g.authorityUrl)
	g.writeDataRecord(da, da.Url, DataRecord{da, wd.Entry})
	return nil
}

func (g *genesis) createEvidenceChain() {
	//create an evidence scratch chain
	da := new(protocol.DataAccount)
	da.Scratch = true
	da.Url = g.adiUrl.JoinPath(protocol.Evidence)
	da.AddAuthority(g.authorityUrl)
	g.WriteRecords(da)
	g.urls = append(g.urls, da.Url)
}

func (g *genesis) createGlobals() error {
	//create a new Globals account
	global := new(protocol.DataAccount)
	global.Url = g.adiUrl.JoinPath(protocol.Globals)
	wg := new(protocol.WriteData)
	threshold := new(protocol.NetworkGlobals)
	threshold.ValidatorThreshold.Numerator = 2
	threshold.ValidatorThreshold.Denominator = 3
	data, err := threshold.MarshalBinary()
	if err != nil {
		return err
	}
	wg.Entry = &protocol.AccumulateDataEntry{Data: [][]byte{data}}
	global.AddAuthority(g.authorityUrl)
	g.writeDataRecord(global, global.Url, DataRecord{global, wg.Entry})
	return nil
}

func (g *genesis) initDN(oraclePrice uint64) error {
	g.createDNOperatorBook()

	oracle := new(protocol.AcmeOracle)
	oracle.Price = oraclePrice
	wd := new(protocol.WriteData)
	data, err := json.Marshal(&oracle)
	if err != nil {
		return err
	}
	wd.Entry = &protocol.AccumulateDataEntry{Data: [][]byte{data}}
	daOracle := new(protocol.DataAccount)
	daOracle.Url = g.adiUrl.JoinPath(protocol.Oracle)
	daOracle.AddAuthority(g.authorityUrl)
	g.writeDataRecord(daOracle, daOracle.Url, DataRecord{daOracle, wd.Entry})

	acme := new(protocol.TokenIssuer)
	acme.AddAuthority(g.authorityUrl)
	acme.Url = protocol.AcmeUrl()
	acme.Precision = 8
	acme.Symbol = "ACME"
	g.WriteRecords(acme)

	if protocol.IsTestNet {
		// On the TestNet, set the issued amount to the faucet balance
		acme.Issued.SetString(protocol.AcmeFaucetBalance, 10)
	} else {
		// On the MainNet, set the supply limit
		acme.SupplyLimit = big.NewInt(protocol.AcmeSupplyLimit * protocol.AcmePrecision)
	}
	return nil
}

func (g *genesis) initBVN() error {
	// Test with `${ID}` not `bvn-${ID}` because the latter will fail
	// with "bvn-${ID} is reserved"
	network := g.opts.Network
	if err := protocol.IsValidAdiUrl(&url.URL{Authority: network.LocalSubnetID}); err != nil {
		panic(fmt.Errorf("%q is not a valid subnet ID: %v", network.LocalSubnetID, err))
	}

	g.createBVNOperatorBook(g.adiUrl, g.opts.Validators)

	subnet, err := routing.RouteAccount(&network, protocol.FaucetUrl)
	if err == nil && subnet == network.LocalSubnetID {
		liteId := new(protocol.LiteIdentity)
		liteId.Url = protocol.FaucetUrl.RootIdentity()

		liteToken := new(protocol.LiteTokenAccount)
		liteToken.Url = protocol.FaucetUrl
		liteToken.TokenUrl = protocol.AcmeUrl()
		liteToken.Balance.SetString(protocol.AcmeFaucetBalance, 10)
		g.WriteRecords(liteId, liteToken)
	}
	if g.opts.FactomAddressesFile != "" {
		factomAddresses, err := LoadFactomAddressesAndBalances(g.opts.FactomAddressesFile)
		if err != nil {
			return err
		}
		for _, factomAddress := range factomAddresses {
			subnet, err := routing.RouteAccount(&network, factomAddress.Address)
			if err == nil && subnet == network.LocalSubnetID {
				lite := new(protocol.LiteTokenAccount)
				lite.Url = factomAddress.Address
				lite.TokenUrl = protocol.AcmeUrl()
				lite.Balance = *big.NewInt(5 * factomAddress.Balance)
				g.WriteRecords(lite)
			}
		}
	}
	return nil
}

func (g *genesis) createDNOperatorBook() {
	book := new(protocol.KeyBook)
	book.Url = g.adiUrl.JoinPath(protocol.OperatorBook)
	book.AddAuthority(book.Url)
	book.PageCount = 1

	page := createOperatorPage(book.Url, 0, g.opts.Validators, false)
	g.WriteRecords(book, page)
}

func (g *genesis) createBVNOperatorBook(nodeUrl *url.URL, operators []tmtypes.GenesisValidator) {
	book := new(protocol.KeyBook)
	book.Url = nodeUrl.JoinPath(protocol.OperatorBook)
	book.AddAuthority(book.Url)
	book.PageCount = 2

	page1 := new(protocol.KeyPage)
	page1.Url = protocol.FormatKeyPageUrl(book.Url, 0)
	page1.AcceptThreshold = protocol.GetValidatorsMOfN(len(operators), protocol.FallbackValidatorThreshold)
	page1.Version = 1
	page1.Keys = make([]*protocol.KeySpec, 1)
	spec := new(protocol.KeySpec)
	spec.Owner = protocol.DnUrl().JoinPath(protocol.OperatorBook)
	page1.Keys[0] = spec

	page2 := createOperatorPage(book.Url, 1, operators, false)
	blacklistTxsForPage(page2, protocol.TransactionTypeUpdateKeyPage, protocol.TransactionTypeUpdateAccountAuth)

	g.WriteRecords(book, page1, page2)
}

func createOperatorPage(uBook *url.URL, pageIndex uint64, operators []tmtypes.GenesisValidator, validatorsOnly bool) *protocol.KeyPage {
	page := new(protocol.KeyPage)
	page.Url = protocol.FormatKeyPageUrl(uBook, pageIndex)
	page.AcceptThreshold = protocol.GetValidatorsMOfN(len(operators), protocol.FallbackValidatorThreshold)
	page.Version = 1

	for _, operator := range operators {
		/* TODO
		Determine which operators are also validators and which not. Followers should be omitted,
		but DNs which also don't have voting power not.	(DNs need to sign Oracle updates)
		*/
		isValidator := true
		if isValidator || !validatorsOnly {
			spec := new(protocol.KeySpec)
			kh := sha256.Sum256(operator.PubKey.Bytes())
			spec.PublicKeyHash = kh[:]
			page.Keys = append(page.Keys, spec)
		}
	}
	return page
}

func blacklistTxsForPage(page *protocol.KeyPage, txTypes ...protocol.TransactionType) {
	page.TransactionBlacklist = new(protocol.AllowedTransactions)
	for _, txType := range txTypes {
		bit, ok := txType.AllowedTransactionBit()
		if !ok {
			panic(fmt.Errorf("failed to blacklist %v", txType))
		}
		page.TransactionBlacklist.Set(bit)
	}
}

func (g *genesis) generateNetworkDefinition() error {
	if g.opts.Network.Type != config.Directory {
		return fmt.Errorf("generateNetworkDefinition is only allowed for DNs")
	}
	networkDefs := g.buildNetworkDefinition()
	wd := new(protocol.WriteData)
	data, err := json.Marshal(&networkDefs)
	if err != nil {
		return err
	}
	wd.Entry = &protocol.AccumulateDataEntry{Data: [][]byte{data}}

	da := new(protocol.DataAccount)
	da.Url = g.adiUrl.JoinPath(protocol.Network)
	da.AddAuthority(g.authorityUrl)
	g.writeDataRecord(da, da.Url, DataRecord{da, wd.Entry})
	return nil
}

func (g *genesis) WriteRecords(record ...protocol.Account) {
	g.records = append(g.records, record...)
	for _, rec := range record {
		g.urls = append(g.urls, rec.GetUrl())
	}
}

func (g *genesis) writeDataRecord(account *protocol.DataAccount, url *url.URL, dataRecord DataRecord) {
	g.records = append(g.records, account)
	g.urls = append(g.urls, url)
	g.dataRecords = append(g.dataRecords, dataRecord)
}

func (g *genesis) writeGenesisFile(appHash []byte) error {
	state, err := g.GetDBState()
	if err != nil {
		return err
	}

	genDoc := &tmtypes.GenesisDoc{
		ChainID:         g.opts.Network.LocalSubnetID,
		GenesisTime:     g.opts.GenesisTime,
		InitialHeight:   protocol.GenesisBlock + 1,
		Validators:      g.opts.Validators,
		ConsensusParams: tmtypes.DefaultConsensusParams(),
		AppState:        state,
		AppHash:         appHash,
	}

	for _, config := range g.opts.Configs {
		if err := genDoc.SaveAs(path.Join(config.RootDir, config.BaseConfig.Genesis)); err != nil {
			return fmt.Errorf("failed to save gen doc: %v", err)
		}
	}
	return nil
}

func (g *genesis) Discard() {
	g.block.Batch.Discard()
}

func (g *genesis) buildNetworkDefinition() *protocol.NetworkDefinition {
	netDef := new(protocol.NetworkDefinition)

	for _, subnet := range g.opts.Network.Subnets {

		// Add the validator hashes from the subnet's genesis doc
		var vkHashes [][32]byte
		for _, validator := range g.opts.NetworkValidatorMap[subnet.ID] {
			pkh := sha256.Sum256(validator.PubKey.Bytes())
			vkHashes = append(vkHashes, pkh)
		}

		subnetDef := protocol.SubnetDefinition{
			SubnetID:           subnet.ID,
			ValidatorKeyHashes: vkHashes,
		}
		netDef.Subnets = append(netDef.Subnets, subnetDef)
	}
	return netDef
}<|MERGE_RESOLUTION|>--- conflicted
+++ resolved
@@ -5,7 +5,6 @@
 	"encoding/json"
 	"fmt"
 	"math/big"
-	"path"
 	"time"
 
 	"github.com/tendermint/tendermint/abci/types"
@@ -20,14 +19,11 @@
 	"gitlab.com/accumulatenetwork/accumulate/pkg/client/signing"
 	"gitlab.com/accumulatenetwork/accumulate/protocol"
 	"gitlab.com/accumulatenetwork/accumulate/smt/storage"
-	"gitlab.com/accumulatenetwork/accumulate/smt/storage/memory"
 )
 
 type InitOpts struct {
 	Network             config.Network
-	Configs             []*config.Config
 	Validators          []tmtypes.GenesisValidator
-	NetworkValidatorMap NetworkValidatorMap
 	GenesisTime         time.Time
 	Logger              log.Logger
 	Router              routing.Router
@@ -35,80 +31,14 @@
 	Keys                [][]byte
 }
 
-type DataRecord struct {
-	Account *protocol.DataAccount
-	Entry   protocol.DataEntry
-}
-
-type NetworkValidatorMap map[string][]tmtypes.GenesisValidator
-
-type genesis struct {
-	opts         InitOpts
-	kvdb         storage.KeyValueStore
-	db           *database.Database
-	block        *block.Block
-	adiUrl       *url.URL
-	authorityUrl *url.URL
-	urls         []*url.URL
-	records      []protocol.Account
-	dataRecords  []DataRecord
-	genesisExec  *block.Executor
-}
-
-type Genesis interface {
-	Execute() error
-	Discard()
-	GetDBState() ([]byte, error)
-}
-
-func Init(kvdb storage.KeyValueStore, opts InitOpts) (Genesis, error) {
-	g := &genesis{
-		kvdb: kvdb,
-		opts: opts,
-		db:   database.New(kvdb, opts.Logger.With("module", "database")),
-	}
-
-	// Add validator keys to NetworkValidatorMap when not there
-	if g.opts.NetworkValidatorMap == nil {
-		panic("NetworkValidatorMap is not present")
-	}
-	if _, ok := g.opts.NetworkValidatorMap[g.opts.Network.LocalSubnetID]; !ok {
-		g.opts.NetworkValidatorMap[g.opts.Network.LocalSubnetID] = g.opts.Validators
-	}
-
-	exec, err := block.NewGenesisExecutor(g.db, opts.Logger, opts.Network, opts.Router)
-	if err != nil {
-		return nil, err
-	}
-	g.genesisExec = exec
-
-<<<<<<< HEAD
-	g.block = new(block.Block)
-	g.block.Index = protocol.GenesisBlock
-	g.block.Time = opts.GenesisTime
-	g.block.Batch = g.db.Begin(true)
-
-	return g, nil
-}
-
-func (g *genesis) Execute() error {
-	err := g.genesisExec.Genesis(g.block, func(st *chain.StateManager) error {
-		g.adiUrl = g.opts.Network.NodeUrl()
-		g.authorityUrl = g.adiUrl.JoinPath(protocol.ValidatorBook)
-
-		g.createADI()
-		g.createValidatorBook()
-
-		// set the initial price to 1/5 fct price * 1/4 market cap dilution = 1/20 fct price
-		// for this exercise, we'll assume that 1 FCT = $1, so initial ACME price is $0.05
-		oraclePrice := uint64(protocol.InitialAcmeOracleValue)
-
-		g.createMainLedger(oraclePrice)
-		g.createSyntheticLedger()
-		g.createAnchorPool()
-
-		err := g.createVoteScratchChain()
-=======
+func Init(kvdb storage.KeyValueStore, opts InitOpts) ([]byte, error) {
+	db := database.New(kvdb, opts.Logger.With("module", "database"))
+
+	exec, err := block.NewGenesisExecutor(db, opts.Logger, opts.Network, opts.Router)
+	if err != nil {
+		return nil, err
+	}
+
 	block := new(block.Block)
 	block.Index = protocol.GenesisBlock
 	block.Time = opts.GenesisTime
@@ -254,36 +184,9 @@
 		oracle.Price = oraclePrice
 		wd := new(protocol.WriteData)
 		data, err = json.Marshal(&oracle)
->>>>>>> eaa0363f
 		if err != nil {
 			return nil, err
 		}
-<<<<<<< HEAD
-
-		g.createEvidenceChain()
-
-		err = g.createGlobals()
-		if err != nil {
-			return err
-		}
-
-		switch g.opts.Network.Type {
-		case config.Directory:
-			err = g.initDN(oraclePrice)
-			if err != nil {
-				return err
-			}
-			if g.opts.NetworkValidatorMap != nil {
-				err = g.generateNetworkDefinition()
-				if err != nil {
-					return err
-				}
-			}
-		case config.BlockValidator:
-			err = g.initBVN()
-			if err != nil {
-				return err
-=======
 		wd.Entry = &protocol.AccumulateDataEntry{Data: [][]byte{data}}
 		da := new(protocol.DataAccount)
 		da.Url = uAdi.JoinPath(protocol.Oracle)
@@ -345,7 +248,6 @@
 					lite.Balance = *big.NewInt(5 * factomAddress.Balance)
 					records = append(records, lite)
 				}
->>>>>>> eaa0363f
 			}
 		}
 	}
@@ -355,9 +257,6 @@
 		return nil, fmt.Errorf("failed to create records: %w", err)
 	}
 
-<<<<<<< HEAD
-		err = st.Create(g.records...)
-=======
 	var timestamp uint64
 	for _, wd := range dataRecords {
 		body := new(protocol.WriteData)
@@ -367,20 +266,12 @@
 		txn.Body = body
 		// sigs, err := b.sign(txn, uOperPage, &timestamp)
 		sigs, err := b.sign(txn, protocol.FormatKeyPageUrl(uVal, 0), &timestamp)
->>>>>>> eaa0363f
 		if err != nil {
 			return nil, err
 		}
 		st.State.ProcessAdditionalTransaction(tx.NewChild(txn, sigs))
 	}
 
-<<<<<<< HEAD
-		for _, wd := range g.dataRecords {
-			st.UpdateData(wd.Account, wd.Entry.Hash(), wd.Entry)
-		}
-		return st.AddDirectoryEntry(g.adiUrl, g.urls...)
-	})
-=======
 	return nil, st.AddDirectoryEntry(adi.Url, urls...)
 }
 
@@ -393,48 +284,10 @@
 		SetType(protocol.SignatureTypeED25519).
 		SetTimestampWithVar(timestamp).
 		Initiate(txn)
->>>>>>> eaa0363f
-	if err != nil {
-		return err
-	}
-
-<<<<<<< HEAD
-	err = g.block.Batch.Commit()
-	if err != nil {
-		return err
-	}
-
-	batch := g.db.Begin(false)
-	defer batch.Discard()
-	err = g.writeGenesisFile(batch.BptRoot())
-	if err != nil {
-		return err
-	}
-	return nil
-}
-
-func (g *genesis) GetDBState() ([]byte, error) {
-	memDb, ok := g.kvdb.(*memory.DB)
-
-	var state []byte
-	var err error
-	if ok {
-		state, err = memDb.MarshalJSON()
-		if err != nil {
-			return nil, nil
-		}
-	}
-
-	return state, err
-}
-
-func (g *genesis) createADI() {
-	// Create the ADI
-	adi := new(protocol.ADI)
-	adi.Url = g.adiUrl
-	adi.AddAuthority(g.authorityUrl)
-	g.WriteRecords(adi)
-=======
+	if err != nil {
+		return nil, err
+	}
+
 	sigs := []protocol.Signature{sig}
 	for _, key := range b.Keys[1:] {
 		sig, err := new(signing.Builder).
@@ -452,177 +305,28 @@
 	}
 
 	return sigs, nil
->>>>>>> eaa0363f
-}
-
-func (g *genesis) createValidatorBook() {
-	uBook := g.authorityUrl
+}
+
+func createValidatorBook(uBook *url.URL, operators []tmtypes.GenesisValidator) (*protocol.KeyBook, *protocol.KeyPage) {
 	book := new(protocol.KeyBook)
 	book.Url = uBook
 	book.BookType = protocol.BookTypeValidator
 	book.AddAuthority(uBook)
 	book.PageCount = 1
 
-	page := createOperatorPage(uBook, 0, g.opts.Validators, true)
-	g.WriteRecords(book, page)
-}
-
-func (g *genesis) createMainLedger(oraclePrice uint64) {
-	// Create the main ledger
-	ledger := new(protocol.InternalLedger)
-	ledger.Url = g.adiUrl.JoinPath(protocol.Ledger)
-	ledger.ActiveOracle = oraclePrice
-	ledger.PendingOracle = oraclePrice
-	ledger.Index = protocol.GenesisBlock
-	g.WriteRecords(ledger)
-}
-
-func (g *genesis) createSyntheticLedger() {
-	// Create the synth ledger
-	synthLedger := new(protocol.SyntheticLedger)
-	synthLedger.Url = g.adiUrl.JoinPath(protocol.Synthetic)
-	g.WriteRecords(synthLedger)
-}
-
-func (g *genesis) createAnchorPool() {
-	// Create the anchor pool
-	anchors := new(protocol.Anchor)
-	anchors.Url = g.adiUrl.JoinPath(protocol.AnchorPool)
-	anchors.AddAuthority(g.authorityUrl)
-	g.WriteRecords(anchors)
-
-}
-
-func (g *genesis) createVoteScratchChain() error {
-	//create a vote scratch chain
-	wd := new(protocol.WriteData)
-	lci := types.LastCommitInfo{}
-	data, err := json.Marshal(&lci)
-	if err != nil {
-		return err
-	}
-	wd.Entry = &protocol.AccumulateDataEntry{Data: [][]byte{data}}
-
-	da := new(protocol.DataAccount)
-	da.Scratch = true
-	da.Url = g.adiUrl.JoinPath(protocol.Votes)
-	da.AddAuthority(g.authorityUrl)
-	g.writeDataRecord(da, da.Url, DataRecord{da, wd.Entry})
-	return nil
-}
-
-func (g *genesis) createEvidenceChain() {
-	//create an evidence scratch chain
-	da := new(protocol.DataAccount)
-	da.Scratch = true
-	da.Url = g.adiUrl.JoinPath(protocol.Evidence)
-	da.AddAuthority(g.authorityUrl)
-	g.WriteRecords(da)
-	g.urls = append(g.urls, da.Url)
-}
-
-func (g *genesis) createGlobals() error {
-	//create a new Globals account
-	global := new(protocol.DataAccount)
-	global.Url = g.adiUrl.JoinPath(protocol.Globals)
-	wg := new(protocol.WriteData)
-	threshold := new(protocol.NetworkGlobals)
-	threshold.ValidatorThreshold.Numerator = 2
-	threshold.ValidatorThreshold.Denominator = 3
-	data, err := threshold.MarshalBinary()
-	if err != nil {
-		return err
-	}
-	wg.Entry = &protocol.AccumulateDataEntry{Data: [][]byte{data}}
-	global.AddAuthority(g.authorityUrl)
-	g.writeDataRecord(global, global.Url, DataRecord{global, wg.Entry})
-	return nil
-}
-
-func (g *genesis) initDN(oraclePrice uint64) error {
-	g.createDNOperatorBook()
-
-	oracle := new(protocol.AcmeOracle)
-	oracle.Price = oraclePrice
-	wd := new(protocol.WriteData)
-	data, err := json.Marshal(&oracle)
-	if err != nil {
-		return err
-	}
-	wd.Entry = &protocol.AccumulateDataEntry{Data: [][]byte{data}}
-	daOracle := new(protocol.DataAccount)
-	daOracle.Url = g.adiUrl.JoinPath(protocol.Oracle)
-	daOracle.AddAuthority(g.authorityUrl)
-	g.writeDataRecord(daOracle, daOracle.Url, DataRecord{daOracle, wd.Entry})
-
-	acme := new(protocol.TokenIssuer)
-	acme.AddAuthority(g.authorityUrl)
-	acme.Url = protocol.AcmeUrl()
-	acme.Precision = 8
-	acme.Symbol = "ACME"
-	g.WriteRecords(acme)
-
-	if protocol.IsTestNet {
-		// On the TestNet, set the issued amount to the faucet balance
-		acme.Issued.SetString(protocol.AcmeFaucetBalance, 10)
-	} else {
-		// On the MainNet, set the supply limit
-		acme.SupplyLimit = big.NewInt(protocol.AcmeSupplyLimit * protocol.AcmePrecision)
-	}
-	return nil
-}
-
-func (g *genesis) initBVN() error {
-	// Test with `${ID}` not `bvn-${ID}` because the latter will fail
-	// with "bvn-${ID} is reserved"
-	network := g.opts.Network
-	if err := protocol.IsValidAdiUrl(&url.URL{Authority: network.LocalSubnetID}); err != nil {
-		panic(fmt.Errorf("%q is not a valid subnet ID: %v", network.LocalSubnetID, err))
-	}
-
-	g.createBVNOperatorBook(g.adiUrl, g.opts.Validators)
-
-	subnet, err := routing.RouteAccount(&network, protocol.FaucetUrl)
-	if err == nil && subnet == network.LocalSubnetID {
-		liteId := new(protocol.LiteIdentity)
-		liteId.Url = protocol.FaucetUrl.RootIdentity()
-
-		liteToken := new(protocol.LiteTokenAccount)
-		liteToken.Url = protocol.FaucetUrl
-		liteToken.TokenUrl = protocol.AcmeUrl()
-		liteToken.Balance.SetString(protocol.AcmeFaucetBalance, 10)
-		g.WriteRecords(liteId, liteToken)
-	}
-	if g.opts.FactomAddressesFile != "" {
-		factomAddresses, err := LoadFactomAddressesAndBalances(g.opts.FactomAddressesFile)
-		if err != nil {
-			return err
-		}
-		for _, factomAddress := range factomAddresses {
-			subnet, err := routing.RouteAccount(&network, factomAddress.Address)
-			if err == nil && subnet == network.LocalSubnetID {
-				lite := new(protocol.LiteTokenAccount)
-				lite.Url = factomAddress.Address
-				lite.TokenUrl = protocol.AcmeUrl()
-				lite.Balance = *big.NewInt(5 * factomAddress.Balance)
-				g.WriteRecords(lite)
-			}
-		}
-	}
-	return nil
-}
-
-func (g *genesis) createDNOperatorBook() {
+	return book, createOperatorPage(uBook, 0, operators, true)
+}
+
+func createDNOperatorBook(nodeUrl *url.URL, operators []tmtypes.GenesisValidator) (*protocol.KeyBook, *protocol.KeyPage) {
 	book := new(protocol.KeyBook)
-	book.Url = g.adiUrl.JoinPath(protocol.OperatorBook)
+	book.Url = nodeUrl.JoinPath(protocol.OperatorBook)
 	book.AddAuthority(book.Url)
 	book.PageCount = 1
 
-	page := createOperatorPage(book.Url, 0, g.opts.Validators, false)
-	g.WriteRecords(book, page)
-}
-
-func (g *genesis) createBVNOperatorBook(nodeUrl *url.URL, operators []tmtypes.GenesisValidator) {
+	return book, createOperatorPage(book.Url, 0, operators, false)
+}
+
+func createBVNOperatorBook(nodeUrl *url.URL, operators []tmtypes.GenesisValidator) (*protocol.KeyBook, *protocol.KeyPage, *protocol.KeyPage) {
 	book := new(protocol.KeyBook)
 	book.Url = nodeUrl.JoinPath(protocol.OperatorBook)
 	book.AddAuthority(book.Url)
@@ -640,7 +344,7 @@
 	page2 := createOperatorPage(book.Url, 1, operators, false)
 	blacklistTxsForPage(page2, protocol.TransactionTypeUpdateKeyPage, protocol.TransactionTypeUpdateAccountAuth)
 
-	g.WriteRecords(book, page1, page2)
+	return book, page1, page2
 }
 
 func createOperatorPage(uBook *url.URL, pageIndex uint64, operators []tmtypes.GenesisValidator, validatorsOnly bool) *protocol.KeyPage {
@@ -674,85 +378,4 @@
 		}
 		page.TransactionBlacklist.Set(bit)
 	}
-}
-
-func (g *genesis) generateNetworkDefinition() error {
-	if g.opts.Network.Type != config.Directory {
-		return fmt.Errorf("generateNetworkDefinition is only allowed for DNs")
-	}
-	networkDefs := g.buildNetworkDefinition()
-	wd := new(protocol.WriteData)
-	data, err := json.Marshal(&networkDefs)
-	if err != nil {
-		return err
-	}
-	wd.Entry = &protocol.AccumulateDataEntry{Data: [][]byte{data}}
-
-	da := new(protocol.DataAccount)
-	da.Url = g.adiUrl.JoinPath(protocol.Network)
-	da.AddAuthority(g.authorityUrl)
-	g.writeDataRecord(da, da.Url, DataRecord{da, wd.Entry})
-	return nil
-}
-
-func (g *genesis) WriteRecords(record ...protocol.Account) {
-	g.records = append(g.records, record...)
-	for _, rec := range record {
-		g.urls = append(g.urls, rec.GetUrl())
-	}
-}
-
-func (g *genesis) writeDataRecord(account *protocol.DataAccount, url *url.URL, dataRecord DataRecord) {
-	g.records = append(g.records, account)
-	g.urls = append(g.urls, url)
-	g.dataRecords = append(g.dataRecords, dataRecord)
-}
-
-func (g *genesis) writeGenesisFile(appHash []byte) error {
-	state, err := g.GetDBState()
-	if err != nil {
-		return err
-	}
-
-	genDoc := &tmtypes.GenesisDoc{
-		ChainID:         g.opts.Network.LocalSubnetID,
-		GenesisTime:     g.opts.GenesisTime,
-		InitialHeight:   protocol.GenesisBlock + 1,
-		Validators:      g.opts.Validators,
-		ConsensusParams: tmtypes.DefaultConsensusParams(),
-		AppState:        state,
-		AppHash:         appHash,
-	}
-
-	for _, config := range g.opts.Configs {
-		if err := genDoc.SaveAs(path.Join(config.RootDir, config.BaseConfig.Genesis)); err != nil {
-			return fmt.Errorf("failed to save gen doc: %v", err)
-		}
-	}
-	return nil
-}
-
-func (g *genesis) Discard() {
-	g.block.Batch.Discard()
-}
-
-func (g *genesis) buildNetworkDefinition() *protocol.NetworkDefinition {
-	netDef := new(protocol.NetworkDefinition)
-
-	for _, subnet := range g.opts.Network.Subnets {
-
-		// Add the validator hashes from the subnet's genesis doc
-		var vkHashes [][32]byte
-		for _, validator := range g.opts.NetworkValidatorMap[subnet.ID] {
-			pkh := sha256.Sum256(validator.PubKey.Bytes())
-			vkHashes = append(vkHashes, pkh)
-		}
-
-		subnetDef := protocol.SubnetDefinition{
-			SubnetID:           subnet.ID,
-			ValidatorKeyHashes: vkHashes,
-		}
-		netDef.Subnets = append(netDef.Subnets, subnetDef)
-	}
-	return netDef
 }