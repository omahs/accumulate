package genesis

import (
	"crypto/sha256"
	"encoding/json"
	"fmt"
	"math/big"
	"path"
	"time"

	"github.com/tendermint/tendermint/abci/types"
	"github.com/tendermint/tendermint/libs/log"
	tmtypes "github.com/tendermint/tendermint/types"
	"gitlab.com/accumulatenetwork/accumulate/config"
	"gitlab.com/accumulatenetwork/accumulate/internal/block"
	"gitlab.com/accumulatenetwork/accumulate/internal/chain"
	"gitlab.com/accumulatenetwork/accumulate/internal/core"
	"gitlab.com/accumulatenetwork/accumulate/internal/database"
	"gitlab.com/accumulatenetwork/accumulate/internal/encoding"
	"gitlab.com/accumulatenetwork/accumulate/internal/errors"
	"gitlab.com/accumulatenetwork/accumulate/internal/routing"
	"gitlab.com/accumulatenetwork/accumulate/internal/url"
	"gitlab.com/accumulatenetwork/accumulate/protocol"
	"gitlab.com/accumulatenetwork/accumulate/smt/storage"
	"gitlab.com/accumulatenetwork/accumulate/smt/storage/memory"
)

type NetworkValidatorMap map[string][]tmtypes.GenesisValidator

type InitOpts struct {
	Describe            config.Describe
	AllConfigs          []*config.Config
	Validators          []tmtypes.GenesisValidator
	NetworkValidatorMap NetworkValidatorMap
	GenesisTime         time.Time
	Logger              log.Logger
	FactomAddressesFile string
	GenesisGlobals      *core.GlobalValues
	Keys                [][]byte
}

func Init(kvdb storage.KeyValueStore, opts InitOpts) (Bootstrap, error) {
	b := &bootstrap{
		InitOpts:    opts,
		kvdb:        kvdb,
		db:          database.New(kvdb, opts.Logger.With("module", "database")),
		dataRecords: make([]DataRecord, 0),
		records:     make([]protocol.Account, 0),
	}

	// Add validator keys to NetworkValidatorMap when not there
	if b.NetworkValidatorMap == nil {
		panic("NetworkValidatorMap is not present")
	}
<<<<<<< HEAD
	if _, ok := b.NetworkValidatorMap[b.Network.LocalPartitionID]; !ok {
		b.NetworkValidatorMap[b.Network.LocalPartitionID] = b.Validators
=======
	if _, ok := b.NetworkValidatorMap[b.Describe.SubnetId]; !ok {
		b.NetworkValidatorMap[b.Describe.SubnetId] = b.Validators
>>>>>>> 97973d2b
	}

	// Build the routing table
	b.routingTable = new(protocol.RoutingTable)
<<<<<<< HEAD
	b.routingTable.Routes = routing.BuildSimpleTable(&opts.Network)
	b.routingTable.Overrides = make([]protocol.RouteOverride, 1, len(opts.Network.Partitions)+1)
	b.routingTable.Overrides[0] = protocol.RouteOverride{Account: protocol.AcmeUrl(), Partition: protocol.Directory}
	for _, partition := range opts.Network.Partitions {
		u := protocol.PartitionUrl(partition.ID)
		b.routingTable.Overrides = append(b.routingTable.Overrides, protocol.RouteOverride{Account: u, Partition: partition.ID})
=======
	b.routingTable.Routes = routing.BuildSimpleTable(&opts.Describe.Network)
	b.routingTable.Overrides = make([]protocol.RouteOverride, 1, len(opts.Describe.Network.Subnets)+1)
	b.routingTable.Overrides[0] = protocol.RouteOverride{Account: protocol.AcmeUrl(), Subnet: protocol.Directory}
	for _, subnet := range opts.Describe.Network.Subnets {
		u := protocol.SubnetUrl(subnet.Id)
		b.routingTable.Overrides = append(b.routingTable.Overrides, protocol.RouteOverride{Account: u, Subnet: subnet.Id})
>>>>>>> 97973d2b
	}

	// Create the router
	var err error
	b.router, err = routing.NewStaticRouter(b.routingTable, nil)
	if err != nil {
		return nil, err
	}

	b.genesisExec, err = block.NewGenesisExecutor(b.db, opts.Logger, &opts.Describe, b.router)
	if err != nil {
		return nil, err
	}

	return b, nil
}

type Bootstrap interface {
	Bootstrap() error
	GetDBState() ([]byte, error)
}

type bootstrap struct {
	InitOpts
	kvdb         storage.KeyValueStore
	db           *database.Database
	block        *block.Block
	nodeUrl      *url.URL
	authorityUrl *url.URL
	urls         []*url.URL
	records      []protocol.Account
	dataRecords  []DataRecord
	genesisExec  *block.Executor
	router       routing.Router
	routingTable *protocol.RoutingTable
	globals      *core.GlobalValues
}

func (b *bootstrap) Bootstrap() error {
	b.block = new(block.Block)
	b.block.Index = protocol.GenesisBlock
	b.block.Time = b.GenesisTime
	b.block.Batch = b.db.Begin(true)
	defer b.block.Batch.Discard()

	err := b.genesisExec.Genesis(b.block, b)
	if err != nil {
		return errors.Wrap(errors.StatusUnknown, err)
	}

	err = b.block.Batch.Commit()
	if err != nil {
		return errors.Wrap(errors.StatusUnknown, err)
	}

	batch := b.db.Begin(false)
	defer batch.Discard()
	err = b.writeGenesisFile(batch.BptRoot())
	if err != nil {
		return errors.Wrap(errors.StatusUnknown, err)
	}
	return nil
}

func (b *bootstrap) GetDBState() ([]byte, error) {
	memDb, ok := b.kvdb.(*memory.DB)

	var state []byte
	var err error
	if ok {
		state, err = memDb.MarshalJSON()
		if err != nil {
			return nil, nil
		}
	}

	return state, err
}

type DataRecord struct {
	Account *url.URL
	Entry   protocol.DataEntry
}

var _ chain.TransactionExecutor = &bootstrap{}
var _ chain.PrincipalValidator = &bootstrap{}

func (bootstrap) Type() protocol.TransactionType {
	return protocol.TransactionTypeSyntheticDepositTokens
}

func (b *bootstrap) AllowMissingPrincipal(*protocol.Transaction) (allow, fallback bool) {
	return true, false
}

func (b *bootstrap) Execute(st *chain.StateManager, tx *chain.Delivery) (protocol.TransactionResult, error) {
	return b.Validate(st, tx)
}

func (b *bootstrap) Validate(st *chain.StateManager, tx *chain.Delivery) (protocol.TransactionResult, error) {
	b.nodeUrl = b.Describe.NodeUrl()
	b.authorityUrl = b.nodeUrl.JoinPath(protocol.OperatorBook)
	b.globals = new(core.GlobalValues)

	// Verify that the BVN ID will make a valid partition URL
	if err := protocol.IsValidAdiUrl(b.nodeUrl, true); err != nil {
<<<<<<< HEAD
		panic(fmt.Errorf("%q is not a valid partition ID: %v", b.Network.LocalPartitionID, err))
=======
		panic(fmt.Errorf("%q is not a valid subnet ID: %v", b.Describe.SubnetId, err))
>>>>>>> 97973d2b
	}

	// Setup globals and create network variable accounts
	if b.GenesisGlobals == nil {
		b.globals = new(core.GlobalValues)
	} else {
		b.globals = b.GenesisGlobals
	}

	// set the initial price to 1/5 fct price * 1/4 market cap dilution = 1/20 fct price
	// for this exercise, we'll assume that 1 FCT = $1, so initial ACME price is $0.05
	if b.globals.Oracle == nil {
		b.globals.Oracle = new(protocol.AcmeOracle)
		b.globals.Oracle.Price = uint64(protocol.InitialAcmeOracleValue)
	}

	// Set the initial threshold to 2/3
	if b.globals.Globals == nil {
		b.globals.Globals = new(protocol.NetworkGlobals)
		b.globals.Globals.OperatorAcceptThreshold.Set(2, 3)
	}

	if b.globals.Network == nil && b.NetworkValidatorMap != nil {
		b.globals.Network = b.buildNetworkDefinition()
	}

	if b.globals.Routing == nil {
		b.globals.Routing = b.routingTable
	}

	err := b.globals.Store(&b.Describe, func(accountUrl *url.URL, target interface{}) error {
		da := new(protocol.DataAccount)
		da.Url = accountUrl
		da.AddAuthority(b.authorityUrl)
		return encoding.SetPtr(da, target)
	}, func(account protocol.Account) error {
		b.WriteRecords(account)
		return nil
	})
	if err != nil {
		return nil, errors.Wrap(errors.StatusUnknown, err)
	}

	// Create accounts
	b.createADI()
	b.createValidatorBook()
	b.createMainLedger()
	b.createSyntheticLedger()
	b.createAnchorPool()

	err = b.createVoteScratchChain()
	if err != nil {
		return nil, err
	}

	b.createEvidenceChain()

	switch b.Describe.NetworkType {
	case config.Directory:
		err = b.initDN()
	case config.BlockValidator:
		err = b.initBVN()
	}
	if err != nil {
		return nil, err
	}

	err = st.Create(b.records...)
	if err != nil {
		return nil, fmt.Errorf("failed to create records: %w", err)
	}

	for _, wd := range b.dataRecords {
		body := new(protocol.SystemWriteData)
		body.Entry = wd.Entry
		txn := new(protocol.Transaction)
		txn.Header.Principal = wd.Account
		txn.Body = body
		st.State.ProcessAdditionalTransaction(tx.NewInternal(txn))
	}

	return nil, st.AddDirectoryEntry(b.nodeUrl, b.urls...)
}

func (b *bootstrap) createADI() {
	// Create the ADI
	adi := new(protocol.ADI)
	adi.Url = b.nodeUrl
	adi.AddAuthority(b.authorityUrl)
	b.WriteRecords(adi)
}

func (b *bootstrap) createValidatorBook() {
	book := new(protocol.KeyBook)
	book.Url = b.nodeUrl.JoinPath(protocol.ValidatorBook)
	book.BookType = protocol.BookTypeValidator
	book.AddAuthority(b.authorityUrl)
	book.PageCount = 2

	page1 := new(protocol.KeyPage)
	page1.Url = protocol.FormatKeyPageUrl(book.Url, 0)
	page1.Version = 1
	page1.Keys = make([]*protocol.KeySpec, 1)
	spec := new(protocol.KeySpec)
	spec.Delegate = b.authorityUrl
	page1.Keys[0] = spec

	page2 := b.createOperatorPage(book.Url, 1, true)
	blacklistTxsForPage(page2, protocol.TransactionTypeUpdateKeyPage, protocol.TransactionTypeUpdateAccountAuth)

	b.WriteRecords(book, page1, page2)
}

func (b *bootstrap) createMainLedger() {
	// Create the main ledger
	ledger := new(protocol.SystemLedger)
	ledger.Url = b.nodeUrl.JoinPath(protocol.Ledger)
	ledger.Index = protocol.GenesisBlock
	b.WriteRecords(ledger)
}

func (b *bootstrap) createSyntheticLedger() {
	// Create the synth ledger
	synthLedger := new(protocol.SyntheticLedger)
	synthLedger.Url = b.nodeUrl.JoinPath(protocol.Synthetic)
	b.WriteRecords(synthLedger)
}

func (b *bootstrap) createAnchorPool() {
	// Create the anchor pool
	anchorLedger := new(protocol.AnchorLedger)
	anchorLedger.Url = b.nodeUrl.JoinPath(protocol.AnchorPool)

	if b.Describe.NetworkType == config.Directory {
		// Initialize the last major block time to prevent a major block from
		// being created immediately once the network boots
		anchorLedger.MajorBlockTime = b.GenesisTime
	}

	b.WriteRecords(anchorLedger)

}

func (b *bootstrap) createVoteScratchChain() error {
	//create a vote scratch chain
	wd := new(protocol.WriteData)
	lci := types.LastCommitInfo{}
	data, err := json.Marshal(&lci)
	if err != nil {
		return errors.Format(errors.StatusInternalError, "marshal last commit info: %w", err)
	}
	wd.Entry = &protocol.AccumulateDataEntry{Data: [][]byte{data}}

	da := new(protocol.DataAccount)
	da.Scratch = true
	da.Url = b.nodeUrl.JoinPath(protocol.Votes)
	da.AddAuthority(b.authorityUrl)
	b.writeDataRecord(da, da.Url, DataRecord{da.Url, wd.Entry})
	return nil
}

func (b *bootstrap) createEvidenceChain() {
	//create an evidence scratch chain
	da := new(protocol.DataAccount)
	da.Scratch = true
	da.Url = b.nodeUrl.JoinPath(protocol.Evidence)
	da.AddAuthority(b.authorityUrl)
	b.WriteRecords(da)
	b.urls = append(b.urls, da.Url)
}

func (b *bootstrap) initDN() error {
	b.createDNOperatorBook()

	acme := new(protocol.TokenIssuer)
	acme.AddAuthority(b.authorityUrl)
	acme.Url = protocol.AcmeUrl()
	acme.Precision = 8
	acme.Symbol = "ACME"
	b.WriteRecords(acme)

	if protocol.IsTestNet {
		// On the TestNet, set the issued amount to the faucet balance
		acme.Issued.SetString(protocol.AcmeFaucetBalance, 10)
	} else {
		// On the MainNet, set the supply limit
		acme.SupplyLimit = big.NewInt(protocol.AcmeSupplyLimit * protocol.AcmePrecision)
	}
	return nil
}

func (b *bootstrap) initBVN() error {
	// Verify that the BVN ID will make a valid subnet URL
	network := b.InitOpts.Describe
	if err := protocol.IsValidAdiUrl(protocol.SubnetUrl(network.SubnetId), true); err != nil {
		panic(fmt.Errorf("%q is not a valid subnet ID: %v", network.SubnetId, err))
	}

	b.createBVNOperatorBook()

<<<<<<< HEAD
	partition, err := b.router.RouteAccount(protocol.FaucetUrl)
	if err == nil && partition == b.Network.LocalPartitionID {
=======
	subnet, err := b.router.RouteAccount(protocol.FaucetUrl)
	if err == nil && subnet == b.Describe.SubnetId {
>>>>>>> 97973d2b
		liteId := new(protocol.LiteIdentity)
		liteId.Url = protocol.FaucetUrl.RootIdentity()

		liteToken := new(protocol.LiteTokenAccount)
		liteToken.Url = protocol.FaucetUrl
		liteToken.TokenUrl = protocol.AcmeUrl()
		liteToken.Balance.SetString(protocol.AcmeFaucetBalance, 10)
		b.WriteRecords(liteId, liteToken)
	}
	if b.FactomAddressesFile != "" {
		factomAddresses, err := LoadFactomAddressesAndBalances(b.FactomAddressesFile)
		if err != nil {
			return errors.Wrap(errors.StatusUnknown, err)
		}
		for _, factomAddress := range factomAddresses {
<<<<<<< HEAD
			partition, err := b.router.RouteAccount(factomAddress.Address)
			if err == nil && partition == b.Network.LocalPartitionID {
=======
			subnet, err := b.router.RouteAccount(factomAddress.Address)
			if err == nil && subnet == b.Describe.SubnetId {
>>>>>>> 97973d2b
				lite := new(protocol.LiteTokenAccount)
				lite.Url = factomAddress.Address
				lite.TokenUrl = protocol.AcmeUrl()
				lite.Balance = *big.NewInt(5 * factomAddress.Balance)
				b.WriteRecords(lite)
			}
		}
	}
	return nil
}

func (b *bootstrap) createDNOperatorBook() {
	book := new(protocol.KeyBook)
	book.Url = b.nodeUrl.JoinPath(protocol.OperatorBook)
	book.BookType = protocol.BookTypeOperator
	book.AddAuthority(book.Url)
	book.PageCount = 1

	page := b.createOperatorPage(book.Url, 0, false)
	page.AcceptThreshold = b.globals.Globals.OperatorAcceptThreshold.Threshold(len(page.Keys))
	b.WriteRecords(book, page)
}

func (b *bootstrap) createBVNOperatorBook() {
	book := new(protocol.KeyBook)
	book.Url = b.nodeUrl.JoinPath(protocol.OperatorBook)
	book.BookType = protocol.BookTypeOperator
	book.AddAuthority(book.Url)
	book.PageCount = 2

	page1 := new(protocol.KeyPage)
	page1.Url = protocol.FormatKeyPageUrl(book.Url, 0)
	page1.AcceptThreshold = 1
	page1.Version = 1
	page1.Keys = make([]*protocol.KeySpec, 1)
	spec := new(protocol.KeySpec)
	spec.Delegate = protocol.DnUrl().JoinPath(protocol.OperatorBook)
	page1.Keys[0] = spec

	page2 := b.createOperatorPage(book.Url, 1, false)
	blacklistTxsForPage(page2, protocol.TransactionTypeUpdateKeyPage, protocol.TransactionTypeUpdateAccountAuth)
	b.WriteRecords(book, page1, page2)
}

func (b *bootstrap) createOperatorPage(uBook *url.URL, pageIndex uint64, validatorsOnly bool) *protocol.KeyPage {
	page := new(protocol.KeyPage)
	page.Url = protocol.FormatKeyPageUrl(uBook, pageIndex)
	page.Version = 1

	if validatorsOnly {
		partition, ok := protocol.ParsePartitionUrl(uBook)
		if !ok {
			panic("book URL does not belong to a partition")
		}

		operators, ok := b.NetworkValidatorMap[partition]
		if !ok {
			panic("missing operators for partition")
		}

		for _, operator := range operators {
			/* TODO
			Determine which operators are also validators and which not. Followers should be omitted,
			but DNs which also don't have voting power not.	(DNs need to sign Oracle updates)
			*/
			spec := new(protocol.KeySpec)
			kh := sha256.Sum256(operator.PubKey.Bytes())
			spec.PublicKeyHash = kh[:]
			page.AddKeySpec(spec)
		}

	} else {
		for _, operators := range b.NetworkValidatorMap {
			for _, operator := range operators {
				spec := new(protocol.KeySpec)
				kh := sha256.Sum256(operator.PubKey.Bytes())
				spec.PublicKeyHash = kh[:]
				page.AddKeySpec(spec)
			}
		}
	}

	return page
}

func blacklistTxsForPage(page *protocol.KeyPage, txTypes ...protocol.TransactionType) {
	page.TransactionBlacklist = new(protocol.AllowedTransactions)
	for _, txType := range txTypes {
		bit, ok := txType.AllowedTransactionBit()
		if !ok {
			panic(fmt.Errorf("failed to blacklist %v", txType))
		}
		page.TransactionBlacklist.Set(bit)
	}
}

func (b *bootstrap) WriteRecords(record ...protocol.Account) {
	b.records = append(b.records, record...)
	for _, rec := range record {
		b.urls = append(b.urls, rec.GetUrl())
	}
}

func (b *bootstrap) writeDataRecord(account *protocol.DataAccount, url *url.URL, dataRecord DataRecord) {
	b.records = append(b.records, account)
	b.urls = append(b.urls, url)
	b.dataRecords = append(b.dataRecords, dataRecord)
}

func (b *bootstrap) writeGenesisFile(appHash []byte) error {
	state, err := b.GetDBState()
	if err != nil {
		return errors.Wrap(errors.StatusUnknown, err)
	}

	genDoc := &tmtypes.GenesisDoc{
<<<<<<< HEAD
		ChainID:         b.Network.LocalPartitionID,
=======
		ChainID:         b.Describe.SubnetId,
>>>>>>> 97973d2b
		GenesisTime:     b.GenesisTime,
		InitialHeight:   protocol.GenesisBlock + 1,
		Validators:      b.Validators,
		ConsensusParams: tmtypes.DefaultConsensusParams(),
		AppState:        state,
		AppHash:         appHash,
	}

	for _, config := range b.AllConfigs {
		if err := genDoc.SaveAs(path.Join(config.RootDir, config.Genesis)); err != nil {
			return fmt.Errorf("failed to save gen doc: %v", err)
		}
	}
	return nil
}

func (b *bootstrap) buildNetworkDefinition() *protocol.NetworkDefinition {
	netDef := new(protocol.NetworkDefinition)

<<<<<<< HEAD
	for _, partition := range b.Network.Partitions {
=======
	for _, subnet := range b.Describe.Network.Subnets {
>>>>>>> 97973d2b

		// Add the validator hashes from the partition's genesis doc
		var vkHashes [][32]byte
<<<<<<< HEAD
		for _, validator := range b.NetworkValidatorMap[partition.ID] {
=======
		for _, validator := range b.NetworkValidatorMap[subnet.Id] {
>>>>>>> 97973d2b
			pkh := sha256.Sum256(validator.PubKey.Bytes())
			vkHashes = append(vkHashes, pkh)
		}

<<<<<<< HEAD
		partitionDef := protocol.PartitionDefinition{
			PartitionID:        partition.ID,
=======
		subnetDef := protocol.SubnetDefinition{
			SubnetID:           subnet.Id,
>>>>>>> 97973d2b
			ValidatorKeyHashes: vkHashes,
		}
		netDef.Partitions = append(netDef.Partitions, partitionDef)
	}
	return netDef
}<|MERGE_RESOLUTION|>--- conflicted
+++ resolved
@@ -52,32 +52,18 @@
 	if b.NetworkValidatorMap == nil {
 		panic("NetworkValidatorMap is not present")
 	}
-<<<<<<< HEAD
-	if _, ok := b.NetworkValidatorMap[b.Network.LocalPartitionID]; !ok {
-		b.NetworkValidatorMap[b.Network.LocalPartitionID] = b.Validators
-=======
-	if _, ok := b.NetworkValidatorMap[b.Describe.SubnetId]; !ok {
-		b.NetworkValidatorMap[b.Describe.SubnetId] = b.Validators
->>>>>>> 97973d2b
+	if _, ok := b.NetworkValidatorMap[b.Describe.PartitionId]; !ok {
+		b.NetworkValidatorMap[b.Describe.PartitionId] = b.Validators
 	}
 
 	// Build the routing table
 	b.routingTable = new(protocol.RoutingTable)
-<<<<<<< HEAD
-	b.routingTable.Routes = routing.BuildSimpleTable(&opts.Network)
-	b.routingTable.Overrides = make([]protocol.RouteOverride, 1, len(opts.Network.Partitions)+1)
-	b.routingTable.Overrides[0] = protocol.RouteOverride{Account: protocol.AcmeUrl(), Partition: protocol.Directory}
-	for _, partition := range opts.Network.Partitions {
-		u := protocol.PartitionUrl(partition.ID)
-		b.routingTable.Overrides = append(b.routingTable.Overrides, protocol.RouteOverride{Account: u, Partition: partition.ID})
-=======
 	b.routingTable.Routes = routing.BuildSimpleTable(&opts.Describe.Network)
 	b.routingTable.Overrides = make([]protocol.RouteOverride, 1, len(opts.Describe.Network.Subnets)+1)
 	b.routingTable.Overrides[0] = protocol.RouteOverride{Account: protocol.AcmeUrl(), Subnet: protocol.Directory}
-	for _, subnet := range opts.Describe.Network.Subnets {
-		u := protocol.SubnetUrl(subnet.Id)
-		b.routingTable.Overrides = append(b.routingTable.Overrides, protocol.RouteOverride{Account: u, Subnet: subnet.Id})
->>>>>>> 97973d2b
+	for _, partition := range opts.Describe.Network.Partitions {
+		u := protocol.PartitionUrl(partition.Id)
+		b.routingTable.Overrides = append(b.routingTable.Overrides, protocol.RouteOverride{Account: u, Partition: partition.Id})
 	}
 
 	// Create the router
@@ -184,11 +170,7 @@
 
 	// Verify that the BVN ID will make a valid partition URL
 	if err := protocol.IsValidAdiUrl(b.nodeUrl, true); err != nil {
-<<<<<<< HEAD
-		panic(fmt.Errorf("%q is not a valid partition ID: %v", b.Network.LocalPartitionID, err))
-=======
-		panic(fmt.Errorf("%q is not a valid subnet ID: %v", b.Describe.SubnetId, err))
->>>>>>> 97973d2b
+		panic(fmt.Errorf("%q is not a valid partition ID: %v", b.Describe.PartitionId, err))
 	}
 
 	// Setup globals and create network variable accounts
@@ -389,13 +371,8 @@
 
 	b.createBVNOperatorBook()
 
-<<<<<<< HEAD
 	partition, err := b.router.RouteAccount(protocol.FaucetUrl)
-	if err == nil && partition == b.Network.LocalPartitionID {
-=======
-	subnet, err := b.router.RouteAccount(protocol.FaucetUrl)
-	if err == nil && subnet == b.Describe.SubnetId {
->>>>>>> 97973d2b
+	if err == nil && partition == b.Describe.PartitionId {
 		liteId := new(protocol.LiteIdentity)
 		liteId.Url = protocol.FaucetUrl.RootIdentity()
 
@@ -411,13 +388,8 @@
 			return errors.Wrap(errors.StatusUnknown, err)
 		}
 		for _, factomAddress := range factomAddresses {
-<<<<<<< HEAD
 			partition, err := b.router.RouteAccount(factomAddress.Address)
-			if err == nil && partition == b.Network.LocalPartitionID {
-=======
-			subnet, err := b.router.RouteAccount(factomAddress.Address)
-			if err == nil && subnet == b.Describe.SubnetId {
->>>>>>> 97973d2b
+			if err == nil && partition == b.Describe.PartitionId {
 				lite := new(protocol.LiteTokenAccount)
 				lite.Url = factomAddress.Address
 				lite.TokenUrl = protocol.AcmeUrl()
@@ -534,11 +506,7 @@
 	}
 
 	genDoc := &tmtypes.GenesisDoc{
-<<<<<<< HEAD
-		ChainID:         b.Network.LocalPartitionID,
-=======
-		ChainID:         b.Describe.SubnetId,
->>>>>>> 97973d2b
+		ChainID:         b.Describe.PartitionId,
 		GenesisTime:     b.GenesisTime,
 		InitialHeight:   protocol.GenesisBlock + 1,
 		Validators:      b.Validators,
@@ -558,30 +526,17 @@
 func (b *bootstrap) buildNetworkDefinition() *protocol.NetworkDefinition {
 	netDef := new(protocol.NetworkDefinition)
 
-<<<<<<< HEAD
-	for _, partition := range b.Network.Partitions {
-=======
-	for _, subnet := range b.Describe.Network.Subnets {
->>>>>>> 97973d2b
+	for _, subnet := range b.Describe.Network.Partitions {
 
 		// Add the validator hashes from the partition's genesis doc
 		var vkHashes [][32]byte
-<<<<<<< HEAD
-		for _, validator := range b.NetworkValidatorMap[partition.ID] {
-=======
-		for _, validator := range b.NetworkValidatorMap[subnet.Id] {
->>>>>>> 97973d2b
+		for _, validator := range b.NetworkValidatorMap[partition.Id] {
 			pkh := sha256.Sum256(validator.PubKey.Bytes())
 			vkHashes = append(vkHashes, pkh)
 		}
 
-<<<<<<< HEAD
 		partitionDef := protocol.PartitionDefinition{
-			PartitionID:        partition.ID,
-=======
-		subnetDef := protocol.SubnetDefinition{
-			SubnetID:           subnet.Id,
->>>>>>> 97973d2b
+			PartitionID:           partition.Id,
 			ValidatorKeyHashes: vkHashes,
 		}
 		netDef.Partitions = append(netDef.Partitions, partitionDef)
