--- conflicted
+++ resolved
@@ -55,9 +55,6 @@
 		b.InitOpts.NetworkValidatorMap[b.InitOpts.Network.SubnetId] = b.InitOpts.Validators
 	}
 
-<<<<<<< HEAD
-	exec, err := block.NewGenesisExecutor(b.db, opts.Logger, &opts.Network, opts.Router)
-=======
 	// Build the routing table
 	var err error
 	b.router, b.routingTable, err = routing.NewSimpleRouter(&opts.Network, nil)
@@ -66,7 +63,6 @@
 	}
 
 	b.genesisExec, err = block.NewGenesisExecutor(b.db, opts.Logger, opts.Network, b.router)
->>>>>>> 6f8fb2a8
 	if err != nil {
 		return nil, err
 	}
@@ -356,13 +352,8 @@
 
 	b.createBVNOperatorBook(b.nodeUrl, b.InitOpts.NetworkValidatorMap)
 
-<<<<<<< HEAD
-	subnet, err := routing.RouteAccount(&network.Network, protocol.FaucetUrl)
+	subnet, err := b.router.RouteAccount(protocol.FaucetUrl)
 	if err == nil && subnet == network.SubnetId {
-=======
-	subnet, err := b.router.RouteAccount(protocol.FaucetUrl)
-	if err == nil && subnet == network.LocalSubnetID {
->>>>>>> 6f8fb2a8
 		liteId := new(protocol.LiteIdentity)
 		liteId.Url = protocol.FaucetUrl.RootIdentity()
 
@@ -378,13 +369,8 @@
 			return errors.Wrap(errors.StatusUnknown, err)
 		}
 		for _, factomAddress := range factomAddresses {
-<<<<<<< HEAD
-			subnet, err := routing.RouteAccount(&network.Network, factomAddress.Address)
+			subnet, err := b.router.RouteAccount(factomAddress.Address)
 			if err == nil && subnet == network.SubnetId {
-=======
-			subnet, err := b.router.RouteAccount(factomAddress.Address)
-			if err == nil && subnet == network.LocalSubnetID {
->>>>>>> 6f8fb2a8
 				lite := new(protocol.LiteTokenAccount)
 				lite.Url = factomAddress.Address
 				lite.TokenUrl = protocol.AcmeUrl()
@@ -480,28 +466,6 @@
 	}
 }
 
-<<<<<<< HEAD
-func (b *bootstrap) generateNetworkDefinition() error {
-	if b.InitOpts.Network.NetworkType != config.Directory {
-		return fmt.Errorf("generateNetworkDefinition is only allowed for DNs")
-	}
-	networkDefs := b.buildNetworkDefinition()
-	wd := new(protocol.WriteData)
-	data, err := json.Marshal(&networkDefs)
-	if err != nil {
-		return errors.Format(errors.StatusInternalError, "marshal network definition: %w", err)
-	}
-	wd.Entry = &protocol.AccumulateDataEntry{Data: [][]byte{data}}
-
-	da := new(protocol.DataAccount)
-	da.Url = b.nodeUrl.JoinPath(protocol.Network)
-	da.AddAuthority(b.authorityUrl)
-	b.writeDataRecord(da, da.Url, DataRecord{da.Url, wd.Entry})
-	return nil
-}
-
-=======
->>>>>>> 6f8fb2a8
 func (b *bootstrap) WriteRecords(record ...protocol.Account) {
 	b.records = append(b.records, record...)
 	for _, rec := range record {
