--- conflicted
+++ resolved
@@ -109,10 +109,7 @@
 		}
 		var dataRecords []DataRecord
 
-<<<<<<< HEAD
-=======
 		//create a vote scratch chain
->>>>>>> 0a2c5acd
 		wd := new(protocol.WriteData)
 		lci := types.LastCommitInfo{}
 		wd.Entry.Data, err = json.Marshal(&lci)
@@ -126,8 +123,6 @@
 		urls = append(urls, da.Url)
 		dataRecords = append(dataRecords, DataRecord{da, &wd.Entry})
 
-<<<<<<< HEAD
-=======
 		//create an evidence scratch chain
 		da = new(protocol.DataAccount)
 		da.Scratch = true
@@ -137,7 +132,6 @@
 		records = append(records, da)
 		urls = append(urls, da.Url)
 
->>>>>>> 0a2c5acd
 		switch opts.Network.Type {
 		case config.Directory:
 			oracle := new(protocol.AcmeOracle)
