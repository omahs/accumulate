--- conflicted
+++ resolved
@@ -164,13 +164,8 @@
 }
 
 func (b *bootstrap) Validate(st *chain.StateManager, tx *chain.Delivery) (protocol.TransactionResult, error) {
-<<<<<<< HEAD
 	b.nodeUrl = b.Describe.NodeUrl()
-	b.authorityUrl = b.nodeUrl.JoinPath(protocol.ValidatorBook)
-=======
-	b.nodeUrl = b.Network.NodeUrl()
 	b.authorityUrl = b.nodeUrl.JoinPath(protocol.OperatorBook)
->>>>>>> 3c66e723
 	b.globals = new(core.GlobalValues)
 
 	// Verify that the BVN ID will make a valid subnet URL
@@ -369,9 +364,9 @@
 
 func (b *bootstrap) initBVN() error {
 	// Verify that the BVN ID will make a valid subnet URL
-	network := b.InitOpts.Network
-	if err := protocol.IsValidAdiUrl(protocol.SubnetUrl(network.LocalSubnetID), true); err != nil {
-		panic(fmt.Errorf("%q is not a valid subnet ID: %v", network.LocalSubnetID, err))
+	network := b.InitOpts.Describe
+	if err := protocol.IsValidAdiUrl(protocol.SubnetUrl(network.SubnetId), true); err != nil {
+		panic(fmt.Errorf("%q is not a valid subnet ID: %v", network.SubnetId, err))
 	}
 
 	b.createBVNOperatorBook()
