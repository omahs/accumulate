--- conflicted
+++ resolved
@@ -190,12 +190,8 @@
 	// Set the initial threshold to 2/3 & MajorBlockSchedule
 	if b.globals.Globals == nil {
 		b.globals.Globals = new(protocol.NetworkGlobals)
-<<<<<<< HEAD
-		b.globals.Globals.ValidatorThreshold.Set(2, 3)
+		b.globals.Globals.OperatorAcceptThreshold.Set(2, 3)
 		b.globals.Globals.MajorBlockSchedule = protocol.DefaultMajorBlockSchedule
-=======
-		b.globals.Globals.OperatorAcceptThreshold.Set(2, 3)
->>>>>>> 3c66e723
 	}
 
 	if b.globals.Network == nil && b.NetworkValidatorMap != nil {
