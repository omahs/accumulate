--- conflicted
+++ resolved
@@ -1369,13 +1369,8 @@
 	n.MustExecuteAndWait(func(send func(*protocol.Envelope)) {
 		body := new(protocol.UpdateValidatorKey)
 
-<<<<<<< HEAD
 		body.PubKey = nodeKeyAdd1.PubKey().Bytes()
 		body.NewPubKey = nodeKeyUpd.PubKey().Bytes()
-=======
-		body.Key = nh1[:]
-		body.NewKey = nh2[:]
->>>>>>> 6c6fa984
 
 		send(newTxn(netUrl.String()).
 			WithSigner(validators, 2).
