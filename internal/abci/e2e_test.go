package abci_test

import (
	"crypto/ed25519"
	"crypto/sha256"
	"testing"
	"time"

	accapi "github.com/AccumulateNetwork/accumulate/internal/api"
	acctesting "github.com/AccumulateNetwork/accumulate/internal/testing"
	"github.com/AccumulateNetwork/accumulate/internal/testing/e2e"
	"github.com/AccumulateNetwork/accumulate/internal/url"
	"github.com/AccumulateNetwork/accumulate/protocol"
	"github.com/AccumulateNetwork/accumulate/smt/managed"
	"github.com/AccumulateNetwork/accumulate/types"
	lite "github.com/AccumulateNetwork/accumulate/types/anonaddress"
	"github.com/AccumulateNetwork/accumulate/types/api"
	"github.com/AccumulateNetwork/accumulate/types/api/transactions"
	"github.com/AccumulateNetwork/accumulate/types/state"
	"github.com/stretchr/testify/assert"
	"github.com/stretchr/testify/require"
	"github.com/stretchr/testify/suite"
	"github.com/tendermint/tendermint/crypto"
	randpkg "golang.org/x/exp/rand"
)

var rand = randpkg.New(randpkg.NewSource(0))

type Tx = transactions.GenTransaction

func TestEndToEndSuite(t *testing.T) {
	suite.Run(t, e2e.NewSuite(func(s *e2e.Suite) e2e.DUT {
		// Recreate the app for each test
		n := createAppWithMemDB(s.T(), crypto.Address{}, "error", true)
		return e2eDUT{n}
	}))
}

func BenchmarkFaucetAndLiteTx(b *testing.B) {
	n := createAppWithMemDB(b, crypto.Address{}, "error", true)

	sponsor := generateKey()
	recipient := generateKey()

	n.Batch(func(send func(*Tx)) {
		tx, err := acctesting.CreateFakeSyntheticDepositTx(sponsor, recipient)
		require.NoError(b, err)
		send(tx)
	})

	origin := accapi.NewWalletEntry()
	origin.Nonce = 1
	origin.PrivateKey = recipient.Bytes()
	origin.Addr = lite.GenerateAcmeAddress(recipient.PubKey().Address())

	rwallet := accapi.NewWalletEntry()

	b.ResetTimer()
	n.Batch(func(send func(*Tx)) {
		for i := 0; i < b.N; i++ {
			exch := api.NewTokenTx(types.String(origin.Addr))
			exch.AddToAccount(types.String(rwallet.Addr), 1000)
			tx, err := transactions.New(origin.Addr, func(hash []byte) (*transactions.ED25519Sig, error) {
				return origin.Sign(hash), nil
			}, exch)
			require.NoError(b, err)
			send(tx)
		}
	})
}

func TestCreateLiteAccount(t *testing.T) {
	var count = 11
	n := createAppWithMemDB(t, crypto.Address{}, "error", true)
	originAddr, balances := n.testLiteTx(count)
	require.Equal(t, int64(5e4*acctesting.TokenMx-count*1000), n.GetLiteTokenAccount(originAddr).Balance.Int64())
	for addr, bal := range balances {
		require.Equal(t, bal, n.GetLiteTokenAccount(addr).Balance.Int64())
	}
}

func (n *fakeNode) testLiteTx(count int) (string, map[string]int64) {
	sponsor := generateKey()
	_, recipient, gtx, err := acctesting.BuildTestSynthDepositGenTx(sponsor.Bytes())
	require.NoError(n.t, err)

	origin := accapi.NewWalletEntry()
	origin.Nonce = 1
	origin.PrivateKey = recipient
	origin.Addr = lite.GenerateAcmeAddress(recipient.Public().(ed25519.PublicKey))

	recipients := make([]*transactions.WalletEntry, 10)
	for i := range recipients {
		recipients[i] = accapi.NewWalletEntry()
	}

	n.Batch(func(send func(*transactions.GenTransaction)) {
		send(gtx)
	})

	balance := map[string]int64{}
	n.Batch(func(send func(*Tx)) {
		for i := 0; i < count; i++ {
			recipient := recipients[rand.Intn(len(recipients))]
			balance[recipient.Addr] += 1000

			exch := api.NewTokenTx(types.String(origin.Addr))
			exch.AddToAccount(types.String(recipient.Addr), 1000)
			tx, err := transactions.New(origin.Addr, func(hash []byte) (*transactions.ED25519Sig, error) {
				return origin.Sign(hash), nil
			}, exch)
			require.NoError(n.t, err)
			send(tx)
		}
	})

	return origin.Addr, balance
}

func TestFaucet(t *testing.T) {
	n := createAppWithMemDB(t, crypto.Address{}, "error", true)
	alice := generateKey()
	aliceUrl := lite.GenerateAcmeAddress(alice.PubKey().Bytes())

	n.Batch(func(send func(*transactions.GenTransaction)) {
		body := new(protocol.AcmeFaucet)
		body.Url = aliceUrl
		tx, err := transactions.New(protocol.FaucetUrl.String(), func(hash []byte) (*transactions.ED25519Sig, error) {
			return protocol.FaucetWallet.Sign(hash), nil
		}, body)
		require.NoError(t, err)
		send(tx)
	})

<<<<<<< HEAD
	require.Equal(t, int64(10*protocol.AcmePrecision), n.GetAnonTokenAccount(aliceUrl).Balance.Int64())
=======
	require.Equal(t, int64(10*protocol.AcmePrecision), n.GetLiteTokenAccount(aliceUrl).Balance.Int64())
>>>>>>> a3df96f2
}

func TestAnchorChain(t *testing.T) {
	n := createAppWithMemDB(t, crypto.Address{}, "error", true)
	liteAccount := generateKey()
	dbTx := n.db.Begin()
	require.NoError(n.t, acctesting.CreateLiteTokenAccount(dbTx, liteAccount, 5e4))
	dbTx.Commit(n.NextHeight(), time.Unix(0, 0))

	n.Batch(func(send func(*Tx)) {
		adi := new(protocol.IdentityCreate)
		adi.Url = "RoadRunner"
		adi.KeyBookName = "book"
		adi.KeyPageName = "page"

		sponsorUrl := lite.GenerateAcmeAddress(liteAccount.PubKey().Bytes())
		tx, err := transactions.New(sponsorUrl, edSigner(liteAccount, 1), adi)
		require.NoError(t, err)

		send(tx)
	})

	// Sanity check
	require.Equal(t, types.String("acc://RoadRunner"), n.GetADI("RoadRunner").ChainUrl)

	// Construct a Merkle manager for the anchor chain
	anchorMM, err := managed.NewMerkleManager(n.db.GetDB(), 0)
	require.NoError(t, err)
	require.NoError(t, anchorMM.SetChainID([]byte("MinorAnchorChain")))

	// Extract and verify the anchor chain head
	head := new(state.AnchorMetadata)
	data, err := anchorMM.Get(anchorMM.MS.Count - 1)
	require.NoError(t, err)
	require.NoError(t, head.UnmarshalBinary(data))
	require.ElementsMatch(t, [][32]byte{
		types.Bytes((&url.URL{Authority: "RoadRunner"}).ResourceChain()).AsBytes32(),
		types.Bytes((&url.URL{Authority: "RoadRunner/book"}).ResourceChain()).AsBytes32(),
		types.Bytes((&url.URL{Authority: "RoadRunner/page"}).ResourceChain()).AsBytes32(),
	}, head.Chains)

	// Check each anchor
	chainMM, err := managed.NewMerkleManager(n.db.GetDB(), 0)
	require.NoError(t, err)
	for i, chain := range head.Chains {
		height := anchorMM.MS.Count - int64(len(head.Chains)) + int64(i)
		root, err := anchorMM.Get(height - 1)
		require.NoError(t, err)

		require.NoError(t, chainMM.SetChainID(chain[:]))
		assert.Equal(t, chainMM.MS.GetMDRoot(), root, "wrong anchor for %X", chain)
	}
}

func TestCreateADI(t *testing.T) {
	n := createAppWithMemDB(t, crypto.Address{}, "error", true)

	liteAccount := generateKey()
	newAdi := generateKey()
	keyHash := sha256.Sum256(newAdi.PubKey().Address())
	dbTx := n.db.Begin()
	require.NoError(n.t, acctesting.CreateLiteTokenAccount(dbTx, liteAccount, 5e4))
	dbTx.Commit(n.NextHeight(), time.Unix(0, 0))

	wallet := new(transactions.WalletEntry)
	wallet.Nonce = 1
<<<<<<< HEAD
	wallet.PrivateKey = anonAccount.Bytes()
	wallet.Addr = anon.GenerateAcmeAddress(anonAccount.PubKey().Bytes())
	n.GetAnonTokenAccount(wallet.Addr)
=======
	wallet.PrivateKey = liteAccount.Bytes()
	wallet.Addr = lite.GenerateAcmeAddress(liteAccount.PubKey().Bytes())
>>>>>>> a3df96f2

	n.Batch(func(send func(*Tx)) {
		adi := new(protocol.IdentityCreate)
		adi.Url = "RoadRunner"
		adi.PublicKey = keyHash[:]
		adi.KeyBookName = "foo-book"
		adi.KeyPageName = "bar-page"

		sponsorUrl := lite.GenerateAcmeAddress(liteAccount.PubKey().Bytes())
		tx, err := transactions.New(sponsorUrl, func(hash []byte) (*transactions.ED25519Sig, error) {
			return wallet.Sign(hash), nil
		}, adi)
		require.NoError(t, err)

		send(tx)
	})

	r := n.GetADI("RoadRunner")
	require.Equal(t, types.String("acc://RoadRunner"), r.ChainUrl)
	require.Equal(t, types.Bytes(keyHash[:]), r.KeyData)

	kg := n.GetKeyBook("RoadRunner/foo-book")
	require.Len(t, kg.Pages, 1)

	ks := n.GetKeyPage("RoadRunner/bar-page")
	require.Len(t, ks.Keys, 1)
	require.Equal(t, keyHash[:], ks.Keys[0].PublicKey)
}

func TestCreateAdiTokenAccount(t *testing.T) {
	t.Run("Default Key Book", func(t *testing.T) {
		n := createAppWithMemDB(t, crypto.Address{}, "error", true)
		adiKey := generateKey()
		dbTx := n.db.Begin()
		require.NoError(t, acctesting.CreateADI(dbTx, adiKey, "FooBar"))
		dbTx.Commit(n.NextHeight(), time.Unix(0, 0))

		n.Batch(func(send func(*transactions.GenTransaction)) {
			tac := new(protocol.TokenAccountCreate)
			tac.Url = "FooBar/Baz"
			tac.TokenUrl = protocol.AcmeUrl().String()
			tx, err := transactions.New("FooBar", edSigner(adiKey, 1), tac)
			require.NoError(t, err)
			send(tx)
		})

		r := n.GetTokenAccount("FooBar/Baz")
		require.Equal(t, types.ChainTypeTokenAccount, r.Type)
		require.Equal(t, types.String("acc://FooBar/Baz"), r.ChainUrl)
		require.Equal(t, types.String(protocol.AcmeUrl().String()), r.TokenUrl.String)

		require.Equal(t, []string{
			n.ParseUrl("FooBar/ssg0").String(),
			n.ParseUrl("FooBar/sigspec0").String(),
			n.ParseUrl("FooBar/Baz").String(),
		}, n.GetDirectory("FooBar"))
	})

	t.Run("Custom Key Book", func(t *testing.T) {
		n := createAppWithMemDB(t, crypto.Address{}, "error", true)
		adiKey, pageKey := generateKey(), generateKey()
		dbTx := n.db.Begin()
		require.NoError(t, acctesting.CreateADI(dbTx, adiKey, "FooBar"))
		require.NoError(t, acctesting.CreateKeyPage(dbTx, "foo/page1", pageKey.PubKey().Bytes()))
		require.NoError(t, acctesting.CreateKeyBook(dbTx, "foo/book1", "foo/page1"))
		dbTx.Commit(n.NextHeight(), time.Unix(0, 0))

		n.Batch(func(send func(*transactions.GenTransaction)) {
			tac := new(protocol.TokenAccountCreate)
			tac.Url = "FooBar/Baz"
			tac.TokenUrl = protocol.AcmeUrl().String()
			tac.KeyBookUrl = "foo/book1"
			tx, err := transactions.New("FooBar", edSigner(adiKey, 1), tac)
			require.NoError(t, err)
			send(tx)
		})

		u := n.ParseUrl("foo/book1")
		bookChainId := types.Bytes(u.ResourceChain()).AsBytes32()

		r := n.GetTokenAccount("FooBar/Baz")
		require.Equal(t, types.ChainTypeTokenAccount, r.Type)
		require.Equal(t, types.String("acc://FooBar/Baz"), r.ChainUrl)
		require.Equal(t, types.String(protocol.AcmeUrl().String()), r.TokenUrl.String)
		require.Equal(t, bookChainId, r.KeyBook)
	})
}

func TestLiteAccountTx(t *testing.T) {
	n := createAppWithMemDB(t, crypto.Address{}, "error", true)
	alice, bob, charlie := generateKey(), generateKey(), generateKey()
	dbTx := n.db.Begin()
	require.NoError(n.t, acctesting.CreateLiteTokenAccount(dbTx, alice, 5e4))
	require.NoError(n.t, acctesting.CreateLiteTokenAccount(dbTx, bob, 0))
	require.NoError(n.t, acctesting.CreateLiteTokenAccount(dbTx, charlie, 0))
	dbTx.Commit(n.NextHeight(), time.Unix(0, 0))

	aliceUrl := lite.GenerateAcmeAddress(alice.PubKey().Bytes())
	bobUrl := lite.GenerateAcmeAddress(bob.PubKey().Bytes())
	charlieUrl := lite.GenerateAcmeAddress(charlie.PubKey().Bytes())

	n.Batch(func(send func(*transactions.GenTransaction)) {
		tokenTx := api.NewTokenTx(types.String(aliceUrl))
		tokenTx.AddToAccount(types.String(bobUrl), 1000)
		tokenTx.AddToAccount(types.String(charlieUrl), 2000)

		tx, err := transactions.New(aliceUrl, edSigner(alice, 1), tokenTx)
		require.NoError(t, err)
		send(tx)
	})

<<<<<<< HEAD
	require.Equal(t, int64(5e4*acctesting.TokenMx-3000), n.GetAnonTokenAccount(aliceUrl).Balance.Int64())
	require.Equal(t, int64(1000), n.GetAnonTokenAccount(bobUrl).Balance.Int64())
	require.Equal(t, int64(2000), n.GetAnonTokenAccount(charlieUrl).Balance.Int64())
=======
	require.Equal(t, int64(5e4*acctesting.TokenMx-3000), n.GetLiteTokenAccount(aliceUrl).Balance.Int64())
	require.Equal(t, int64(1000), n.GetLiteTokenAccount(bobUrl).Balance.Int64())
	require.Equal(t, int64(2000), n.GetLiteTokenAccount(charlieUrl).Balance.Int64())
>>>>>>> a3df96f2
}

func TestAdiAccountTx(t *testing.T) {
	n := createAppWithMemDB(t, crypto.Address{}, "error", true)
	fooKey, barKey := generateKey(), generateKey()
	dbTx := n.db.Begin()
	require.NoError(t, acctesting.CreateADI(dbTx, fooKey, "foo"))
	require.NoError(t, acctesting.CreateTokenAccount(dbTx, "foo/tokens", protocol.AcmeUrl().String(), 1, false))
	require.NoError(t, acctesting.CreateADI(dbTx, barKey, "bar"))
	require.NoError(t, acctesting.CreateTokenAccount(dbTx, "bar/tokens", protocol.AcmeUrl().String(), 0, false))
	dbTx.Commit(n.NextHeight(), time.Unix(0, 0))

	n.Batch(func(send func(*transactions.GenTransaction)) {
		tokenTx := api.NewTokenTx("foo/tokens")
		tokenTx.AddToAccount("bar/tokens", 68)

		tx, err := transactions.New("foo/tokens", edSigner(fooKey, 1), tokenTx)
		require.NoError(t, err)
		send(tx)
	})

	require.Equal(t, int64(acctesting.TokenMx-68), n.GetTokenAccount("foo/tokens").Balance.Int64())
	require.Equal(t, int64(68), n.GetTokenAccount("bar/tokens").Balance.Int64())
}

func TestSendCreditsFromAdiAccountToMultiSig(t *testing.T) {
	n := createAppWithMemDB(t, crypto.Address{}, "error", true)
	fooKey := generateKey()
	dbTx := n.db.Begin()
	require.NoError(t, acctesting.CreateADI(dbTx, fooKey, "foo"))
	require.NoError(t, acctesting.CreateTokenAccount(dbTx, "foo/tokens", protocol.AcmeUrl().String(), 1e2, false))
	dbTx.Commit(n.NextHeight(), time.Unix(0, 0))

	n.Batch(func(send func(*transactions.GenTransaction)) {
		ac := new(protocol.AddCredits)
		ac.Amount = 55
		ac.Recipient = "foo/sigspec0"

		tx, err := transactions.New("foo/tokens", edSigner(fooKey, 1), ac)
		require.NoError(t, err)
		send(tx)
	})

<<<<<<< HEAD
	ks := n.GetSigSpec("foo/sigspec0")
=======
	ks := n.GetKeyPage("foo/sigspec0")
>>>>>>> a3df96f2
	acct := n.GetTokenAccount("foo/tokens")
	require.Equal(t, int64(55), ks.CreditBalance.Int64())
	require.Equal(t, int64(protocol.AcmePrecision*1e2-protocol.AcmePrecision/protocol.CreditsPerFiatUnit*55), acct.Balance.Int64())
}

func TestCreateKeyPage(t *testing.T) {
	n := createAppWithMemDB(t, crypto.Address{}, "error", true)
	fooKey, testKey := generateKey(), generateKey()
	dbTx := n.db.Begin()
	require.NoError(t, acctesting.CreateADI(dbTx, fooKey, "foo"))
	dbTx.Commit(n.NextHeight(), time.Unix(0, 0))

	n.Batch(func(send func(*transactions.GenTransaction)) {
		cms := new(protocol.CreateKeyPage)
		cms.Url = "foo/keyset1"
		cms.Keys = append(cms.Keys, &protocol.KeySpecParams{
			PublicKey: testKey.PubKey().Bytes(),
		})

		tx, err := transactions.New("foo", edSigner(fooKey, 1), cms)
		require.NoError(t, err)
		send(tx)
	})

<<<<<<< HEAD
	spec := n.GetSigSpec("foo/keyset1")
=======
	spec := n.GetKeyPage("foo/keyset1")
>>>>>>> a3df96f2
	require.Len(t, spec.Keys, 1)
	key := spec.Keys[0]
	require.Equal(t, types.Bytes32{}, spec.KeyBook)
	require.Equal(t, uint64(0), key.Nonce)
	require.Equal(t, testKey.PubKey().Bytes(), key.PublicKey)
}

func TestCreateKeyBook(t *testing.T) {
	n := createAppWithMemDB(t, crypto.Address{}, "error", true)
	fooKey, testKey := generateKey(), generateKey()
	dbTx := n.db.Begin()
	require.NoError(t, acctesting.CreateADI(dbTx, fooKey, "foo"))
	require.NoError(t, acctesting.CreateKeyPage(dbTx, "foo/sigspec1", testKey.PubKey().Bytes()))
	dbTx.Commit(n.NextHeight(), time.Unix(0, 0))

	specUrl := n.ParseUrl("foo/sigspec1")
	specChainId := types.Bytes(specUrl.ResourceChain()).AsBytes32()

	groupUrl := n.ParseUrl("foo/ssg1")
	groupChainId := types.Bytes(groupUrl.ResourceChain()).AsBytes32()

	n.Batch(func(send func(*transactions.GenTransaction)) {
		csg := new(protocol.CreateKeyBook)
		csg.Url = "foo/ssg1"
		csg.Pages = append(csg.Pages, specChainId)

		tx, err := transactions.New("foo", edSigner(fooKey, 1), csg)
		require.NoError(t, err)
		send(tx)
	})

<<<<<<< HEAD
	group := n.GetSigSpecGroup("foo/ssg1")
	require.Len(t, group.SigSpecs, 1)
	require.Equal(t, specChainId, types.Bytes32(group.SigSpecs[0]))
=======
	group := n.GetKeyBook("foo/ssg1")
	require.Len(t, group.Pages, 1)
	require.Equal(t, specChainId, types.Bytes32(group.Pages[0]))
>>>>>>> a3df96f2

	spec := n.GetKeyPage("foo/sigspec1")
	require.Equal(t, spec.KeyBook, groupChainId)
}

func TestAddKeyPage(t *testing.T) {
	n := createAppWithMemDB(t, crypto.Address{}, "error", true)
	fooKey, testKey1, testKey2 := generateKey(), generateKey(), generateKey()

	u := n.ParseUrl("foo/ssg1")
	groupChainId := types.Bytes(u.ResourceChain()).AsBytes32()

	dbTx := n.db.Begin()
	require.NoError(t, acctesting.CreateADI(dbTx, fooKey, "foo"))
	require.NoError(t, acctesting.CreateKeyPage(dbTx, "foo/sigspec1", testKey1.PubKey().Bytes()))
	require.NoError(t, acctesting.CreateKeyBook(dbTx, "foo/ssg1", "foo/sigspec1"))
	dbTx.Commit(n.NextHeight(), time.Unix(0, 0))

	// Sanity check
	require.Equal(t, groupChainId, n.GetKeyPage("foo/sigspec1").KeyBook)

	n.Batch(func(send func(*transactions.GenTransaction)) {
		cms := new(protocol.CreateKeyPage)
		cms.Url = "foo/sigspec2"
		cms.Keys = append(cms.Keys, &protocol.KeySpecParams{
			PublicKey: testKey2.PubKey().Bytes(),
		})

		tx, err := transactions.New("foo/ssg1", edSigner(testKey1, 1), cms)
		require.NoError(t, err)
		send(tx)
	})

<<<<<<< HEAD
	spec := n.GetSigSpec("foo/sigspec2")
=======
	spec := n.GetKeyPage("foo/sigspec2")
>>>>>>> a3df96f2
	require.Len(t, spec.Keys, 1)
	key := spec.Keys[0]
	require.Equal(t, groupChainId, spec.KeyBook)
	require.Equal(t, uint64(0), key.Nonce)
	require.Equal(t, testKey2.PubKey().Bytes(), key.PublicKey)
}

func TestAddKey(t *testing.T) {
	n := createAppWithMemDB(t, crypto.Address{}, "error", true)
	fooKey, testKey := generateKey(), generateKey()

	dbTx := n.db.Begin()
	require.NoError(t, acctesting.CreateADI(dbTx, fooKey, "foo"))
	require.NoError(t, acctesting.CreateKeyPage(dbTx, "foo/sigspec1", testKey.PubKey().Bytes()))
	require.NoError(t, acctesting.CreateKeyBook(dbTx, "foo/ssg1", "foo/sigspec1"))
	dbTx.Commit(n.NextHeight(), time.Unix(0, 0))

	newKey := generateKey()
	n.Batch(func(send func(*transactions.GenTransaction)) {
		body := new(protocol.UpdateKeyPage)
		body.Operation = protocol.AddKey
		body.NewKey = newKey.PubKey().Bytes()

		tx, err := transactions.New("foo/sigspec1", edSigner(testKey, 1), body)
		require.NoError(t, err)
		send(tx)
	})

<<<<<<< HEAD
	spec := n.GetSigSpec("foo/sigspec1")
=======
	spec := n.GetKeyPage("foo/sigspec1")
>>>>>>> a3df96f2
	require.Len(t, spec.Keys, 2)
	require.Equal(t, newKey.PubKey().Bytes(), spec.Keys[1].PublicKey)
}

func TestUpdateKey(t *testing.T) {
	n := createAppWithMemDB(t, crypto.Address{}, "error", true)
	fooKey, testKey := generateKey(), generateKey()

	dbTx := n.db.Begin()
	require.NoError(t, acctesting.CreateADI(dbTx, fooKey, "foo"))
	require.NoError(t, acctesting.CreateKeyPage(dbTx, "foo/sigspec1", testKey.PubKey().Bytes()))
	require.NoError(t, acctesting.CreateKeyBook(dbTx, "foo/ssg1", "foo/sigspec1"))
	dbTx.Commit(n.NextHeight(), time.Unix(0, 0))

	newKey := generateKey()
	n.Batch(func(send func(*transactions.GenTransaction)) {
		body := new(protocol.UpdateKeyPage)
		body.Operation = protocol.UpdateKey
		body.Key = testKey.PubKey().Bytes()
		body.NewKey = newKey.PubKey().Bytes()

		tx, err := transactions.New("foo/sigspec1", edSigner(testKey, 1), body)
		require.NoError(t, err)
		send(tx)
	})

<<<<<<< HEAD
	spec := n.GetSigSpec("foo/sigspec1")
=======
	spec := n.GetKeyPage("foo/sigspec1")
>>>>>>> a3df96f2
	require.Len(t, spec.Keys, 1)
	require.Equal(t, newKey.PubKey().Bytes(), spec.Keys[0].PublicKey)
}

func TestRemoveKey(t *testing.T) {
	n := createAppWithMemDB(t, crypto.Address{}, "error", true)
	fooKey, testKey1, testKey2 := generateKey(), generateKey(), generateKey()

	dbTx := n.db.Begin()
	require.NoError(t, acctesting.CreateADI(dbTx, fooKey, "foo"))
	require.NoError(t, acctesting.CreateKeyPage(dbTx, "foo/sigspec1", testKey1.PubKey().Bytes(), testKey2.PubKey().Bytes()))
	require.NoError(t, acctesting.CreateKeyBook(dbTx, "foo/ssg1", "foo/sigspec1"))
	dbTx.Commit(n.NextHeight(), time.Unix(0, 0))

	n.Batch(func(send func(*transactions.GenTransaction)) {
		body := new(protocol.UpdateKeyPage)
		body.Operation = protocol.RemoveKey
		body.Key = testKey1.PubKey().Bytes()

		tx, err := transactions.New("foo/sigspec1", edSigner(testKey2, 1), body)
		require.NoError(t, err)
		send(tx)
	})

<<<<<<< HEAD
	spec := n.GetSigSpec("foo/sigspec1")
=======
	spec := n.GetKeyPage("foo/sigspec1")
>>>>>>> a3df96f2
	require.Len(t, spec.Keys, 1)
	require.Equal(t, testKey2.PubKey().Bytes(), spec.Keys[0].PublicKey)
}

func TestSignatorHeight(t *testing.T) {
	n := createAppWithMemDB(t, crypto.Address{}, "error", true)
	liteKey, fooKey := generateKey(), generateKey()

	liteUrl, err := protocol.LiteAddress(liteKey.PubKey().Bytes(), "ACME")
	require.NoError(t, err)
	tokenUrl, err := url.Parse("foo/tokens")
	require.NoError(t, err)
	keyPageUrl, err := url.Parse("foo/page0")
	require.NoError(t, err)

	dbTx := n.db.Begin()
	require.NoError(t, acctesting.CreateLiteTokenAccount(dbTx, liteKey, 1))
	dbTx.Commit(n.NextHeight(), time.Unix(0, 0))

	getHeight := func(u *url.URL) uint64 {
		obj, _, err := n.db.Begin().LoadChain(u.ResourceChain())
		require.NoError(t, err)
		return obj.Height
	}

	liteHeight := getHeight(liteUrl)

	n.Batch(func(send func(*transactions.GenTransaction)) {
		adi := new(protocol.IdentityCreate)
		adi.Url = "foo"
		adi.PublicKey = fooKey.PubKey().Bytes()
		adi.KeyBookName = "book"
		adi.KeyPageName = "page0"

		tx, err := transactions.New(liteUrl.String(), edSigner(liteKey, 1), adi)
		require.NoError(t, err)
		send(tx)
	})

	require.Equal(t, liteHeight, getHeight(liteUrl), "Lite account height changed")

	keyPageHeight := getHeight(keyPageUrl)

	n.Batch(func(send func(*transactions.GenTransaction)) {
		tac := new(protocol.TokenAccountCreate)
		tac.Url = tokenUrl.String()
		tac.TokenUrl = protocol.AcmeUrl().String()
		tx, err := transactions.New("foo", edSigner(fooKey, 1), tac)
		require.NoError(t, err)
		send(tx)
	})

	require.Equal(t, keyPageHeight, getHeight(keyPageUrl), "Key page height changed")
}<|MERGE_RESOLUTION|>--- conflicted
+++ resolved
@@ -132,11 +132,7 @@
 		send(tx)
 	})
 
-<<<<<<< HEAD
-	require.Equal(t, int64(10*protocol.AcmePrecision), n.GetAnonTokenAccount(aliceUrl).Balance.Int64())
-=======
 	require.Equal(t, int64(10*protocol.AcmePrecision), n.GetLiteTokenAccount(aliceUrl).Balance.Int64())
->>>>>>> a3df96f2
 }
 
 func TestAnchorChain(t *testing.T) {
@@ -203,14 +199,8 @@
 
 	wallet := new(transactions.WalletEntry)
 	wallet.Nonce = 1
-<<<<<<< HEAD
-	wallet.PrivateKey = anonAccount.Bytes()
-	wallet.Addr = anon.GenerateAcmeAddress(anonAccount.PubKey().Bytes())
-	n.GetAnonTokenAccount(wallet.Addr)
-=======
 	wallet.PrivateKey = liteAccount.Bytes()
 	wallet.Addr = lite.GenerateAcmeAddress(liteAccount.PubKey().Bytes())
->>>>>>> a3df96f2
 
 	n.Batch(func(send func(*Tx)) {
 		adi := new(protocol.IdentityCreate)
@@ -322,15 +312,9 @@
 		send(tx)
 	})
 
-<<<<<<< HEAD
-	require.Equal(t, int64(5e4*acctesting.TokenMx-3000), n.GetAnonTokenAccount(aliceUrl).Balance.Int64())
-	require.Equal(t, int64(1000), n.GetAnonTokenAccount(bobUrl).Balance.Int64())
-	require.Equal(t, int64(2000), n.GetAnonTokenAccount(charlieUrl).Balance.Int64())
-=======
 	require.Equal(t, int64(5e4*acctesting.TokenMx-3000), n.GetLiteTokenAccount(aliceUrl).Balance.Int64())
 	require.Equal(t, int64(1000), n.GetLiteTokenAccount(bobUrl).Balance.Int64())
 	require.Equal(t, int64(2000), n.GetLiteTokenAccount(charlieUrl).Balance.Int64())
->>>>>>> a3df96f2
 }
 
 func TestAdiAccountTx(t *testing.T) {
@@ -374,11 +358,7 @@
 		send(tx)
 	})
 
-<<<<<<< HEAD
-	ks := n.GetSigSpec("foo/sigspec0")
-=======
 	ks := n.GetKeyPage("foo/sigspec0")
->>>>>>> a3df96f2
 	acct := n.GetTokenAccount("foo/tokens")
 	require.Equal(t, int64(55), ks.CreditBalance.Int64())
 	require.Equal(t, int64(protocol.AcmePrecision*1e2-protocol.AcmePrecision/protocol.CreditsPerFiatUnit*55), acct.Balance.Int64())
@@ -403,11 +383,7 @@
 		send(tx)
 	})
 
-<<<<<<< HEAD
-	spec := n.GetSigSpec("foo/keyset1")
-=======
 	spec := n.GetKeyPage("foo/keyset1")
->>>>>>> a3df96f2
 	require.Len(t, spec.Keys, 1)
 	key := spec.Keys[0]
 	require.Equal(t, types.Bytes32{}, spec.KeyBook)
@@ -439,15 +415,9 @@
 		send(tx)
 	})
 
-<<<<<<< HEAD
-	group := n.GetSigSpecGroup("foo/ssg1")
-	require.Len(t, group.SigSpecs, 1)
-	require.Equal(t, specChainId, types.Bytes32(group.SigSpecs[0]))
-=======
 	group := n.GetKeyBook("foo/ssg1")
 	require.Len(t, group.Pages, 1)
 	require.Equal(t, specChainId, types.Bytes32(group.Pages[0]))
->>>>>>> a3df96f2
 
 	spec := n.GetKeyPage("foo/sigspec1")
 	require.Equal(t, spec.KeyBook, groupChainId)
@@ -481,11 +451,7 @@
 		send(tx)
 	})
 
-<<<<<<< HEAD
-	spec := n.GetSigSpec("foo/sigspec2")
-=======
 	spec := n.GetKeyPage("foo/sigspec2")
->>>>>>> a3df96f2
 	require.Len(t, spec.Keys, 1)
 	key := spec.Keys[0]
 	require.Equal(t, groupChainId, spec.KeyBook)
@@ -514,11 +480,7 @@
 		send(tx)
 	})
 
-<<<<<<< HEAD
-	spec := n.GetSigSpec("foo/sigspec1")
-=======
 	spec := n.GetKeyPage("foo/sigspec1")
->>>>>>> a3df96f2
 	require.Len(t, spec.Keys, 2)
 	require.Equal(t, newKey.PubKey().Bytes(), spec.Keys[1].PublicKey)
 }
@@ -545,11 +507,7 @@
 		send(tx)
 	})
 
-<<<<<<< HEAD
-	spec := n.GetSigSpec("foo/sigspec1")
-=======
 	spec := n.GetKeyPage("foo/sigspec1")
->>>>>>> a3df96f2
 	require.Len(t, spec.Keys, 1)
 	require.Equal(t, newKey.PubKey().Bytes(), spec.Keys[0].PublicKey)
 }
@@ -574,11 +532,7 @@
 		send(tx)
 	})
 
-<<<<<<< HEAD
-	spec := n.GetSigSpec("foo/sigspec1")
-=======
 	spec := n.GetKeyPage("foo/sigspec1")
->>>>>>> a3df96f2
 	require.Len(t, spec.Keys, 1)
 	require.Equal(t, testKey2.PubKey().Bytes(), spec.Keys[0].PublicKey)
 }
