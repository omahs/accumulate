--- conflicted
+++ resolved
@@ -1422,18 +1422,13 @@
 	vldKey1, vldKey2, vldKey3, vldKey4 := generateKey(), generateKey(), generateKey(), generateKey()
 	height := uint64(1)
 
-<<<<<<< HEAD
-	// Update NetworkGlobals - use 5/12 so that M = 1 for 3 validators and M = 2 for 4
-=======
 	// The validator timestamp starts out > 0
 	signer := n.GetKeyPage(n.network.DefaultValidatorPage().String())
 	_, entry, ok := signer.EntryByKey(n.key.PubKey().Bytes())
 	require.True(t, ok)
 	timestamp := entry.GetLastUsedOn()
 
-	// Update NetworkGlobals - use 5/12 so that M = 1 for 3 validators and M = 2
-	// for 4
->>>>>>> d4918ede
+	// Update NetworkGlobals - use 5/12 so that M = 1 for 3 validators and M = 2 for 4
 	ng := new(protocol.NetworkGlobals)
 	ng.OperatorAcceptThreshold.Set(5, 12)
 	wd := new(protocol.WriteData)
@@ -1444,12 +1439,8 @@
 		send(newTxn(netUrl.JoinPath(protocol.Globals).String()).
 			WithSigner(network.DefaultOperatorPage(), height).
 			WithBody(wd).
-<<<<<<< HEAD
+			WithTimestampVar(&timestamp).
 			Initiate(protocol.SignatureTypeLegacyED25519, dn.key.Bytes()).
-=======
-			WithTimestampVar(&timestamp).
-			Initiate(protocol.SignatureTypeLegacyED25519, n.key.Bytes()).
->>>>>>> d4918ede
 			Build())
 	})
 
@@ -1464,12 +1455,8 @@
 		send(newTxn(netUrl.JoinPath(protocol.ValidatorBook).String()).
 			WithSigner(network.DefaultOperatorPage(), height).
 			WithBody(body).
-<<<<<<< HEAD
+			WithTimestampVar(&timestamp).
 			Initiate(protocol.SignatureTypeLegacyED25519, dn.key.Bytes()).
-=======
-			WithTimestampVar(&timestamp).
-			Initiate(protocol.SignatureTypeLegacyED25519, n.key.Bytes()).
->>>>>>> d4918ede
 			Build())
 	})
 
@@ -1488,12 +1475,8 @@
 		send(newTxn(netUrl.JoinPath(protocol.ValidatorBook).String()).
 			WithSigner(network.DefaultOperatorPage(), height).
 			WithBody(body).
-<<<<<<< HEAD
+			WithTimestampVar(&timestamp).
 			Initiate(protocol.SignatureTypeLegacyED25519, dn.key.Bytes()).
-=======
-			WithTimestampVar(&timestamp).
-			Initiate(protocol.SignatureTypeLegacyED25519, n.key.Bytes()).
->>>>>>> d4918ede
 			Build())
 	})
 
@@ -1510,12 +1493,8 @@
 		send(newTxn(netUrl.JoinPath(protocol.ValidatorBook).String()).
 			WithSigner(network.DefaultOperatorPage(), height).
 			WithBody(body).
-<<<<<<< HEAD
+			WithTimestampVar(&timestamp).
 			Initiate(protocol.SignatureTypeLegacyED25519, dn.key.Bytes()).
-=======
-			WithTimestampVar(&timestamp).
-			Initiate(protocol.SignatureTypeLegacyED25519, n.key.Bytes()).
->>>>>>> d4918ede
 			Build())
 	})
 	sign(dn, txns, vldKey2, height)
@@ -1534,12 +1513,8 @@
 		send(newTxn(netUrl.JoinPath(protocol.ValidatorBook).String()).
 			WithSigner(network.DefaultOperatorPage(), height).
 			WithBody(body).
-<<<<<<< HEAD
+			WithTimestampVar(&timestamp).
 			Initiate(protocol.SignatureTypeLegacyED25519, dn.key.Bytes()).
-=======
-			WithTimestampVar(&timestamp).
-			Initiate(protocol.SignatureTypeLegacyED25519, n.key.Bytes()).
->>>>>>> d4918ede
 			Build())
 	})
 	sign(dn, txns, vldKey2, height)
