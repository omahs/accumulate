package abci_test

import (
	"crypto/ed25519"
	"crypto/sha256"
	"encoding/hex"
	"encoding/json"
	"fmt"
	"math"
	"math/big"
	"testing"
	"time"

	"github.com/stretchr/testify/require"
	"github.com/stretchr/testify/suite"
	types2 "github.com/tendermint/tendermint/abci/types"
	"github.com/tendermint/tendermint/crypto"
	tmed25519 "github.com/tendermint/tendermint/crypto/ed25519"
	"gitlab.com/accumulatenetwork/accumulate/internal/database"
	acctesting "gitlab.com/accumulatenetwork/accumulate/internal/testing"
	"gitlab.com/accumulatenetwork/accumulate/internal/testing/e2e"
	"gitlab.com/accumulatenetwork/accumulate/internal/url"
	"gitlab.com/accumulatenetwork/accumulate/protocol"
	"gitlab.com/accumulatenetwork/accumulate/types/api/query"
	randpkg "golang.org/x/exp/rand"
)

var rand = randpkg.New(randpkg.NewSource(0))

type Tx = protocol.Envelope

func TestEndToEndSuite(t *testing.T) {
	t.Skip("This is failing and may be more trouble than it's worth")

	suite.Run(t, e2e.NewSuite(func(s *e2e.Suite) e2e.DUT {
		// Recreate the app for each test
		subnets, daemons := acctesting.CreateTestNet(s.T(), 1, 1, 0)
		nodes := RunTestNet(s.T(), subnets, daemons, nil, true, nil)
		n := nodes[subnets[1]][0]

		return &e2eDUT{s, n}
	}))
}

func TestCreateLiteAccount(t *testing.T) {
	subnets, daemons := acctesting.CreateTestNet(t, 1, 1, 0)
	nodes := RunTestNet(t, subnets, daemons, nil, true, nil)
	n := nodes[subnets[1]][0]

	var count = 11
	credits := 100.0
	originAddr, balances := n.testLiteTx(count, credits)
	amountSent := float64(count * 1000)
	initialAmount := protocol.AcmeFaucetAmount * protocol.AcmePrecision
	currentBalance := n.GetLiteTokenAccount(originAddr).Balance.Int64()
	totalAmountSent := initialAmount - amountSent
	require.Equal(t, int64(totalAmountSent), currentBalance)
	for addr, bal := range balances {
		require.Equal(t, bal, n.GetLiteTokenAccount(addr).Balance.Int64())
	}
}

func TestEvilNode(t *testing.T) {

	subnets, daemons := acctesting.CreateTestNet(t, 1, 1, 0)
	//tell the TestNet that we have an evil node in the midst
	dns := subnets[0]
	bvn := subnets[1]
	subnets[0] = "evil-" + subnets[0]
	nodes := RunTestNet(t, subnets, daemons, nil, true, nil)

	dn := nodes[dns][0]
	n := nodes[bvn][0]

	var count = 11
	credits := 100.0
	originAddr, balances := n.testLiteTx(count, credits)
	require.Equal(t, int64(protocol.AcmeFaucetAmount*protocol.AcmePrecision-count*1000), n.GetLiteTokenAccount(originAddr).Balance.Int64())
	for addr, bal := range balances {
		require.Equal(t, bal, n.GetLiteTokenAccount(addr).Balance.Int64())
	}

	batch := dn.db.Begin(true)
	defer batch.Discard()
	evData, err := batch.Account(dn.network.NodeUrl(protocol.Evidence)).Data()
	require.NoError(t, err)
	// Check each anchor
	_, de, err := evData.GetLatest()
	require.NoError(t, err)
	var ev []types2.Evidence
	require.NotEqual(t, de.Data, nil, "no data")
	err = json.Unmarshal(de.Data[0], &ev)
	require.NoError(t, err)
	require.Greaterf(t, len(ev), 0, "no evidence data")
	require.Greater(t, ev[0].Height, int64(0), "no valid evidence available")

}

func (n *FakeNode) testLiteTx(count int, credits float64) (string, map[string]int64) {
	sender := generateKey()
	senderUrl := acctesting.AcmeLiteAddressTmPriv(sender)

	recipients := make([]string, count)
	for i := range recipients {
		_, key, _ := ed25519.GenerateKey(nil)
		recipients[i] = acctesting.AcmeLiteAddressStdPriv(key).String()
	}

	n.MustExecuteAndWait(func(send func(*protocol.Envelope)) {
		body := new(protocol.AcmeFaucet)
		body.Url = senderUrl

		send(acctesting.NewTransaction().
			WithPrincipal(protocol.FaucetUrl).
			WithBody(body).
			Faucet())
	})

	batch := n.db.Begin(true)
	//acme to credits @ $0.05 acme price is 1:5

	n.Require().NoError(acctesting.AddCredits(batch, senderUrl, credits))
	n.require.NoError(batch.Commit())

	balance := map[string]int64{}
	n.MustExecuteAndWait(func(send func(*Tx)) {
		for i := 0; i < count; i++ {
			recipient := recipients[rand.Intn(len(recipients))]
			balance[recipient] += 1000

			exch := new(protocol.SendTokens)
			exch.AddRecipient(n.ParseUrl(recipient), big.NewInt(int64(1000)))
			send(newTxn(senderUrl.String()).
				WithBody(exch).
				Initiate(protocol.SignatureTypeLegacyED25519, sender))
		}
	})

	return senderUrl.String(), balance
}

func TestFaucet(t *testing.T) {
	subnets, daemons := acctesting.CreateTestNet(t, 1, 1, 0)
	nodes := RunTestNet(t, subnets, daemons, nil, true, nil)
	n := nodes[subnets[1]][0]

	alice := generateKey()
	aliceUrl := acctesting.AcmeLiteAddressTmPriv(alice)

	n.MustExecuteAndWait(func(send func(*protocol.Envelope)) {
		body := new(protocol.AcmeFaucet)
		body.Url = aliceUrl

		faucet := protocol.Faucet.Signer()
		send(acctesting.NewTransaction().
			WithPrincipal(protocol.FaucetUrl).
			WithTimestamp(faucet.Timestamp()).
			WithBody(body).
			Faucet())
	})

	require.Equal(t, int64(protocol.AcmeFaucetAmount*protocol.AcmePrecision), n.GetLiteTokenAccount(aliceUrl.String()).Balance.Int64())
}

func TestAnchorChain(t *testing.T) {
	subnets, daemons := acctesting.CreateTestNet(t, 1, 1, 0)
	nodes := RunTestNet(t, subnets, daemons, nil, true, nil)
	n := nodes[subnets[1]][0]
	dn := nodes[subnets[0]][0]

	liteAccount := generateKey()
	newAdi := generateKey()
	keyHash := sha256.Sum256(newAdi.PubKey().Address())

	batch := n.db.Begin(true)
	require.NoError(n.t, acctesting.CreateLiteTokenAccountWithCredits(batch, liteAccount, protocol.AcmeFaucetAmount, 1e6))
	require.NoError(t, batch.Commit())

	n.MustExecuteAndWait(func(send func(*Tx)) {
		adi := new(protocol.CreateIdentity)
		adi.Url = n.ParseUrl("RoadRunner")
		var err error
		adi.KeyBookUrl, err = url.Parse(fmt.Sprintf("%s/book", adi.Url))
		require.NoError(t, err)
		adi.KeyHash = keyHash[:]

		sponsorUrl := acctesting.AcmeLiteAddressTmPriv(liteAccount).String()
		send(newTxn(sponsorUrl).
			WithBody(adi).
			Initiate(protocol.SignatureTypeLegacyED25519, liteAccount))
	})

	// Sanity check
	require.Equal(t, "acc://RoadRunner", n.GetADI("RoadRunner").Url.String())

	// // Get the anchor chain manager
	// batch = n.db.Begin(true)
	// defer batch.Discard()
	// ledger := batch.Account(n.network.NodeUrl(protocol.Ledger))

	// // Check each anchor
	// // TODO FIX This is broken because the ledger no longer has a list of updates
	// var ledgerState *protocol.InternalLedger
	// require.NoError(t, ledger.GetStateAs(&ledgerState))
	// rootChain, err := ledger.ReadChain(protocol.MinorRootChain)
	// require.NoError(t, err)
	// first := rootChain.Height() - int64(len(ledgerState.Updates))
	// for i, meta := range ledgerState.Updates {
	// 	root, err := rootChain.Entry(first + int64(i))
	// 	require.NoError(t, err)

	// 	if meta.Name == "bpt" {
	// 		assert.Equal(t, root, batch.BptRootHash(), "wrong anchor for BPT")
	// 		continue
	// 	}

	// 	mgr, err := batch.Account(meta.Account).ReadChain(meta.Name)
	// 	require.NoError(t, err)

	// 	assert.Equal(t, root, mgr.Anchor(), "wrong anchor for %s#chain/%s", meta.Account, meta.Name)
	// }

	//set price of acme to $445.00 / token
	price := 445.00
	dn.MustExecuteAndWait(func(send func(*Tx)) {
		ao := new(protocol.AcmeOracle)
		ao.Price = uint64(price * protocol.AcmeOraclePrecision)
		wd := new(protocol.WriteData)
		d, err := json.Marshal(&ao)
		require.NoError(t, err)
		wd.Entry.Data = append(wd.Entry.Data, d)

		originUrl := protocol.PriceOracleAuthority

		send(newTxn(originUrl).
			WithSigner(dn.network.ValidatorPage(0), 1).
			WithBody(wd).
			Initiate(protocol.SignatureTypeLegacyED25519, dn.key.Bytes()))
	})

	// Give it a second for the DN to send its anchor
	time.Sleep(time.Second)

	// Get the anchor chain manager for DN
	batch = dn.db.Begin(true)
	defer batch.Discard()
	ledger := batch.Account(dn.network.NodeUrl(protocol.Ledger))
	// Check each anchor
	var ledgerState *protocol.InternalLedger
	require.NoError(t, ledger.GetStateAs(&ledgerState))
	expected := uint64(price * protocol.AcmeOraclePrecision)
	require.Equal(t, expected, ledgerState.ActiveOracle)

	time.Sleep(2 * time.Second)
	// Get the anchor chain manager for BVN
	batch = n.db.Begin(true)
	defer batch.Discard()
	ledger = batch.Account(n.network.NodeUrl(protocol.Ledger))

	// Check each anchor
	ledgerState = protocol.NewInternalLedger()
	require.NoError(t, ledger.GetStateAs(&ledgerState))
	require.Equal(t, ledgerState.ActiveOracle, expected)

	// // TODO Once block indexing has been implemented, verify that the following chains got modified
	// assert.Subset(t, accounts, []string{
	// 	"acc://RoadRunner#chain/main",
	// 	"acc://RoadRunner#chain/pending",
	// 	"acc://RoadRunner/book#chain/main",
	// 	"acc://RoadRunner/page#chain/main",
	// })
}

func TestCreateADI(t *testing.T) {
	subnets, daemons := acctesting.CreateTestNet(t, 1, 1, 0)
	nodes := RunTestNet(t, subnets, daemons, nil, true, nil)
	n := nodes[subnets[1]][0]

	liteAccount := generateKey()
	newAdi := generateKey()
	keyHash := sha256.Sum256(newAdi.PubKey().Address())
	batch := n.db.Begin(true)
	require.NoError(n.t, acctesting.CreateLiteTokenAccountWithCredits(batch, liteAccount, protocol.AcmeFaucetAmount, 1e6))
	require.NoError(t, batch.Commit())

	n.MustExecuteAndWait(func(send func(*Tx)) {
		adi := new(protocol.CreateIdentity)
		adi.Url = n.ParseUrl("RoadRunner")
		adi.KeyHash = keyHash[:]
		var err error
		adi.KeyBookUrl, err = url.Parse(fmt.Sprintf("%s/foo-book", adi.Url))
		require.NoError(t, err)

		sponsorUrl := acctesting.AcmeLiteAddressTmPriv(liteAccount).String()
		send(newTxn(sponsorUrl).
			WithBody(adi).
			Initiate(protocol.SignatureTypeLegacyED25519, liteAccount))
	})

	r := n.GetADI("RoadRunner")
	require.Equal(t, "acc://RoadRunner", r.Url.String())

	kg := n.GetKeyBook("RoadRunner/foo-book")
	require.Equal(t, uint64(1), kg.PageCount)

	ks := n.GetKeyPage("RoadRunner/foo-book/1")
	require.Len(t, ks.Keys, 1)
	require.Equal(t, keyHash[:], ks.Keys[0].PublicKeyHash)
}

func TestCreateLiteDataAccount(t *testing.T) {

	//this test exercises WriteDataTo and SyntheticWriteData validators

	firstEntry := protocol.DataEntry{}

	firstEntry.Data = append(firstEntry.Data, []byte{})
	firstEntry.Data = append(firstEntry.Data, []byte("Factom PRO"))
	firstEntry.Data = append(firstEntry.Data, []byte("Tutorial"))

	//create a lite data account aka factom chainId
	chainId := protocol.ComputeLiteDataAccountId(&firstEntry)

	liteDataAddress, err := protocol.LiteDataAddress(chainId)
	if err != nil {
		t.Fatal(err)
	}

	subnets, daemons := acctesting.CreateTestNet(t, 1, 1, 0)
	nodes := RunTestNet(t, subnets, daemons, nil, true, nil)
	n := nodes[subnets[1]][0]

	adiKey := generateKey()
	batch := n.db.Begin(true)
	require.NoError(t, acctesting.CreateAdiWithCredits(batch, adiKey, "FooBar", 1e9))
	require.NoError(t, batch.Commit())
	ids := n.MustExecuteAndWait(func(send func(*protocol.Envelope)) {
		wdt := new(protocol.WriteDataTo)
		wdt.Recipient = liteDataAddress
		wdt.Entry = firstEntry
		send(newTxn("FooBar").
			WithSigner(url.MustParse("FooBar/book0/1"), 1).
			WithBody(wdt).
			Initiate(protocol.SignatureTypeLegacyED25519, adiKey))
	})

	partialChainId, err := protocol.ParseLiteDataAddress(liteDataAddress)
	if err != nil {
		t.Fatal(err)
	}
	r := n.GetLiteDataAccount(liteDataAddress.String())
	require.Equal(t, liteDataAddress.String(), r.Url.String())
	require.Equal(t, append(partialChainId, r.Tail...), chainId)

	firstEntryHash, err := protocol.ComputeLiteEntryHashFromEntry(chainId, &firstEntry)
	require.NoError(t, err)

	batch = n.db.Begin(false)
	defer batch.Discard()

	synthIds, err := batch.Transaction(ids[0][:]).GetSyntheticTxns()
	require.NoError(t, err)

	// Verify the entry hash in the transaction result
	txStatus, err := batch.Transaction(synthIds.Hashes[0][:]).GetStatus()
	require.NoError(t, err)
	require.IsType(t, (*protocol.WriteDataResult)(nil), txStatus.Result)
	txResult := txStatus.Result.(*protocol.WriteDataResult)
	require.Equal(t, hex.EncodeToString(firstEntryHash), hex.EncodeToString(txResult.EntryHash[:]), "Transaction result entry hash does not match")

	// Verify the entry hash returned by Entry
	dataChain, err := batch.Account(liteDataAddress).Data()
	require.NoError(t, err)
	entry, err := dataChain.Entry(0)
	require.NoError(t, err)
	hashFromEntry, err := protocol.ComputeLiteEntryHashFromEntry(chainId, entry)
	require.NoError(t, err)
	require.Equal(t, hex.EncodeToString(firstEntryHash), hex.EncodeToString(hashFromEntry), "Chain Entry.Hash does not match")
	//sample verification for calculating the hash from lite data entry
	hashes, err := dataChain.GetHashes(0, 1)
	require.NoError(t, err)
	ent, err := dataChain.Entry(0)
	require.NoError(t, err)
	id := protocol.ComputeLiteDataAccountId(ent)
	newh, err := protocol.ComputeLiteEntryHashFromEntry(id, ent)
	require.NoError(t, err)
	require.Equal(t, hex.EncodeToString(firstEntryHash), hex.EncodeToString(hashes[0]), "Chain GetHashes does not match")
	require.Equal(t, hex.EncodeToString(firstEntryHash), hex.EncodeToString(newh), "Chain GetHashes does not match")

}

func TestCreateAdiDataAccount(t *testing.T) {

	t.Run("Data Account w/ Default Key Book and no Manager Key Book", func(t *testing.T) {
		subnets, daemons := acctesting.CreateTestNet(t, 1, 1, 0)
		nodes := RunTestNet(t, subnets, daemons, nil, true, nil)
		n := nodes[subnets[1]][0]

		adiKey := generateKey()
		batch := n.db.Begin(true)
		require.NoError(t, acctesting.CreateAdiWithCredits(batch, adiKey, "FooBar", 1e9))
		require.NoError(t, batch.Commit())

		n.MustExecuteAndWait(func(send func(*protocol.Envelope)) {
			tac := new(protocol.CreateDataAccount)
			tac.Url = n.ParseUrl("FooBar/oof")
			send(newTxn("FooBar").
				WithSigner(url.MustParse("FooBar/book0/1"), 1).
				WithBody(tac).
				Initiate(protocol.SignatureTypeLegacyED25519, adiKey))
		})

		r := n.GetDataAccount("FooBar/oof")
		require.Equal(t, "acc://FooBar/oof", r.Url.String())

		require.Contains(t, n.GetDirectory("FooBar"), n.ParseUrl("FooBar/oof").String())
	})

	t.Run("Data Account w/ Custom Key Book and Manager Key Book Url", func(t *testing.T) {
		subnets, daemons := acctesting.CreateTestNet(t, 1, 1, 0)
		nodes := RunTestNet(t, subnets, daemons, nil, true, nil)
		n := nodes[subnets[1]][0]

		adiKey, pageKey := generateKey(), generateKey()
		batch := n.db.Begin(true)
		require.NoError(t, acctesting.CreateAdiWithCredits(batch, adiKey, "FooBar", 1e9))
		require.NoError(t, acctesting.CreateKeyBook(batch, "acc://FooBar/foo/book1", pageKey.PubKey().Bytes()))
		require.NoError(t, acctesting.CreateKeyPage(batch, "acc://FooBar/foo/book1"))
		require.NoError(t, acctesting.CreateKeyBook(batch, "acc://FooBar/mgr/book1", nil))
		require.NoError(t, acctesting.CreateKeyPage(batch, "acc://FooBar/mgr/book1", pageKey.PubKey().Bytes()))
		require.NoError(t, batch.Commit())

		n.MustExecuteAndWait(func(send func(*protocol.Envelope)) {
			cda := new(protocol.CreateDataAccount)
			cda.Url = n.ParseUrl("FooBar/oof")
			cda.KeyBookUrl = n.ParseUrl("acc://FooBar/foo/book1")
			cda.ManagerKeyBookUrl = n.ParseUrl("acc://FooBar/mgr/book1")
			send(newTxn("FooBar").
				WithSigner(url.MustParse("FooBar/book0/1"), 1).
				WithBody(cda).
				Initiate(protocol.SignatureTypeLegacyED25519, adiKey))
		})

		u := n.ParseUrl("acc://FooBar/foo/book1")

		r := n.GetDataAccount("FooBar/oof")
		require.Equal(t, "acc://FooBar/oof", r.Url.String())
		require.Equal(t, "acc://FooBar/mgr/book1", r.ManagerKeyBook.String())
		require.Equal(t, u.String(), r.KeyBook.String())

	})

	t.Run("Data Account data entry", func(t *testing.T) {
		subnets, daemons := acctesting.CreateTestNet(t, 1, 1, 0)
		nodes := RunTestNet(t, subnets, daemons, nil, true, nil)
		n := nodes[subnets[1]][0]

		adiKey := generateKey()
		batch := n.db.Begin(true)
		require.NoError(t, acctesting.CreateAdiWithCredits(batch, adiKey, "FooBar", 1e9))
		require.NoError(t, batch.Commit())

		n.MustExecuteAndWait(func(send func(*protocol.Envelope)) {
			tac := new(protocol.CreateDataAccount)
			tac.Url = n.ParseUrl("FooBar/oof")
			send(newTxn("FooBar").
				WithSigner(url.MustParse("FooBar/book0/1"), 1).
				WithBody(tac).
				Initiate(protocol.SignatureTypeLegacyED25519, adiKey))
		})

		r := n.GetDataAccount("FooBar/oof")
		require.Equal(t, "acc://FooBar/oof", r.Url.String())
		require.Contains(t, n.GetDirectory("FooBar"), n.ParseUrl("FooBar/oof").String())

		wd := new(protocol.WriteData)
		n.MustExecuteAndWait(func(send func(*protocol.Envelope)) {
			wd.Entry.Data = append(wd.Entry.Data, []byte("thequickbrownfoxjumpsoverthelazydog"))
			for i := 0; i < 10; i++ {
				wd.Entry.Data = append(wd.Entry.Data, []byte(fmt.Sprintf("test id %d", i)))
			}

			send(newTxn("FooBar/oof").
				WithSigner(url.MustParse("FooBar/book0/1"), 1).
				WithBody(wd).
				Initiate(protocol.SignatureTypeLegacyED25519, adiKey))
		})

		// Without the sleep, this test fails on Windows and macOS
		time.Sleep(3 * time.Second)

		// Test getting the data by URL
		rde := new(query.ResponseDataEntry)
		n.QueryAccountAs("FooBar/oof#data", rde)

		if !rde.Entry.Equal(&wd.Entry) {
			t.Fatalf("data query does not match what was entered")
		}

		//now test query by entry hash.
		rde2 := new(query.ResponseDataEntry)
		n.QueryAccountAs(fmt.Sprintf("FooBar/oof#data/%X", wd.Entry.Hash()), rde2)

		if !rde.Entry.Equal(&rde2.Entry) {
			t.Fatalf("data query does not match what was entered")
		}

		//now test query by entry set
		rde3 := new(query.ResponseDataEntrySet)
		n.QueryAccountAs("FooBar/oof#data/0:1", rde3)
		if !rde.Entry.Equal(&rde3.DataEntries[0].Entry) {
			t.Fatalf("data query does not match what was entered")
		}

	})
}

func TestCreateAdiTokenAccount(t *testing.T) {
	t.Run("Default Key Book", func(t *testing.T) {
		subnets, daemons := acctesting.CreateTestNet(t, 1, 1, 0)
		nodes := RunTestNet(t, subnets, daemons, nil, true, nil)
		n := nodes[subnets[1]][0]

		adiKey := generateKey()
		batch := n.db.Begin(true)
		require.NoError(t, acctesting.CreateAdiWithCredits(batch, adiKey, "FooBar", 1e9))
		require.NoError(t, batch.Commit())

		n.MustExecuteAndWait(func(send func(*protocol.Envelope)) {
			tac := new(protocol.CreateTokenAccount)
			tac.Url = n.ParseUrl("FooBar/Baz")
			tac.TokenUrl = protocol.AcmeUrl()
			send(newTxn("FooBar").
				WithSigner(url.MustParse("FooBar/book0/1"), 1).
				WithBody(tac).
				Initiate(protocol.SignatureTypeLegacyED25519, adiKey))
		})

		r := n.GetTokenAccount("FooBar/Baz")
		require.Equal(t, "acc://FooBar/Baz", r.Url.String())
		require.Equal(t, protocol.AcmeUrl().String(), r.TokenUrl.String())

		require.Equal(t, []string{
			n.ParseUrl("FooBar/book0").String(),
			n.ParseUrl("FooBar/book0/1").String(),
			n.ParseUrl("FooBar/Baz").String(),
		}, n.GetDirectory("FooBar"))
	})

	t.Run("Custom Key Book", func(t *testing.T) {
		subnets, daemons := acctesting.CreateTestNet(t, 1, 1, 0)
		nodes := RunTestNet(t, subnets, daemons, nil, true, nil)
		n := nodes[subnets[1]][0]

		adiKey, pageKey := generateKey(), generateKey()
		batch := n.db.Begin(true)
		require.NoError(t, acctesting.CreateAdiWithCredits(batch, adiKey, "FooBar", 1e9))
		require.NoError(t, acctesting.CreateKeyBook(batch, "foo/book1"))
		require.NoError(t, acctesting.CreateKeyPage(batch, "foo/book1", pageKey.PubKey().Bytes()))
		require.NoError(t, batch.Commit())

		n.MustExecuteAndWait(func(send func(*protocol.Envelope)) {
			tac := new(protocol.CreateTokenAccount)
			tac.Url = n.ParseUrl("FooBar/Baz")
			tac.TokenUrl = protocol.AcmeUrl()
			tac.KeyBookUrl = n.ParseUrl("foo/book1")
			send(newTxn("FooBar").
				WithSigner(url.MustParse("FooBar/book0/1"), 1).
				WithBody(tac).
				Initiate(protocol.SignatureTypeLegacyED25519, adiKey))
		})

		u := n.ParseUrl("foo/book1")

		r := n.GetTokenAccount("FooBar/Baz")
		require.Equal(t, "acc://FooBar/Baz", r.Url.String())
		require.Equal(t, protocol.AcmeUrl().String(), r.TokenUrl.String())
		require.Equal(t, u.String(), r.KeyBook.String())
	})
}

func TestLiteAccountTx(t *testing.T) {
	subnets, daemons := acctesting.CreateTestNet(t, 1, 1, 0)
	nodes := RunTestNet(t, subnets, daemons, nil, true, nil)
	n := nodes[subnets[1]][0]

	alice, bob, charlie := generateKey(), generateKey(), generateKey()
	batch := n.db.Begin(true)
	require.NoError(n.t, acctesting.CreateLiteTokenAccountWithCredits(batch, alice, protocol.AcmeFaucetAmount, 1e9))
	require.NoError(n.t, acctesting.CreateLiteTokenAccount(batch, bob, 0))
	require.NoError(n.t, acctesting.CreateLiteTokenAccount(batch, charlie, 0))
	require.NoError(t, batch.Commit())

	aliceUrl := acctesting.AcmeLiteAddressTmPriv(alice)
	bobUrl := acctesting.AcmeLiteAddressTmPriv(bob).String()
	charlieUrl := acctesting.AcmeLiteAddressTmPriv(charlie).String()

	n.MustExecuteAndWait(func(send func(*protocol.Envelope)) {
		exch := new(protocol.SendTokens)
		exch.AddRecipient(acctesting.MustParseUrl(bobUrl), big.NewInt(int64(1000)))
		exch.AddRecipient(acctesting.MustParseUrl(charlieUrl), big.NewInt(int64(2000)))

		send(newTxn(aliceUrl.String()).
			WithSigner(aliceUrl, 2).
			WithBody(exch).
			Initiate(protocol.SignatureTypeLegacyED25519, alice))
	})

	require.Equal(t, int64(protocol.AcmeFaucetAmount*protocol.AcmePrecision-3000), n.GetLiteTokenAccount(aliceUrl.String()).Balance.Int64())
	require.Equal(t, int64(1000), n.GetLiteTokenAccount(bobUrl).Balance.Int64())
	require.Equal(t, int64(2000), n.GetLiteTokenAccount(charlieUrl).Balance.Int64())
}

func TestAdiAccountTx(t *testing.T) {
	subnets, daemons := acctesting.CreateTestNet(t, 1, 1, 0)
	nodes := RunTestNet(t, subnets, daemons, nil, true, nil)
	n := nodes[subnets[1]][0]

	fooKey, barKey := generateKey(), generateKey()
	batch := n.db.Begin(true)
	require.NoError(t, acctesting.CreateAdiWithCredits(batch, fooKey, "foo", 1e9))
	require.NoError(t, acctesting.CreateTokenAccount(batch, "foo/tokens", protocol.AcmeUrl().String(), 1, false))
	require.NoError(t, acctesting.CreateADI(batch, barKey, "bar"))
	require.NoError(t, acctesting.CreateTokenAccount(batch, "bar/tokens", protocol.AcmeUrl().String(), 0, false))
	require.NoError(t, batch.Commit())

	n.MustExecuteAndWait(func(send func(*protocol.Envelope)) {
		exch := new(protocol.SendTokens)
		exch.AddRecipient(n.ParseUrl("bar/tokens"), big.NewInt(int64(68)))

		send(newTxn("foo/tokens").
			WithSigner(url.MustParse("foo/book0/1"), 1).
			WithBody(exch).
			Initiate(protocol.SignatureTypeLegacyED25519, fooKey))
	})

	require.Equal(t, int64(protocol.AcmePrecision-68), n.GetTokenAccount("foo/tokens").Balance.Int64())
	require.Equal(t, int64(68), n.GetTokenAccount("bar/tokens").Balance.Int64())
}

<<<<<<< HEAD
func TestBigIntEncoding(t *testing.T) {
	t.Skip("To Do Update Faucet")

	acmeIssuer := new(protocol.TokenIssuer)
	acmeIssuer.Issued = *big.NewInt(int64(-100000000000))
	byte, err := acmeIssuer.MarshalBinary()
	fmt.Println(acmeIssuer)
	if err != nil {
		fmt.Errorf(err.Error())
	}
	orig := new(protocol.TokenIssuer)
	err = orig.UnmarshalBinary(byte)
	fmt.Println(orig.Issued, acmeIssuer.Issued)
	require.Equal(t, orig, acmeIssuer)

}

=======
>>>>>>> d47aac3c
func TestSendCreditsFromAdiAccountToMultiSig(t *testing.T) {
	t.Skip("To Do Update Faucet")
	subnets, daemons := acctesting.CreateTestNet(t, 1, 1, 0)
	nodes := RunTestNet(t, subnets, daemons, nil, true, nil)
	n := nodes[subnets[1]][0]

	fooKey := generateKey()
	batch := n.db.Begin(true)
	defer batch.Discard()
	acmeAmount := 100.00

	require.NoError(t, acctesting.CreateADI(batch, fooKey, "foo"))
	require.NoError(t, acctesting.CreateTokenAccount(batch, "foo/tokens", protocol.AcmeUrl().String(), acmeAmount, false))

	require.NoError(t, batch.Commit())

	acmeIssuer := n.GetTokenIssuer("acc://ACME")
	acmeBeforeBurn := acmeIssuer.Issued
	fmt.Println("Acme Before Burn :", acmeBeforeBurn.Int64())
	acmeToSpendOnCredits := int64(12.0 * protocol.AcmePrecision)
	n.MustExecuteAndWait(func(send func(*protocol.Envelope)) {
		ac := new(protocol.AddCredits)
		ac.Amount = *big.NewInt(acmeToSpendOnCredits)
		ac.Recipient = n.ParseUrl("foo/book0/1")
		ac.Oracle = 500

		send(newTxn("foo/tokens").
			WithSigner(url.MustParse("foo/book0/1"), 1).
			WithBody(ac).
			Initiate(protocol.SignatureTypeLegacyED25519, fooKey))
	})

	batch = n.db.Begin(false)
	defer batch.Discard()
	ledger := batch.Account(n.network.NodeUrl(protocol.Ledger))

	// Check each anchor
	var ledgerState *protocol.InternalLedger
	require.NoError(t, ledger.GetStateAs(&ledgerState))
	//Credits I should have received
	credits := big.NewInt(protocol.CreditUnitsPerFiatUnit)                // want to obtain credits
	credits.Mul(credits, big.NewInt(int64(ledgerState.ActiveOracle)))     // fiat units / acme
	credits.Mul(credits, big.NewInt(acmeToSpendOnCredits))                // acme the user wants to spend
	credits.Div(credits, big.NewInt(int64(protocol.AcmeOraclePrecision))) // adjust the precision of oracle to real units
	credits.Div(credits, big.NewInt(int64(protocol.AcmePrecision)))       // adjust the precision of acme to spend to real units

	expectedCreditsToReceive := credits.Uint64()
	//the balance of the account should be

	ks := n.GetKeyPage("foo/book0/1")
	acct := n.GetTokenAccount("foo/tokens")

	acmeIssuer = n.GetTokenIssuer(protocol.AcmeUrl().String())
	acmeAfterBurn := acmeIssuer.Issued
	fmt.Println("Acme After Burn :", acmeBeforeBurn, acmeAfterBurn)
	require.Equal(t, expectedCreditsToReceive, ks.CreditBalance)
	require.Equal(t, int64(acmeAmount*protocol.AcmePrecision)-acmeToSpendOnCredits, acct.Balance.Int64())
	require.Equal(t, *acmeBeforeBurn.Sub(&acmeBeforeBurn, big.NewInt(acmeToSpendOnCredits)), acmeAfterBurn)
}

func TestCreateKeyPage(t *testing.T) {
	subnets, daemons := acctesting.CreateTestNet(t, 1, 1, 0)
	nodes := RunTestNet(t, subnets, daemons, nil, true, nil)
	n := nodes[subnets[1]][0]

	fooKey, testKey := generateKey(), generateKey()
	fkh := sha256.Sum256(fooKey.PubKey().Bytes())
	tkh := sha256.Sum256(testKey.PubKey().Bytes())
	batch := n.db.Begin(true)
	require.NoError(t, acctesting.CreateAdiWithCredits(batch, fooKey, "foo", 1e9))
	require.NoError(t, batch.Commit())

	spec := n.GetKeyPage("foo/book0/1")
	require.Len(t, spec.Keys, 1)
	key := spec.Keys[0]
	require.Equal(t, uint64(0), key.LastUsedOn)
	require.Equal(t, fkh[:], key.PublicKeyHash)

	n.MustExecuteAndWait(func(send func(*protocol.Envelope)) {
		cms := new(protocol.CreateKeyPage)
		cms.Keys = append(cms.Keys, &protocol.KeySpecParams{
			KeyHash: tkh[:],
		})

		send(newTxn("foo/book0").
			WithSigner(url.MustParse("foo/book0/1"), 1).
			WithBody(cms).
			Initiate(protocol.SignatureTypeLegacyED25519, fooKey))
	})

	spec = n.GetKeyPage("foo/book0/2")
	require.Len(t, spec.Keys, 1)
	key = spec.Keys[0]
	require.Equal(t, uint64(0), key.LastUsedOn)
	require.Equal(t, tkh[:], key.PublicKeyHash)
}

func TestCreateKeyBook(t *testing.T) {
	subnets, daemons := acctesting.CreateTestNet(t, 1, 1, 0)
	nodes := RunTestNet(t, subnets, daemons, nil, true, nil)
	n := nodes[subnets[1]][0]

	fooKey, testKey := generateKey(), generateKey()
	batch := n.db.Begin(true)
	require.NoError(t, acctesting.CreateAdiWithCredits(batch, fooKey, "foo", 1e9))
	require.NoError(t, batch.Commit())

	bookUrl := n.ParseUrl("foo/book1")
	specUrl := n.ParseUrl("foo/book1/1")

	n.MustExecuteAndWait(func(send func(*protocol.Envelope)) {
		csg := new(protocol.CreateKeyBook)
		csg.Url = n.ParseUrl("foo/book1")
		csg.PublicKeyHash = testKey.PubKey().Bytes()

		send(newTxn("foo").
			WithSigner(url.MustParse("foo/book0/1"), 1).
			WithBody(csg).
			Initiate(protocol.SignatureTypeLegacyED25519, fooKey))
	})

	book := n.GetKeyBook("foo/book1")
	require.Equal(t, uint64(1), book.PageCount)
	require.Equal(t, bookUrl, book.Url)

	spec := n.GetKeyPage("foo/book1/1")
	require.Equal(t, bookUrl, spec.KeyBook)
	require.Equal(t, specUrl, spec.Url)
}

func TestAddKeyPage(t *testing.T) {
	subnets, daemons := acctesting.CreateTestNet(t, 1, 1, 0)
	nodes := RunTestNet(t, subnets, daemons, nil, true, nil)
	n := nodes[subnets[1]][0]

	fooKey, testKey1, testKey2 := generateKey(), generateKey(), generateKey()

	u := n.ParseUrl("foo/book1")

	batch := n.db.Begin(true)
	require.NoError(t, acctesting.CreateADI(batch, fooKey, "foo"))
	require.NoError(t, acctesting.CreateKeyBook(batch, "foo/book1", testKey1.PubKey().Bytes()))
	require.NoError(t, acctesting.AddCredits(batch, n.ParseUrl("foo/book1/1"), 1e9))
	require.NoError(t, batch.Commit())

	// Sanity check
	require.Equal(t, u.String(), n.GetKeyPage("foo/book1/1").KeyBook.String())

	n.MustExecuteAndWait(func(send func(*protocol.Envelope)) {
		cms := new(protocol.CreateKeyPage)
		cms.Keys = append(cms.Keys, &protocol.KeySpecParams{
			KeyHash: testKey2.PubKey().Bytes(),
		})

		send(newTxn("foo/book1").
			WithSigner(url.MustParse("foo/book1/1"), 1).
			WithBody(cms).
			Initiate(protocol.SignatureTypeLegacyED25519, testKey1))
	})

	spec := n.GetKeyPage("foo/book1/2")
	require.Len(t, spec.Keys, 1)
	key := spec.Keys[0]
	require.Equal(t, u.String(), spec.KeyBook.String())
	require.Equal(t, uint64(0), key.LastUsedOn)
	require.Equal(t, testKey2.PubKey().Bytes(), key.PublicKeyHash)
}

func TestAddKey(t *testing.T) {
	subnets, daemons := acctesting.CreateTestNet(t, 1, 1, 0)
	nodes := RunTestNet(t, subnets, daemons, nil, true, nil)
	n := nodes[subnets[1]][0]

	fooKey, testKey := generateKey(), generateKey()

	batch := n.db.Begin(true)
	require.NoError(t, acctesting.CreateADI(batch, fooKey, "foo"))
	require.NoError(t, acctesting.CreateKeyBook(batch, "foo/book1", testKey.PubKey().Bytes()))
	require.NoError(t, acctesting.AddCredits(batch, n.ParseUrl("foo/book1/1"), 1e9))
	require.NoError(t, batch.Commit())

	newKey := generateKey()
	nkh := sha256.Sum256(newKey.PubKey().Bytes())

	n.MustExecuteAndWait(func(send func(*protocol.Envelope)) {
		op := new(protocol.AddKeyOperation)
		op.Entry.KeyHash = nkh[:]
		body := new(protocol.UpdateKeyPage)
		body.Operation = op

		send(newTxn("foo/book1/1").
			WithSigner(url.MustParse("foo/book1/1"), 1).
			WithBody(body).
			Initiate(protocol.SignatureTypeLegacyED25519, testKey))
	})

	spec := n.GetKeyPage("foo/book1/1")
	require.Len(t, spec.Keys, 2)
	require.Equal(t, nkh[:], spec.Keys[1].PublicKeyHash)
}

func TestUpdateKey(t *testing.T) {
	subnets, daemons := acctesting.CreateTestNet(t, 1, 1, 0)
	nodes := RunTestNet(t, subnets, daemons, nil, true, nil)
	n := nodes[subnets[1]][0]

	fooKey, testKey := generateKey(), generateKey()

	batch := n.db.Begin(true)
	require.NoError(t, acctesting.CreateADI(batch, fooKey, "foo"))
	require.NoError(t, acctesting.CreateKeyBook(batch, "foo/book1", testKey.PubKey().Bytes()))
	require.NoError(t, acctesting.AddCredits(batch, n.ParseUrl("foo/book1/1"), 1e9))
	require.NoError(t, batch.Commit())

	newKey := generateKey()
	kh := sha256.Sum256(testKey.PubKey().Bytes())
	nkh := sha256.Sum256(newKey.PubKey().Bytes())
	n.MustExecuteAndWait(func(send func(*protocol.Envelope)) {
		op := new(protocol.UpdateKeyOperation)

		op.OldEntry.KeyHash = kh[:]
		op.NewEntry.KeyHash = nkh[:]
		body := new(protocol.UpdateKeyPage)
		body.Operation = op

		send(newTxn("foo/book1/1").
			WithSigner(url.MustParse("foo/book1/1"), 1).
			WithBody(body).
			Initiate(protocol.SignatureTypeLegacyED25519, testKey))
	})

	spec := n.GetKeyPage("foo/book1/1")
	require.Len(t, spec.Keys, 1)
	require.Equal(t, nkh[:], spec.Keys[0].PublicKeyHash)
}

func TestRemoveKey(t *testing.T) {
	subnets, daemons := acctesting.CreateTestNet(t, 1, 1, 0)
	nodes := RunTestNet(t, subnets, daemons, nil, true, nil)
	n := nodes[subnets[1]][0]

	fooKey, testKey1, testKey2 := generateKey(), generateKey(), generateKey()

	batch := n.db.Begin(true)
	require.NoError(t, acctesting.CreateADI(batch, fooKey, "foo"))
	require.NoError(t, acctesting.CreateKeyBook(batch, "foo/book1", testKey1.PubKey().Bytes()))
	require.NoError(t, acctesting.AddCredits(batch, n.ParseUrl("foo/book1/1"), 1e9))
	require.NoError(t, batch.Commit())
	h2 := sha256.Sum256(testKey2.PubKey().Bytes())
	// Add second key because CreateKeyBook can't do it
	n.MustExecuteAndWait(func(send func(*protocol.Envelope)) {
		op := new(protocol.AddKeyOperation)

		op.Entry.KeyHash = h2[:]
		body := new(protocol.UpdateKeyPage)
		body.Operation = op

		send(newTxn("foo/book1/1").
			WithSigner(url.MustParse("foo/book1/1"), 1).
			WithBody(body).
			Initiate(protocol.SignatureTypeLegacyED25519, testKey1))
	})
	h1 := sha256.Sum256(testKey1.PubKey().Bytes())
	n.MustExecuteAndWait(func(send func(*protocol.Envelope)) {
		op := new(protocol.RemoveKeyOperation)

		op.Entry.KeyHash = h1[:]
		body := new(protocol.UpdateKeyPage)
		body.Operation = op

		send(newTxn("foo/book1/1").
			WithSigner(url.MustParse("foo/book1/1"), 2).
			WithBody(body).
			Initiate(protocol.SignatureTypeLegacyED25519, testKey2))
	})

	spec := n.GetKeyPage("foo/book1/1")
	require.Len(t, spec.Keys, 1)
	require.Equal(t, h2[:], spec.Keys[0].PublicKeyHash)
}

func TestSignatorHeight(t *testing.T) {
	subnets, daemons := acctesting.CreateTestNet(t, 1, 1, 0)
	nodes := RunTestNet(t, subnets, daemons, nil, true, nil)
	n := nodes[subnets[1]][0]

	liteKey, fooKey := generateKey(), generateKey()

	liteUrl, err := protocol.LiteTokenAddress(liteKey.PubKey().Bytes(), "ACME")
	require.NoError(t, err)
	tokenUrl, err := url.Parse("foo/tokens")
	require.NoError(t, err)
	keyBookUrl, err := url.Parse("foo/book")
	require.NoError(t, err)
	keyPageUrl := protocol.FormatKeyPageUrl(keyBookUrl, 0)
	require.NoError(t, err)

	batch := n.db.Begin(true)
	require.NoError(t, acctesting.CreateLiteTokenAccountWithCredits(batch, liteKey, 1, 1e9))
	require.NoError(t, batch.Commit())

	getHeight := func(u *url.URL) uint64 {
		batch := n.db.Begin(true)
		defer batch.Discard()
		chain, err := batch.Account(u).ReadChain(protocol.MainChain)
		require.NoError(t, err)
		return uint64(chain.Height())
	}

	n.MustExecuteAndWait(func(send func(*protocol.Envelope)) {
		adi := new(protocol.CreateIdentity)
		adi.Url = n.ParseUrl("foo")
		h := sha256.Sum256(fooKey.PubKey().Bytes())
		adi.KeyHash = h[:]
		adi.KeyBookUrl = keyBookUrl

		send(newTxn(liteUrl.String()).
			WithBody(adi).
			Initiate(protocol.SignatureTypeLegacyED25519, liteKey))
	})

	batch = n.db.Begin(true)
	require.NoError(t, acctesting.AddCredits(batch, keyPageUrl, 1e9))
	require.NoError(t, batch.Commit())

	keyPageHeight := getHeight(keyPageUrl)

	n.MustExecuteAndWait(func(send func(*protocol.Envelope)) {
		tac := new(protocol.CreateTokenAccount)
		tac.Url = tokenUrl
		tac.TokenUrl = protocol.AcmeUrl()
		send(newTxn("foo").
			WithSigner(protocol.FormatKeyPageUrl(keyBookUrl, 0), 1).
			WithBody(tac).
			Initiate(protocol.SignatureTypeLegacyED25519, fooKey))
	})

	require.Equal(t, keyPageHeight, getHeight(keyPageUrl), "Key page height changed")
}

func TestCreateToken(t *testing.T) {
	subnets, daemons := acctesting.CreateTestNet(t, 1, 1, 0)
	nodes := RunTestNet(t, subnets, daemons, nil, true, nil)
	n := nodes[subnets[1]][0]

	fooKey := generateKey()
	batch := n.db.Begin(true)
	require.NoError(t, acctesting.CreateAdiWithCredits(batch, fooKey, "foo", 1e9))
	require.NoError(t, batch.Commit())

	n.MustExecuteAndWait(func(send func(*protocol.Envelope)) {
		body := new(protocol.CreateToken)
		body.Url = n.ParseUrl("foo/tokens")
		body.Symbol = "FOO"
		body.Precision = 10

		send(newTxn("foo").
			WithSigner(url.MustParse("foo/book0/1"), 1).
			WithBody(body).
			Initiate(protocol.SignatureTypeLegacyED25519, fooKey))
	})

	n.GetTokenIssuer("foo/tokens")
}

func TestIssueTokens(t *testing.T) {
	subnets, daemons := acctesting.CreateTestNet(t, 1, 1, 0)
	nodes := RunTestNet(t, subnets, daemons, nil, true, nil)
	n := nodes[subnets[1]][0]

	fooKey, liteKey := generateKey(), generateKey()
	batch := n.db.Begin(true)
	require.NoError(t, acctesting.CreateAdiWithCredits(batch, fooKey, "foo", 1e9))
	require.NoError(t, acctesting.CreateTokenIssuer(batch, "foo/tokens", "FOO", 10, nil))
	require.NoError(t, batch.Commit())

	liteAddr, err := protocol.LiteTokenAddress(liteKey[32:], "foo/tokens")
	require.NoError(t, err)

	n.MustExecuteAndWait(func(send func(*protocol.Envelope)) {
		body := new(protocol.IssueTokens)
		body.Recipient = liteAddr
		body.Amount.SetUint64(123)

		send(newTxn("foo/tokens").
			WithSigner(url.MustParse("foo/book0/1"), 1).
			WithBody(body).
			Initiate(protocol.SignatureTypeLegacyED25519, fooKey))
	})

	account := n.GetLiteTokenAccount(liteAddr.String())
	require.Equal(t, "acc://foo/tokens", account.TokenUrl.String())
	require.Equal(t, int64(123), account.Balance.Int64())
}

type CheckError struct {
	H func(err error)
}

func (c *CheckError) ErrorHandler() func(err error) {
	return func(err error) {
		if c.H != nil {
			c.H(err)
		}
	}
}

func TestIssueTokensWithSupplyLimit(t *testing.T) {
	t.Skip("To Do Update Faucet")

	check := CheckError{NewDefaultErrorHandler(t)}

	subnets, daemons := acctesting.CreateTestNet(t, 1, 1, 0)
	nodes := RunTestNet(t, subnets, daemons, nil, true, check.ErrorHandler())
	n := nodes[subnets[1]][0]

	fooKey, liteKey := generateKey(), generateKey()
	batch := n.db.Begin(true)

	fooDecimals := 10
	fooPrecision := uint64(math.Pow(10.0, float64(fooDecimals)))

	maxSupply := int64(1000000 * fooPrecision)
	supplyLimit := big.NewInt(maxSupply)
	require.NoError(t, acctesting.CreateAdiWithCredits(batch, fooKey, "foo", 1e9))
	require.NoError(t, acctesting.CreateLiteTokenAccount(batch, tmed25519.PrivKey(liteKey), 1e9))
	require.NoError(t, batch.Commit())

	var err error

	// issue tokens with supply limit
	n.MustExecuteAndWait(func(send func(*protocol.Envelope)) {
		body := new(protocol.CreateToken)
		body.Url = n.ParseUrl("foo/tokens")
		body.Symbol = "FOO"
		body.Precision = uint64(fooDecimals)
		body.SupplyLimit = supplyLimit

		send(newTxn("foo").
			WithSigner(url.MustParse("foo/book0/1"), 1).
			WithBody(body).
			Initiate(protocol.SignatureTypeLegacyED25519, fooKey))
	})

	//test to make sure supply limit is set
	issuer := n.GetTokenIssuer("foo/tokens")
	require.Equal(t, supplyLimit.Int64(), issuer.SupplyLimit.Int64())

	liteAddr, err := protocol.LiteTokenAddress(liteKey[32:], "foo/tokens")
	require.NoError(t, err)
	liteAcmeAddr, err := protocol.LiteTokenAddress(liteKey[32:], "acme")
	require.NoError(t, err)

	underLimit := int64(1000 * fooPrecision)
	atLimit := int64(maxSupply - underLimit)
	overLimit := int64(maxSupply + 1)
	// test under the limit
	n.MustExecuteAndWait(func(send func(*protocol.Envelope)) {
		body := new(protocol.IssueTokens)
		body.Recipient = liteAddr

		body.Amount.SetInt64(underLimit)

		send(newTxn("foo/tokens").
			WithSigner(url.MustParse("foo/book0/1"), 1).
			WithBody(body).
			Initiate(protocol.SignatureTypeLegacyED25519, fooKey))
	})

	account := n.GetLiteTokenAccount(liteAddr.String())
	require.Equal(t, underLimit, account.Balance.Int64())

	issuer = n.GetTokenIssuer("foo/tokens")
	require.Equal(t, underLimit, issuer.Issued.Int64())
	//supply limit should not change
	require.Equal(t, maxSupply, issuer.SupplyLimit.Int64())

	// test at the limit
	n.MustExecuteAndWait(func(send func(*protocol.Envelope)) {
		body := new(protocol.IssueTokens)
		body.Recipient = liteAddr

		body.Amount.SetInt64(atLimit)

		send(newTxn("foo/tokens").
			WithSigner(url.MustParse("foo/book0/1"), 1).
			WithBody(body).
			Initiate(protocol.SignatureTypeLegacyED25519, fooKey))
	})

	account = n.GetLiteTokenAccount(liteAddr.String())
	//the balance should now be at max supply
	require.Equal(t, maxSupply, account.Balance.Int64())

	//there should be no more tokens available in the tank
	issuer = n.GetTokenIssuer("foo/tokens")
	require.Equal(t, int64(0), issuer.SupplyLimit.Int64()-issuer.Issued.Int64())

	// test over the limit, this should fail, so tell fake tendermint not to give up
	// an error will be displayed on the console, but this is exactly what we expect so don't panic
	check.H = func(err error) {}
	_, _, err = n.Execute(func(send func(*protocol.Envelope)) {
		body := new(protocol.IssueTokens)
		body.Recipient = liteAddr

		body.Amount.SetInt64(overLimit)

		send(newTxn("foo/tokens").
			WithSigner(url.MustParse("foo/book0/1"), 1).
			WithBody(body).
			Initiate(protocol.SignatureTypeLegacyED25519, fooKey))
	})

	require.Error(t, err, "expected a failure but instead spending over the supply limit passed")

	account = n.GetLiteTokenAccount(liteAddr.String())
	//the balance should be equal to
	require.Greater(t, overLimit, account.Balance.Int64())

	//now lets buy some credits, so we can do a token burn
	check.H = NewDefaultErrorHandler(t)
	n.MustExecuteAndWait(func(send func(*protocol.Envelope)) {
		body := new(protocol.AddCredits)
		//burn the underLimit amount to see if that gets returned to the pool
		body.Recipient = liteAddr
		body.Amount.SetUint64(100 * protocol.AcmePrecision)
		body.Oracle = n.GetOraclePrice()

		send(newTxn(liteAcmeAddr.String()).
			WithSigner(liteAcmeAddr, 1).
			WithBody(body).
			Initiate(protocol.SignatureTypeLegacyED25519, liteKey))
	})

	//now lets burn some tokens to see if they get returned to the supply
	n.MustExecuteAndWait(func(send func(*protocol.Envelope)) {
		body := new(protocol.BurnTokens)
		//burn the underLimit amount to see if that gets returned to the pool
		body.Amount.SetInt64(underLimit)

		send(newTxn(liteAddr.String()).
			WithSigner(liteAddr, 1).
			WithBody(body).
			Initiate(protocol.SignatureTypeLegacyED25519, liteKey))
	})

	account = n.GetLiteTokenAccount(liteAddr.String())

	// previous balance was maxSupply, so test to make sure underLimit was debited
	require.Equal(t, maxSupply-underLimit, account.Balance.Int64())

	//there should now be the maxSupply - underLimit amount as the amount issued now
	issuer = n.GetTokenIssuer("foo/tokens")
	require.Equal(t, maxSupply-underLimit, issuer.Issued.Int64())

}

func TestInvalidDeposit(t *testing.T) {
	// The lite address ends with `foo/tokens` but the token is `foo2/tokens` so
	// the synthetic transaction will fail. This test verifies that the
	// transaction fails, but more importantly it verifies that
	// `Executor.Commit()` does *not* break if DeliverTx fails with a
	// non-existent origin. This is motivated by a bug that has been fixed. This
	// bug could have been triggered by a failing SyntheticCreateChains,
	// SyntheticDepositTokens, or SyntheticDepositCredits.

	t.Skip("TODO Fix - generate a receipt")

	subnets, daemons := acctesting.CreateTestNet(t, 1, 1, 0)
	nodes := RunTestNet(t, subnets, daemons, nil, true, nil)
	n := nodes[subnets[1]][0]

	liteKey := generateKey()
	liteAddr, err := protocol.LiteTokenAddress(liteKey[32:], "foo/tokens")
	require.NoError(t, err)

	id := n.MustExecuteAndWait(func(send func(*protocol.Envelope)) {
		body := new(protocol.SyntheticDepositTokens)
		body.Token = n.ParseUrl("foo2/tokens")
		body.Amount.SetUint64(123)

		send(newTxn(liteAddr.String()).
			WithBody(body).
			InitiateSynthetic(n.network.NodeUrl()).
			Sign(protocol.SignatureTypeLegacyED25519, n.key.Bytes()))
	})[0]

	tx := n.GetTx(id[:])
	require.NotZero(t, tx.Status.Code)
}

func DumpAccount(t *testing.T, batch *database.Batch, accountUrl *url.URL) {
	account := batch.Account(accountUrl)
	state, err := account.GetState()
	require.NoError(t, err)
	fmt.Println("Dump", accountUrl, state.GetType())
	meta, err := account.GetObject()
	require.NoError(t, err)
	seen := map[[32]byte]bool{}
	for _, cmeta := range meta.Chains {
		chain, err := account.ReadChain(cmeta.Name)
		require.NoError(t, err)
		fmt.Printf("  Chain: %s (%v)\n", cmeta.Name, cmeta.Type)
		height := chain.Height()
		entries, err := chain.Entries(0, height)
		require.NoError(t, err)
		for idx, id := range entries {
			fmt.Printf("    Entry %d: %X\n", idx, id)
			if cmeta.Type != protocol.ChainTypeTransaction {
				continue
			}
			var id32 [32]byte
			require.Equal(t, 32, copy(id32[:], id))
			if seen[id32] {
				continue
			}
			txState, txStatus, txSigs, err := batch.Transaction(id32[:]).Get()
			require.NoError(t, err)
			if seen[*(*[32]byte)(txState.Transaction.GetHash())] {
				fmt.Printf("      TX: hash=%X\n", txState.Transaction.GetHash())
				continue
			}
			fmt.Printf("      TX: type=%v origin=%v status=%#v sigs=%d\n", txState.Transaction.Body.GetType(), txState.Transaction.Header.Principal, txStatus, len(txSigs))
			seen[id32] = true
		}
	}
}

func TestUpdateValidators(t *testing.T) {
	t.Skip("AC-1200")
	subnets, daemons := acctesting.CreateTestNet(t, 1, 1, 0)
	nodes := RunTestNet(t, subnets, daemons, nil, true, nil)
	n := nodes[subnets[1]][0]

	netUrl := n.network.NodeUrl()
	validators := protocol.FormatKeyPageUrl(n.network.ValidatorBook(), 0)
	nodeKey1, nodeKey2 := generateKey(), generateKey()
	nh1 := sha256.Sum256(nodeKey1.PubKey().Bytes())
	nh2 := sha256.Sum256(nodeKey2.PubKey().Bytes())
	// Verify there is one validator (node key)

	require.ElementsMatch(t, n.client.Validators(), []crypto.PubKey{n.key.PubKey()})

	// Add a validator
	n.MustExecuteAndWait(func(send func(*protocol.Envelope)) {
		body := new(protocol.AddValidator)
		body.Key = nh1[:]

		send(newTxn(netUrl.String()).
			WithSigner(validators, 1).
			WithBody(body).
			Initiate(protocol.SignatureTypeLegacyED25519, n.key.Bytes()))
	})

	nh := sha256.Sum256(n.key.PubKey().Bytes())
	// Verify the validator was added
	//	require.ElementsMatch(t, n.client.Validators(), []crypto.PubKey{n.key.PubKey(), nodeKey1.PubKey()})
	require.ElementsMatch(t, n.client.Validators(), [][]byte{nh[:], nh1[:]})

	// Update a validator
	n.MustExecuteAndWait(func(send func(*protocol.Envelope)) {
		body := new(protocol.UpdateValidatorKey)

		body.KeyHash = nh1[:]
		body.NewKeyHash = nh2[:]

		send(newTxn(netUrl.String()).
			WithSigner(validators, 2).
			WithBody(body).
			Initiate(protocol.SignatureTypeLegacyED25519, n.key.Bytes()))
	})

	// Verify the validator was updated
	require.ElementsMatch(t, n.client.Validators(), []crypto.PubKey{n.key.PubKey(), nodeKey2.PubKey()})

	// Remove a validator
	n.MustExecuteAndWait(func(send func(*protocol.Envelope)) {
		body := new(protocol.RemoveValidator)
		body.Key = nodeKey2.PubKey().Bytes()

		send(newTxn(netUrl.String()).
			WithSigner(validators, 3).
			WithBody(body).
			Initiate(protocol.SignatureTypeLegacyED25519, n.key.Bytes()))
	})

	// Verify the validator was removed
	require.ElementsMatch(t, n.client.Validators(), []crypto.PubKey{n.key.PubKey()})
}

func TestMultisig(t *testing.T) {
	check := CheckError{NewDefaultErrorHandler(t)}
	subnets, daemons := acctesting.CreateTestNet(t, 1, 1, 0)
	nodes := RunTestNet(t, subnets, daemons, nil, true, check.ErrorHandler())

	key1, key2 := acctesting.GenerateTmKey(t.Name(), 1), acctesting.GenerateTmKey(t.Name(), 2)

	t.Log("Setup")
	n := nodes[subnets[1]][0]
	batch := n.db.Begin(true)
	require.NoError(t, acctesting.CreateADI(batch, key1, "foo"))
	require.NoError(t, acctesting.UpdateKeyPage(batch, url.MustParse("foo/book0/1"), func(page *protocol.KeyPage) {
		hash := sha256.Sum256(key2[32:])
		page.Threshold = 2
		page.CreditBalance = 1e8
		page.Keys = append(page.Keys, &protocol.KeySpec{
			PublicKeyHash: hash[:],
		})
	}))
	require.NoError(t, batch.Commit())

	t.Log("Initiate the transaction")
	ids := n.MustExecuteAndWait(func(send func(*protocol.Envelope)) {
		send(newTxn("foo").
			WithSigner(url.MustParse("foo/book0/1"), 1).
			WithBody(&protocol.CreateTokenAccount{
				Url:      url.MustParse("foo/tokens"),
				TokenUrl: protocol.AcmeUrl(),
			}).
			Initiate(protocol.SignatureTypeED25519, key1.Bytes()))
	})

	txnResp := n.QueryTransaction(fmt.Sprintf("foo?txid=%X", ids[0]))
	require.False(t, txnResp.Status.Delivered, "Transaction is was delivered")
	require.True(t, txnResp.Status.Pending, "Transaction is not pending")

	t.Log("Double signing with key 1 should complete the transaction")
	envHashes, _ := n.MustExecute(func(send func(*protocol.Envelope)) {
		send(acctesting.NewTransaction().
			WithNonceVar(&globalNonce).
			WithSigner(url.MustParse("foo/book0/1"), 1).
			WithTxnHash(ids[0][:]).
			// TODO Eliminate transaction body
			WithPrincipal(url.MustParse("foo")).
			WithBody(&protocol.SignPending{}).
			Sign(protocol.SignatureTypeED25519, key1.Bytes()))
	})
	n.MustWaitForTxns(convertIds32(envHashes...)...)

	txnResp = n.QueryTransaction(fmt.Sprintf("foo?txid=%X", ids[0]))
	require.False(t, txnResp.Status.Delivered, "Transaction is was delivered")
	require.True(t, txnResp.Status.Pending, "Transaction is not pending")

	t.Log("Signing with key 2 should complete the transaction")
	envHashes, _ = n.MustExecute(func(send func(*protocol.Envelope)) {
		send(acctesting.NewTransaction().
			WithNonceVar(&globalNonce).
			WithSigner(url.MustParse("foo/book0/1"), 1).
			WithTxnHash(ids[0][:]).
			// TODO Eliminate transaction body
			WithPrincipal(url.MustParse("foo")).
			WithBody(&protocol.SignPending{}).
			Sign(protocol.SignatureTypeED25519, key2.Bytes()))
	})
	n.MustWaitForTxns(convertIds32(envHashes...)...)

	txnResp = n.QueryTransaction(fmt.Sprintf("foo?txid=%X", ids[0]))
	require.True(t, txnResp.Status.Delivered, "Transaction is was not delivered")
	require.False(t, txnResp.Status.Pending, "Transaction is still pending")

	// this should fail, so tell fake tendermint not to give up
	// an error will be displayed on the console, but this is exactly what we expect so don't panic
	check.H = func(err error) {}
	t.Log("Signing a complete transaction should fail")
	_, _, err := n.Execute(func(send func(*protocol.Envelope)) {
		send(acctesting.NewTransaction().
			WithNonceVar(&globalNonce).
			WithSigner(url.MustParse("foo/book0/1"), 1).
			WithTxnHash(ids[0][:]).
			// TODO Eliminate transaction body
			WithPrincipal(url.MustParse("foo")).
			WithBody(&protocol.SignPending{}).
			Sign(protocol.SignatureTypeED25519, key2.Bytes()))
	})
	require.Error(t, err)
}<|MERGE_RESOLUTION|>--- conflicted
+++ resolved
@@ -638,28 +638,7 @@
 	require.Equal(t, int64(68), n.GetTokenAccount("bar/tokens").Balance.Int64())
 }
 
-<<<<<<< HEAD
-func TestBigIntEncoding(t *testing.T) {
-	t.Skip("To Do Update Faucet")
-
-	acmeIssuer := new(protocol.TokenIssuer)
-	acmeIssuer.Issued = *big.NewInt(int64(-100000000000))
-	byte, err := acmeIssuer.MarshalBinary()
-	fmt.Println(acmeIssuer)
-	if err != nil {
-		fmt.Errorf(err.Error())
-	}
-	orig := new(protocol.TokenIssuer)
-	err = orig.UnmarshalBinary(byte)
-	fmt.Println(orig.Issued, acmeIssuer.Issued)
-	require.Equal(t, orig, acmeIssuer)
-
-}
-
-=======
->>>>>>> d47aac3c
 func TestSendCreditsFromAdiAccountToMultiSig(t *testing.T) {
-	t.Skip("To Do Update Faucet")
 	subnets, daemons := acctesting.CreateTestNet(t, 1, 1, 0)
 	nodes := RunTestNet(t, subnets, daemons, nil, true, nil)
 	n := nodes[subnets[1]][0]
@@ -676,8 +655,7 @@
 
 	acmeIssuer := n.GetTokenIssuer("acc://ACME")
 	acmeBeforeBurn := acmeIssuer.Issued
-	fmt.Println("Acme Before Burn :", acmeBeforeBurn.Int64())
-	acmeToSpendOnCredits := int64(12.0 * protocol.AcmePrecision)
+	acmeToSpendOnCredits := int64(10.0 * protocol.AcmePrecision)
 	n.MustExecuteAndWait(func(send func(*protocol.Envelope)) {
 		ac := new(protocol.AddCredits)
 		ac.Amount = *big.NewInt(acmeToSpendOnCredits)
@@ -709,10 +687,8 @@
 
 	ks := n.GetKeyPage("foo/book0/1")
 	acct := n.GetTokenAccount("foo/tokens")
-
 	acmeIssuer = n.GetTokenIssuer(protocol.AcmeUrl().String())
 	acmeAfterBurn := acmeIssuer.Issued
-	fmt.Println("Acme After Burn :", acmeBeforeBurn, acmeAfterBurn)
 	require.Equal(t, expectedCreditsToReceive, ks.CreditBalance)
 	require.Equal(t, int64(acmeAmount*protocol.AcmePrecision)-acmeToSpendOnCredits, acct.Balance.Int64())
 	require.Equal(t, *acmeBeforeBurn.Sub(&acmeBeforeBurn, big.NewInt(acmeToSpendOnCredits)), acmeAfterBurn)
@@ -1066,7 +1042,6 @@
 }
 
 func TestIssueTokensWithSupplyLimit(t *testing.T) {
-	t.Skip("To Do Update Faucet")
 
 	check := CheckError{NewDefaultErrorHandler(t)}
 
