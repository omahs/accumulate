--- conflicted
+++ resolved
@@ -132,12 +132,7 @@
 			exch.AddRecipient(n.ParseUrl(recipient), big.NewInt(int64(1000)))
 			send(newTxn(senderUrl.String()).
 				WithBody(exch).
-<<<<<<< HEAD
-				SignLegacyED25519(sponsor).
-				Build())
-=======
 				Initiate(protocol.SignatureTypeLegacyED25519, sender))
->>>>>>> 90683a40
 		}
 	})
 
@@ -161,12 +156,7 @@
 			WithPrincipal(protocol.FaucetUrl).
 			WithTimestamp(faucet.Timestamp()).
 			WithBody(body).
-<<<<<<< HEAD
-			Sign(protocol.SignWithFaucet).
-			Build())
-=======
 			Faucet())
->>>>>>> 90683a40
 	})
 
 	require.Equal(t, int64(protocol.AcmeFaucetAmount*protocol.AcmePrecision), n.GetLiteTokenAccount(aliceUrl.String()).Balance.Int64())
@@ -197,12 +187,7 @@
 		sponsorUrl := acctesting.AcmeLiteAddressTmPriv(liteAccount).String()
 		send(newTxn(sponsorUrl).
 			WithBody(adi).
-<<<<<<< HEAD
-			SignLegacyED25519(liteAccount).
-			Build())
-=======
 			Initiate(protocol.SignatureTypeLegacyED25519, liteAccount))
->>>>>>> 90683a40
 	})
 
 	// Sanity check
@@ -250,12 +235,7 @@
 		send(newTxn(originUrl).
 			WithSigner(dn.network.ValidatorPage(0), 1).
 			WithBody(wd).
-<<<<<<< HEAD
-			SignLegacyED25519(dn.key.Bytes()).
-			Build())
-=======
 			Initiate(protocol.SignatureTypeLegacyED25519, dn.key.Bytes()))
->>>>>>> 90683a40
 	})
 
 	// Give it a second for the DN to send its anchor
@@ -314,12 +294,7 @@
 		sponsorUrl := acctesting.AcmeLiteAddressTmPriv(liteAccount).String()
 		send(newTxn(sponsorUrl).
 			WithBody(adi).
-<<<<<<< HEAD
-			SignLegacyED25519(liteAccount).
-			Build())
-=======
 			Initiate(protocol.SignatureTypeLegacyED25519, liteAccount))
->>>>>>> 90683a40
 	})
 
 	r := n.GetADI("RoadRunner")
@@ -351,30 +326,9 @@
 		t.Fatal(err)
 	}
 
-<<<<<<< HEAD
-	t.Run("Create ADI then write to Lite Data Account", func(t *testing.T) {
-		subnets, daemons := acctesting.CreateTestNet(t, 1, 1, 0)
-		nodes := RunTestNet(t, subnets, daemons, nil, true)
-		n := nodes[subnets[1]][0]
-
-		adiKey := generateKey()
-		batch := n.db.Begin(true)
-		require.NoError(t, acctesting.CreateAdiWithCredits(batch, adiKey, "FooBar", 1e9))
-		require.NoError(t, batch.Commit())
-		n.Batch(func(send func(*transactions.Envelope)) {
-			wdt := new(protocol.WriteDataTo)
-			wdt.Recipient = liteDataAddress
-			wdt.Entry = firstEntry
-			send(newTxn("FooBar").
-				WithBody(wdt).
-				SignLegacyED25519(adiKey).
-				Build())
-		})
-=======
-	subnets, daemons := acctesting.CreateTestNet(t, 1, 1, 0)
-	nodes := RunTestNet(t, subnets, daemons, nil, true, nil)
-	n := nodes[subnets[1]][0]
->>>>>>> 90683a40
+	subnets, daemons := acctesting.CreateTestNet(t, 1, 1, 0)
+	nodes := RunTestNet(t, subnets, daemons, nil, true, nil)
+	n := nodes[subnets[1]][0]
 
 	adiKey := generateKey()
 	batch := n.db.Begin(true)
@@ -453,12 +407,7 @@
 			send(newTxn("FooBar").
 				WithSigner(url.MustParse("FooBar/book0/1"), 1).
 				WithBody(tac).
-<<<<<<< HEAD
-				SignLegacyED25519(adiKey).
-				Build())
-=======
 				Initiate(protocol.SignatureTypeLegacyED25519, adiKey))
->>>>>>> 90683a40
 		})
 
 		r := n.GetDataAccount("FooBar/oof")
@@ -489,12 +438,7 @@
 			send(newTxn("FooBar").
 				WithSigner(url.MustParse("FooBar/book0/1"), 1).
 				WithBody(cda).
-<<<<<<< HEAD
-				SignLegacyED25519(adiKey).
-				Build())
-=======
 				Initiate(protocol.SignatureTypeLegacyED25519, adiKey))
->>>>>>> 90683a40
 		})
 
 		u := n.ParseUrl("acc://FooBar/foo/book1")
@@ -522,12 +466,7 @@
 			send(newTxn("FooBar").
 				WithSigner(url.MustParse("FooBar/book0/1"), 1).
 				WithBody(tac).
-<<<<<<< HEAD
-				SignLegacyED25519(adiKey).
-				Build())
-=======
 				Initiate(protocol.SignatureTypeLegacyED25519, adiKey))
->>>>>>> 90683a40
 		})
 
 		r := n.GetDataAccount("FooBar/oof")
@@ -544,12 +483,7 @@
 			send(newTxn("FooBar/oof").
 				WithSigner(url.MustParse("FooBar/book0/1"), 1).
 				WithBody(wd).
-<<<<<<< HEAD
-				SignLegacyED25519(adiKey).
-				Build())
-=======
 				Initiate(protocol.SignatureTypeLegacyED25519, adiKey))
->>>>>>> 90683a40
 		})
 
 		// Without the sleep, this test fails on Windows and macOS
@@ -599,12 +533,7 @@
 			send(newTxn("FooBar").
 				WithSigner(url.MustParse("FooBar/book0/1"), 1).
 				WithBody(tac).
-<<<<<<< HEAD
-				SignLegacyED25519(adiKey).
-				Build())
-=======
 				Initiate(protocol.SignatureTypeLegacyED25519, adiKey))
->>>>>>> 90683a40
 		})
 
 		r := n.GetTokenAccount("FooBar/Baz")
@@ -638,12 +567,7 @@
 			send(newTxn("FooBar").
 				WithSigner(url.MustParse("FooBar/book0/1"), 1).
 				WithBody(tac).
-<<<<<<< HEAD
-				SignLegacyED25519(adiKey).
-				Build())
-=======
 				Initiate(protocol.SignatureTypeLegacyED25519, adiKey))
->>>>>>> 90683a40
 		})
 
 		u := n.ParseUrl("foo/book1")
@@ -684,12 +608,7 @@
 		send(newTxn(aliceUrl.String()).
 			WithSigner(aliceUrl, 2).
 			WithBody(exch).
-<<<<<<< HEAD
-			SignLegacyED25519(alice).
-			Build())
-=======
 			Initiate(protocol.SignatureTypeLegacyED25519, alice))
->>>>>>> 90683a40
 	})
 
 	require.Equal(t, int64(protocol.AcmeFaucetAmount*protocol.AcmePrecision-3000), n.GetLiteTokenAccount(aliceUrl.String()).Balance.Int64())
@@ -717,12 +636,7 @@
 		send(newTxn("foo/tokens").
 			WithSigner(url.MustParse("foo/book0/1"), 1).
 			WithBody(exch).
-<<<<<<< HEAD
-			SignLegacyED25519(fooKey).
-			Build())
-=======
 			Initiate(protocol.SignatureTypeLegacyED25519, fooKey))
->>>>>>> 90683a40
 	})
 
 	require.Equal(t, int64(protocol.AcmePrecision-68), n.GetTokenAccount("foo/tokens").Balance.Int64())
@@ -756,12 +670,7 @@
 		send(newTxn("foo/tokens").
 			WithSigner(url.MustParse("foo/book0/1"), 1).
 			WithBody(ac).
-<<<<<<< HEAD
-			SignLegacyED25519(fooKey).
-			Build())
-=======
 			Initiate(protocol.SignatureTypeLegacyED25519, fooKey))
->>>>>>> 90683a40
 	})
 
 	batch = n.db.Begin(false)
@@ -817,12 +726,7 @@
 		send(newTxn("foo/book0").
 			WithSigner(url.MustParse("foo/book0/1"), 1).
 			WithBody(cms).
-<<<<<<< HEAD
-			SignLegacyED25519(fooKey).
-			Build())
-=======
 			Initiate(protocol.SignatureTypeLegacyED25519, fooKey))
->>>>>>> 90683a40
 	})
 
 	spec = n.GetKeyPage("foo/book0/2")
@@ -853,12 +757,7 @@
 		send(newTxn("foo").
 			WithSigner(url.MustParse("foo/book0/1"), 1).
 			WithBody(csg).
-<<<<<<< HEAD
-			SignLegacyED25519(fooKey).
-			Build())
-=======
 			Initiate(protocol.SignatureTypeLegacyED25519, fooKey))
->>>>>>> 90683a40
 	})
 
 	book := n.GetKeyBook("foo/book1")
@@ -897,12 +796,7 @@
 		send(newTxn("foo/book1").
 			WithSigner(url.MustParse("foo/book1/1"), 1).
 			WithBody(cms).
-<<<<<<< HEAD
-			SignLegacyED25519(testKey1).
-			Build())
-=======
 			Initiate(protocol.SignatureTypeLegacyED25519, testKey1))
->>>>>>> 90683a40
 	})
 
 	spec := n.GetKeyPage("foo/book1/2")
@@ -938,12 +832,7 @@
 		send(newTxn("foo/book1/1").
 			WithSigner(url.MustParse("foo/book1/1"), 1).
 			WithBody(body).
-<<<<<<< HEAD
-			SignLegacyED25519(testKey).
-			Build())
-=======
 			Initiate(protocol.SignatureTypeLegacyED25519, testKey))
->>>>>>> 90683a40
 	})
 
 	spec := n.GetKeyPage("foo/book1/1")
@@ -978,12 +867,7 @@
 		send(newTxn("foo/book1/1").
 			WithSigner(url.MustParse("foo/book1/1"), 1).
 			WithBody(body).
-<<<<<<< HEAD
-			SignLegacyED25519(testKey).
-			Build())
-=======
 			Initiate(protocol.SignatureTypeLegacyED25519, testKey))
->>>>>>> 90683a40
 	})
 
 	spec := n.GetKeyPage("foo/book1/1")
@@ -1015,12 +899,7 @@
 		send(newTxn("foo/book1/1").
 			WithSigner(url.MustParse("foo/book1/1"), 1).
 			WithBody(body).
-<<<<<<< HEAD
-			SignLegacyED25519(testKey1).
-			Build())
-=======
 			Initiate(protocol.SignatureTypeLegacyED25519, testKey1))
->>>>>>> 90683a40
 	})
 	h1 := sha256.Sum256(testKey1.PubKey().Bytes())
 	n.MustExecuteAndWait(func(send func(*protocol.Envelope)) {
@@ -1033,12 +912,7 @@
 		send(newTxn("foo/book1/1").
 			WithSigner(url.MustParse("foo/book1/1"), 2).
 			WithBody(body).
-<<<<<<< HEAD
-			SignLegacyED25519(testKey2).
-			Build())
-=======
 			Initiate(protocol.SignatureTypeLegacyED25519, testKey2))
->>>>>>> 90683a40
 	})
 
 	spec := n.GetKeyPage("foo/book1/1")
@@ -1083,12 +957,7 @@
 
 		send(newTxn(liteUrl.String()).
 			WithBody(adi).
-<<<<<<< HEAD
-			SignLegacyED25519(liteKey).
-			Build())
-=======
 			Initiate(protocol.SignatureTypeLegacyED25519, liteKey))
->>>>>>> 90683a40
 	})
 
 	batch = n.db.Begin(true)
@@ -1104,12 +973,7 @@
 		send(newTxn("foo").
 			WithSigner(protocol.FormatKeyPageUrl(keyBookUrl, 0), 1).
 			WithBody(tac).
-<<<<<<< HEAD
-			SignLegacyED25519(fooKey).
-			Build())
-=======
 			Initiate(protocol.SignatureTypeLegacyED25519, fooKey))
->>>>>>> 90683a40
 	})
 
 	require.Equal(t, keyPageHeight, getHeight(keyPageUrl), "Key page height changed")
@@ -1134,12 +998,7 @@
 		send(newTxn("foo").
 			WithSigner(url.MustParse("foo/book0/1"), 1).
 			WithBody(body).
-<<<<<<< HEAD
-			SignLegacyED25519(fooKey).
-			Build())
-=======
 			Initiate(protocol.SignatureTypeLegacyED25519, fooKey))
->>>>>>> 90683a40
 	})
 
 	n.GetTokenIssuer("foo/tokens")
@@ -1167,12 +1026,7 @@
 		send(newTxn("foo/tokens").
 			WithSigner(url.MustParse("foo/book0/1"), 1).
 			WithBody(body).
-<<<<<<< HEAD
-			SignLegacyED25519(fooKey).
-			Build())
-=======
 			Initiate(protocol.SignatureTypeLegacyED25519, fooKey))
->>>>>>> 90683a40
 	})
 
 	account := n.GetLiteTokenAccount(liteAddr.String())
@@ -1367,13 +1221,8 @@
 
 		send(newTxn(liteAddr.String()).
 			WithBody(body).
-<<<<<<< HEAD
-			SignLegacyED25519(n.key.Bytes()).
-			Build())
-=======
 			InitiateSynthetic(n.network.NodeUrl()).
 			Sign(protocol.SignatureTypeLegacyED25519, n.key.Bytes()))
->>>>>>> 90683a40
 	})[0]
 
 	tx := n.GetTx(id[:])
@@ -1440,12 +1289,7 @@
 		send(newTxn(netUrl.String()).
 			WithSigner(validators, 1).
 			WithBody(body).
-<<<<<<< HEAD
-			SignLegacyED25519(n.key.Bytes()).
-			Build())
-=======
 			Initiate(protocol.SignatureTypeLegacyED25519, n.key.Bytes()))
->>>>>>> 90683a40
 	})
 
 	nh := sha256.Sum256(n.key.PubKey().Bytes())
@@ -1463,18 +1307,11 @@
 		send(newTxn(netUrl.String()).
 			WithSigner(validators, 2).
 			WithBody(body).
-<<<<<<< HEAD
-			SignLegacyED25519(n.key.Bytes()).
-			SignLegacyED25519(nodeKey1.Bytes()).
-			Build())
-=======
 			Initiate(protocol.SignatureTypeLegacyED25519, n.key.Bytes()))
->>>>>>> 90683a40
 	})
 
 	// Verify the validator was updated
-	keys := n.client.Validators()
-	require.ElementsMatch(t, keys, []crypto.PubKey{n.key.PubKey(), nodeKey2.PubKey()})
+	require.ElementsMatch(t, n.client.Validators(), []crypto.PubKey{n.key.PubKey(), nodeKey2.PubKey()})
 
 	// Remove a validator
 	n.MustExecuteAndWait(func(send func(*protocol.Envelope)) {
@@ -1484,13 +1321,7 @@
 		send(newTxn(netUrl.String()).
 			WithSigner(validators, 3).
 			WithBody(body).
-<<<<<<< HEAD
-			SignLegacyED25519(n.key.Bytes()).
-			SignLegacyED25519(nodeKey2.Bytes()).
-			Build())
-=======
 			Initiate(protocol.SignatureTypeLegacyED25519, n.key.Bytes()))
->>>>>>> 90683a40
 	})
 
 	// Verify the validator was removed
