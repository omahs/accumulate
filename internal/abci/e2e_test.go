--- conflicted
+++ resolved
@@ -174,6 +174,7 @@
 	subnets, daemons := acctesting.CreateTestNet(t, 1, 1, 0, false)
 	nodes := RunTestNet(t, subnets, daemons, nil, true, nil)
 	n := nodes[subnets[1]][0]
+	dn := nodes[subnets[0]][0]
 
 	liteAccount := generateKey()
 	newAdi := generateKey()
@@ -228,52 +229,6 @@
 	// 	assert.Equal(t, root, mgr.Anchor(), "wrong anchor for %s#chain/%s", meta.Account, meta.Name)
 	// }
 
-<<<<<<< HEAD
-	//set price of acme to $445.00 / token
-	price := 445.00
-	dn.MustExecuteAndWait(func(send func(*Tx)) {
-		ao := new(protocol.AcmeOracle)
-		ao.Price = uint64(price * protocol.AcmeOraclePrecision)
-		wd := new(protocol.WriteData)
-		d, err := json.Marshal(&ao)
-		require.NoError(t, err)
-		wd.Entry.Data = append(wd.Entry.Data, d)
-
-		originUrl := protocol.PriceOracleAuthority
-
-		send(newTxn(originUrl).
-			WithSigner(dn.network.ValidatorPage(0), 1).
-			WithBody(wd).
-			Initiate(protocol.SignatureTypeLegacyED25519, dn.key.Bytes()).
-			Build())
-	})
-
-	// Give it a second for the DN to send its anchor
-	time.Sleep(time.Second)
-
-	// Get the anchor chain manager for DN
-	batch = dn.db.Begin(true)
-	defer batch.Discard()
-	ledger := batch.Account(dn.network.NodeUrl(protocol.Ledger))
-	// Check each anchor
-	var ledgerState *protocol.InternalLedger
-	require.NoError(t, ledger.GetStateAs(&ledgerState))
-	expected := uint64(price * protocol.AcmeOraclePrecision)
-	require.Equal(t, int(expected), int(ledgerState.ActiveOracle))
-
-	time.Sleep(2 * time.Second)
-	// Get the anchor chain manager for BVN
-	batch = n.db.Begin(true)
-	defer batch.Discard()
-	ledger = batch.Account(n.network.NodeUrl(protocol.Ledger))
-
-	// Check each anchor
-	ledgerState = new(protocol.InternalLedger)
-	require.NoError(t, ledger.GetStateAs(&ledgerState))
-	require.Equal(t, ledgerState.ActiveOracle, expected)
-
-=======
->>>>>>> 5d5f7309
 	// // TODO Once block indexing has been implemented, verify that the following chains got modified
 	// assert.Subset(t, accounts, []string{
 	// 	"acc://RoadRunner#chain/main",
@@ -1389,7 +1344,7 @@
 	// The lite address ends with `foo/tokens` but the token is `foo2/tokens` so
 	// the synthetic transaction will fail. This test verifies that the
 	// transaction fails, but more importantly it verifies that
-	// `Executor.Execute()` does *not* break if DeliverTx fails with a
+	// `Executor.Commit()` does *not* break if DeliverTx fails with a
 	// non-existent origin. This is motivated by a bug that has been fixed. This
 	// bug could have been triggered by a failing SyntheticCreateChains,
 	// SyntheticDepositTokens, or SyntheticDepositCredits.
