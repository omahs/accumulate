package abci

import (
	"bytes"
	"crypto/sha256"
	_ "crypto/sha256"
	"encoding/json"
	"errors"
	"fmt"
	"runtime/debug"
	"time"

	"github.com/AccumulateNetwork/accumulate"
	"github.com/AccumulateNetwork/accumulate/config"
	"github.com/AccumulateNetwork/accumulate/internal/database"
	"github.com/AccumulateNetwork/accumulate/internal/logging"
	"github.com/AccumulateNetwork/accumulate/protocol"
	_ "github.com/AccumulateNetwork/accumulate/smt/pmt"
	"github.com/AccumulateNetwork/accumulate/smt/storage"
	"github.com/AccumulateNetwork/accumulate/types"
	apiQuery "github.com/AccumulateNetwork/accumulate/types/api/query"
	"github.com/AccumulateNetwork/accumulate/types/api/transactions"
	"github.com/getsentry/sentry-go"
	abci "github.com/tendermint/tendermint/abci/types"
	"github.com/tendermint/tendermint/crypto"
	"github.com/tendermint/tendermint/libs/log"
	"github.com/tendermint/tendermint/version"
)

// Accumulator is an ABCI application that accumulates validated transactions in
// a hash tree.
type Accumulator struct {
	abci.BaseApplication
	AccumulatorOptions
	logger log.Logger

	txct     int64
	timer    time.Time
	didPanic bool

	onFatal func(error)
}

type AccumulatorOptions struct {
	Chain   Chain
	DB      *database.Database
	Logger  log.Logger
	Network config.Network
	Address crypto.Address
}

// NewAccumulator returns a new Accumulator.
func NewAccumulator(opts AccumulatorOptions) *Accumulator {
	app := &Accumulator{
		AccumulatorOptions: opts,
		logger:             opts.Logger.With("module", "accumulate", "subnet", opts.Network.ID),
	}

	if app.Chain == nil {
		panic("Chain Validator Node not set!")
	}

	app.logger.Info("Starting ABCI application", "accumulate", accumulate.Version, "abci", Version)
	return app
}

var _ abci.Application = (*Accumulator)(nil)

// FOR TESTING ONLY
func (app *Accumulator) OnFatal(f func(error)) {
	app.onFatal = f
}

// fatal is called when a fatal error occurs. If fatal is called, all subsequent
// transactions will fail with CodeDidPanic.
func (app *Accumulator) fatal(err error, setDidPanic bool) {
	if setDidPanic {
		app.didPanic = true
	}

	app.logger.Error("Fatal error", "error", err, "stack", debug.Stack())
	sentry.CaptureException(err)

	if app.onFatal != nil {
		app.onFatal(err)
	}

	// Throw the panic back at Tendermint
	panic(err)
}

// recover will recover from a panic. If a panic occurs, it is passed to fatal
// and code is set to CodeDidPanic (unless the pointer is nil).
func (app *Accumulator) recover(code *uint32, setDidPanic bool) {
	r := recover()
	if r == nil {
		return
	}

	err, ok := r.(error)
	if ok {
		err = fmt.Errorf("panicked: %w", err)
	} else {
		err = fmt.Errorf("panicked: %v", r)
	}
	app.fatal(err, setDidPanic)

	if code != nil {
		*code = protocol.CodeDidPanic
	}
}

// Info implements github.com/tendermint/tendermint/abci/types.Application.
func (app *Accumulator) Info(req abci.RequestInfo) abci.ResponseInfo {
	defer app.recover(nil, false)

	//todo: load up the merkle databases to the same state we're at...  We will need to rewind.

	// We have two different versions: that of the ABCI application, and that of
	// the executable. The ABCI application version may affect Tendermint. The
	// executable version tells us what commit to look at when debugging a crash
	// log.

	data, err := json.Marshal(struct {
		Version, Commit string
	}{
		Version: accumulate.Version,
		Commit:  accumulate.Commit,
	})
	if err != nil {
		sentry.CaptureException(err)
	}

	batch := app.DB.Begin()
	defer batch.Discard()

	var height int64
	ledger := protocol.NewInternalLedger()
	err = batch.Account(app.Network.NodeUrl(protocol.Ledger)).GetStateAs(ledger)
	switch {
	case err == nil:
		height = ledger.Index
	case errors.Is(err, storage.ErrNotFound):
		// InitChain has not been called yet
		height = 0
	default:
		height = -1
		sentry.CaptureException(err)
	}

	return abci.ResponseInfo{
		Data:             string(data),
		Version:          version.ABCIVersion,
		AppVersion:       Version,
		LastBlockHeight:  height,
		LastBlockAppHash: batch.RootHash(),
	}
}

// Query implements github.com/tendermint/tendermint/abci/types.Application.
//
// Exposed as Tendermint RPC /abci_query.
func (app *Accumulator) Query(reqQuery abci.RequestQuery) (resQuery abci.ResponseQuery) {
	defer app.recover(&resQuery.Code, false)

	if app.didPanic {
		return abci.ResponseQuery{
			Code: protocol.CodeDidPanic,
			Info: "Node state is invalid",
		}
	}

	resQuery.Key = reqQuery.Data
	qu := new(apiQuery.Query)
	err := qu.UnmarshalBinary(reqQuery.Data)
	if err != nil {
		// sentry.CaptureException(err)
		app.logger.Debug("Query failed", "error", err)
		resQuery.Info = "request is not an Accumulate Query"
		resQuery.Code = protocol.CodeEncodingError
		return resQuery
	}

	k, v, customErr := app.Chain.Query(qu, reqQuery.Height, reqQuery.Prove)
	switch {
	case customErr == nil:
		//Ok

	case errors.Is(customErr.Unwrap(), storage.ErrNotFound):
		resQuery.Info = customErr.Error()
		resQuery.Code = protocol.CodeNotFound
		return resQuery

	default:
		sentry.CaptureException(customErr)
		app.logger.Debug("Query failed", "type", qu.Type.Name(), "error", customErr)
		resQuery.Info = customErr.Error()
		resQuery.Code = uint32(customErr.Code)
		return resQuery
	}

	//if we get here, we have a valid state object, so let's return it.
	resQuery.Code = protocol.CodeOK
	//return a generic state object for the chain and let the query deal with decoding it
	resQuery.Key, resQuery.Value = k, v

	///implement lazy sync calls. If a node falls behind it needs to have several query calls
	///1 get current height
	///2 get block data for height X
	///3 get block data for given hash
	return
}

// InitChain implements github.com/tendermint/tendermint/abci/types.Application.
//
// Called when a chain is created.
func (app *Accumulator) InitChain(req abci.RequestInitChain) abci.ResponseInitChain {
	batch := app.DB.Begin()
	_, err := batch.Account(app.Network.NodeUrl(protocol.Ledger)).GetState()
	switch {
	case err == nil:
		// InitChain already happened
		return abci.ResponseInitChain{AppHash: batch.RootHash()}
	case !errors.Is(err, storage.ErrNotFound):
		panic(fmt.Errorf("failed to check block index: %v", err))
	}

	app.logger.Info("Initializing")
	err = app.Chain.InitChain(req.AppStateBytes, req.Time, req.InitialHeight)
	if err != nil {
		panic(fmt.Errorf("failed to init chain: %v", err))
	}

	//register a list of the validators.
	for _, v := range req.Validators {
		app.updateValidator(v)
	}

	return abci.ResponseInitChain{AppHash: batch.RootHash()}
}

// BeginBlock implements github.com/tendermint/tendermint/abci/types.Application.
func (app *Accumulator) BeginBlock(req abci.RequestBeginBlock) abci.ResponseBeginBlock {
	defer app.recover(nil, true)

	var ret abci.ResponseBeginBlock

	//Identify the leader for this block, if we are the proposer... then we are the leader.
	_, err := app.Chain.BeginBlock(BeginBlockRequest{
		IsLeader: bytes.Equal(app.Address.Bytes(), req.Header.GetProposerAddress()),
		Height:   req.Header.Height,
		Time:     req.Header.Time,
	})
	if err != nil {
		app.fatal(err, true)
		return ret
	}

	app.timer = time.Now()

	app.txct = 0

	/*
		app.ValUpdates = make([]types.ValidatorUpdate, 0)

		// Punish validators who committed equivocation.
		for _, ev := range req.ByzantineValidators {
			if ev.Type == types.EvidenceType_DUPLICATE_VOTE {
				addr := string(ev.Validator.Address)
				if pubKey, ok := app.valAddrToPubKeyMap[addr]; ok {
					app.updateValidator(types.ValidatorUpdate{
						PubKey: pubKey,
						Power:  ev.Validator.Power - 1,
					})
					app.logger.Info("Decreased val power by 1 because of the equivocation",
						"val", addr)
				} else {
					app.logger.Error("Wanted to punish val, but can't find it",
						"val", addr)
				}
			}
		}

	*/

	return ret
}

// CheckTx implements github.com/tendermint/tendermint/abci/types.Application.
//
// Verifies the transaction is sane.
func (app *Accumulator) CheckTx(req abci.RequestCheckTx) (rct abci.ResponseCheckTx) {
	defer app.recover(&rct.Code, true)

	// Is the node borked?
	if app.didPanic {
		return abci.ResponseCheckTx{
			Code: protocol.CodeDidPanic,
			Info: "Node state is invalid",
		}
	}

	h := sha256.Sum256(req.Tx)
	tmHash := logging.AsHex(h[:])

	// Unmarshal all of the envelopes
	envelopes, err := transactions.UnmarshalAll(req.Tx)
	if err != nil {
		sentry.CaptureException(err)
		app.logger.Info("Check failed", "tx", tmHash, "error", err)
		return abci.ResponseCheckTx{Code: protocol.CodeEncodingError, Log: "Unable to decode transaction"}
	}
	app.logger.Info("*** New transaction incoming", "tx", tmHash, "envelopes", len(envelopes))

	// Check all of the transactions
	resp := abci.ResponseCheckTx{Code: protocol.CodeOK}
	for _, env := range envelopes {
		txid := logging.AsHex(env.Transaction.Hash())
<<<<<<< HEAD
		app.logger.Debug("Found tx", "type", env.Transaction.Type().Name(), "txid", txid, "hash", tmHash)
		err := app.Chain.CheckTx(env)
		if err == nil {
			typ := env.Transaction.Type()
			if !typ.IsInternal() && typ != types.TxTypeSyntheticAnchor {
				app.logger.Debug("Check succeeded", "type", typ, "txid", txid, "hash", tmHash)
=======
		result, err := app.Chain.CheckTx(env)
		if err != nil {
			sentry.CaptureException(err)
			app.logger.Info("Check failed", "type", env.Transaction.Type().Name(), "txid", txid, "hash", tmHash, "error", err, "origin", env.Transaction.Origin)
			return abci.ResponseCheckTx{
				Code: uint32(err.Code),
				Log:  fmt.Sprintf("%s check of %s transaction failed: %v", env.Transaction.Origin.String(), env.Transaction.Type().Name(), err),
>>>>>>> 14fbb3b6
			}
		}

		typ := env.Transaction.Type()
		if !typ.IsInternal() && typ != types.TxTypeSyntheticAnchor {
			app.logger.Debug("Check succeeded", "type", typ, "txid", txid, "hash", tmHash)
		}

		data, err2 := result.MarshalBinary()
		if err2 != nil {
			app.logger.Error("Check - failed to marshal transaction result", "error", err2, "type", typ, "txid", txid, "hash", tmHash)
			continue
		}

		resp.Data = append(resp.Data, data...)
	}

	return resp
}

// DeliverTx implements github.com/tendermint/tendermint/abci/types.Application.
//
// Verifies the transaction is valid.
func (app *Accumulator) DeliverTx(req abci.RequestDeliverTx) (rdt abci.ResponseDeliverTx) {
	defer app.recover(&rdt.Code, true)

	// Is the node borked?
	if app.didPanic {
		return abci.ResponseDeliverTx{
			Code: protocol.CodeDidPanic,
			Info: "Node state is invalid",
		}
	}

	h := sha256.Sum256(req.Tx)
	tmHash := logging.AsHex(h[:])

	// Unmarshal all of the envelopes
	envelopes, err := transactions.UnmarshalAll(req.Tx)
	if err != nil {
		sentry.CaptureException(err)
		app.logger.Info("Deliver failed", "tx", tmHash, "error", err)
		return abci.ResponseDeliverTx{Code: protocol.CodeEncodingError, Log: "Unable to decode transaction"}
	}

	// Deliver all of the transactions
	resp := abci.ResponseCheckTx{Code: protocol.CodeOK}
	for _, env := range envelopes {
		txid := logging.AsHex(env.Transaction.Hash())
		result, err := app.Chain.DeliverTx(env)
		if err != nil {
			sentry.CaptureException(err)
			app.logger.Info("Deliver failed", "type", env.Transaction.Type().Name(), "txid", txid, "hash", tmHash, "error", err, "origin", env.Transaction.Origin)
			// Whether or not the transaction succeeds does not matter to Tendermint
			continue
		}

		typ := env.Transaction.Type()
		if !typ.IsInternal() && typ != types.TxTypeSyntheticAnchor {
			app.logger.Debug("Deliver succeeded", "type", typ, "txid", txid, "hash", tmHash)
		}

		data, err2 := result.MarshalBinary()
		if err2 != nil {
			app.logger.Error("Check - failed to marshal transaction result", "error", err2, "type", typ, "txid", txid, "hash", tmHash)
			continue
		}

		resp.Data = append(resp.Data, data...)
	}

	app.txct += int64(len(envelopes))
	return abci.ResponseDeliverTx{Code: protocol.CodeOK}
}

// EndBlock implements github.com/tendermint/tendermint/abci/types.Application.
func (app *Accumulator) EndBlock(req abci.RequestEndBlock) (resp abci.ResponseEndBlock) {
	defer app.recover(nil, true)

	// Select our leader who will initiate consensus on dbvc chain.
	//resp.ConsensusParamUpdates
	//for _, ev := range req.ByzantineValidators {
	//	if ev.Type == types.EvidenceType_DUPLICATE_VOTE {
	//		addr := string(ev.Validator.Address)
	//		if pubKey, ok := app.valAddrToPubKeyMap[addr]; ok {
	//			app.updateValidator(types.ValidatorUpdate{
	//				PubKey: pubKey,
	//				Power:  ev.Validator.Power - 1,
	//			})
	//			app.logger.Info("Decreased val power by 1 because of the equivocation",
	//				"val", addr)
	//		} else {
	//			app.logger.Error("Wanted to punish val, but can't find it",
	//				"val", addr)
	//		}
	//	}
	//}

	return abci.ResponseEndBlock{} //ValidatorUpdates: app.ValUpdates}
}

// Commit implements github.com/tendermint/tendermint/abci/types.Application.
//
// Commits the transaction block to the chains.
func (app *Accumulator) Commit() (resp abci.ResponseCommit) {
	defer app.recover(nil, true)

	//end the current batch of transactions in the Stateful Merkle Tree

	mdRoot, err := app.Chain.Commit()
	resp.Data = mdRoot

	if err != nil {
		app.fatal(err, true)
		return
	}

	//this will truncate what tendermint stores since we only care about current state
	//todo: uncomment the next line when we have smt state syncing complete. For now, we are retaining everything for test net
	// if app.RetainBlocks > 0 && app.Height >= app.RetainBlocks {
	// 	resp.RetainHeight = app.Height - app.RetainBlocks + 1
	// }

	duration := time.Since(app.timer)
	app.logger.Debug("Committed", "transactions", app.txct, "duration", duration.String(), "tps", float64(app.txct)/duration.Seconds())

	return resp
}

// ListSnapshots implements github.com/tendermint/tendermint/abci/types.Application.
func (app *Accumulator) ListSnapshots(
	req abci.RequestListSnapshots) abci.ResponseListSnapshots {

	req.ProtoMessage()
	return abci.ResponseListSnapshots{}
}

// OfferSnapshot implements github.com/tendermint/tendermint/abci/types.Application.
func (app *Accumulator) OfferSnapshot(
	req abci.RequestOfferSnapshot) abci.ResponseOfferSnapshot {
	return abci.ResponseOfferSnapshot{Result: abci.ResponseOfferSnapshot_ABORT}
}

// LoadSnapshotChunk implements github.com/tendermint/tendermint/abci/types.Application.
func (app *Accumulator) LoadSnapshotChunk(
	req abci.RequestLoadSnapshotChunk) abci.ResponseLoadSnapshotChunk {

	//req.Height
	//resp := abcitypes.ResponseLoadSnapshotChunk{}
	//need to get a block of data between markers.
	//resp.Chunk = app.mm.GetState(req.Height)
	return abci.ResponseLoadSnapshotChunk{}
}

// ApplySnapshotChunk implements github.com/tendermint/tendermint/abci/types.Application.
func (app *Accumulator) ApplySnapshotChunk(
	req abci.RequestApplySnapshotChunk) abci.ResponseApplySnapshotChunk {
	return abci.ResponseApplySnapshotChunk{Result: abci.ResponseApplySnapshotChunk_ABORT}
}

//updateValidator add, update, or remove a validator
func (app *Accumulator) updateValidator(v abci.ValidatorUpdate) {
	// pubkey, _ := encoding.PubKeyFromProto(v.PubKey)
	// app.logger.Info("Val Pub Key", "address", pubkey.Address())
	/*
	   	if err != nil {
	   		panic(fmt.Errorf("can't decode public key: %w", err))
	   	}
	   	//key := []byte("val:" + string(pubkey.Bytes()))
	   	if v.Power == 0 {
	   		// remove validator
	   		_, found := app.tmvalidators[string(pubkey.Address())]// app.app.state.db.Has(key)
	   		if !found {
	   			pubStr := base64.StdEncoding.EncodeToString(pubkey.Bytes())
	   			return abcitypes.ResponseDeliverTx{
	   				Code: code.CodeTypeUnauthorized,
	   				Log:  fmt.Sprintf("Cannot remove non-existent validator %s", pubStr)}
	   		}
	   //		if !hasKey
	   		//if err = app.app.state.db.Delete(key); err != nil {
	   		//	panic(err)
	   		//}
	   		delete(app.tmvalidators, string(pubkey.Address()))
	   	} else {
	   		// add or update validator
	   		//value := bytes.NewBuffer(make([]byte, 0))
	   		//if err := types.WriteMessage(&v, value); err != nil {
	   		//	return types.ResponseDeliverTx{
	   		//		Code: code.CodeTypeEncodingError,
	   		//		Log:  fmt.Sprintf("Error encoding validator: %v", err)}
	   		//}
	   		//if err = app.app.state.db.Set(key, value.Bytes()); err != nil {
	   		//	panic(err)
	   		//}
	   		app.tmvalidators[string(pubkey.Address())] = pubkey
	   	}
	*/

	// we only update the changes array if we successfully updated the tree
	//app.ValUpdates = append(app.ValUpdates, v)
}<|MERGE_RESOLUTION|>--- conflicted
+++ resolved
@@ -310,20 +310,11 @@
 		app.logger.Info("Check failed", "tx", tmHash, "error", err)
 		return abci.ResponseCheckTx{Code: protocol.CodeEncodingError, Log: "Unable to decode transaction"}
 	}
-	app.logger.Info("*** New transaction incoming", "tx", tmHash, "envelopes", len(envelopes))
 
 	// Check all of the transactions
 	resp := abci.ResponseCheckTx{Code: protocol.CodeOK}
 	for _, env := range envelopes {
 		txid := logging.AsHex(env.Transaction.Hash())
-<<<<<<< HEAD
-		app.logger.Debug("Found tx", "type", env.Transaction.Type().Name(), "txid", txid, "hash", tmHash)
-		err := app.Chain.CheckTx(env)
-		if err == nil {
-			typ := env.Transaction.Type()
-			if !typ.IsInternal() && typ != types.TxTypeSyntheticAnchor {
-				app.logger.Debug("Check succeeded", "type", typ, "txid", txid, "hash", tmHash)
-=======
 		result, err := app.Chain.CheckTx(env)
 		if err != nil {
 			sentry.CaptureException(err)
@@ -331,7 +322,6 @@
 			return abci.ResponseCheckTx{
 				Code: uint32(err.Code),
 				Log:  fmt.Sprintf("%s check of %s transaction failed: %v", env.Transaction.Origin.String(), env.Transaction.Type().Name(), err),
->>>>>>> 14fbb3b6
 			}
 		}
 
