package chain

import (
	"fmt"

	"gitlab.com/accumulatenetwork/accumulate/internal/errors"
	"gitlab.com/accumulatenetwork/accumulate/protocol"
)

type SystemWriteData struct{}

func (SystemWriteData) Type() protocol.TransactionType {
	return protocol.TransactionTypeSystemWriteData
}

func (SystemWriteData) Execute(st *StateManager, tx *Delivery) (protocol.TransactionResult, error) {
	return (SystemWriteData{}).Validate(st, tx)
}

func (SystemWriteData) Validate(st *StateManager, tx *Delivery) (protocol.TransactionResult, error) {
	body, ok := tx.Transaction.Body.(*protocol.SystemWriteData)
	if !ok {
		return nil, fmt.Errorf("invalid payload: want %T, got %T", new(protocol.SystemWriteData), tx.Transaction.Body)
	}

	if partition, ok := protocol.ParsePartitionUrl(st.OriginUrl); !ok {
		return nil, errors.Format(errors.StatusBadRequest, "invalid principal: %v is not a system account", st.OriginUrl)
<<<<<<< HEAD
	} else if partition != st.LocalPartitionID {
		return nil, errors.Format(errors.StatusBadRequest, "invalid principal: %v belongs to the wrong partition", st.OriginUrl)
=======
	} else if subnet != st.SubnetId {
		return nil, errors.Format(errors.StatusBadRequest, "invalid principal: %v belongs to the wrong subnet", st.OriginUrl)
>>>>>>> 97973d2b
	}

	return executeWriteFullDataAccount(st, body.Entry, false, body.WriteToState)
}<|MERGE_RESOLUTION|>--- conflicted
+++ resolved
@@ -25,13 +25,8 @@
 
 	if partition, ok := protocol.ParsePartitionUrl(st.OriginUrl); !ok {
 		return nil, errors.Format(errors.StatusBadRequest, "invalid principal: %v is not a system account", st.OriginUrl)
-<<<<<<< HEAD
-	} else if partition != st.LocalPartitionID {
+	} else if partition != st.PartitionId {
 		return nil, errors.Format(errors.StatusBadRequest, "invalid principal: %v belongs to the wrong partition", st.OriginUrl)
-=======
-	} else if subnet != st.SubnetId {
-		return nil, errors.Format(errors.StatusBadRequest, "invalid principal: %v belongs to the wrong subnet", st.OriginUrl)
->>>>>>> 97973d2b
 	}
 
 	return executeWriteFullDataAccount(st, body.Entry, false, body.WriteToState)
