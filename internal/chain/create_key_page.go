package chain

import (
	"fmt"

	"gitlab.com/accumulatenetwork/accumulate/protocol"
)

type CreateKeyPage struct{}

func (CreateKeyPage) Type() protocol.TransactionType { return protocol.TransactionTypeCreateKeyPage }

func (CreateKeyPage) Execute(st *StateManager, tx *protocol.Envelope) (protocol.TransactionResult, error) {
	return (CreateKeyPage{}).Validate(st, tx)
}

func (CreateKeyPage) Validate(st *StateManager, tx *protocol.Envelope) (protocol.TransactionResult, error) {
	var book *protocol.KeyBook
	switch origin := st.Origin.(type) {
	case *protocol.KeyBook:
		book = origin
	default:
		return nil, fmt.Errorf("invalid origin record: want account type %v, got %v", protocol.AccountTypeKeyBook, origin.Type())
	}

	body, ok := tx.Transaction.Body.(*protocol.CreateKeyPage)
	if !ok {
		return nil, fmt.Errorf("invalid payload: want %T, got %T", new(protocol.CreateKeyPage), tx.Transaction.Body)
	}

	if len(body.Keys) == 0 {
		return nil, fmt.Errorf("cannot create empty sig spec")
	}

	scc := new(protocol.SyntheticCreateChain)
	st.Submit(st.OriginUrl, scc)

	page := new(protocol.KeyPage)
	page.Version = 1
	page.Url = protocol.FormatKeyPageUrl(book.Url, book.PageCount)
<<<<<<< HEAD
	page.KeyBook = book.Url
	page.AcceptThreshold = 1 // Require one signature from the Key Page
	page.ManagerKeyBook = body.Manager
=======
	page.Threshold = 1 // Require one signature from the Key Page
>>>>>>> 8c20256e
	book.PageCount++

	err := scc.Update(book)
	if err != nil {
		return nil, fmt.Errorf("failed to marshal state for KeyBook %s: %v", book.Url, err)
	}

	for _, sig := range body.Keys {
		ss := new(protocol.KeySpec)
		ss.PublicKeyHash = sig.KeyHash
		page.Keys = append(page.Keys, ss)
	}

	err = scc.Create(page)
	if err != nil {
		return nil, fmt.Errorf("failed to marshal state for KeyPage` %s: %v", page.Url, err)
	}

	return nil, nil
}<|MERGE_RESOLUTION|>--- conflicted
+++ resolved
@@ -38,13 +38,7 @@
 	page := new(protocol.KeyPage)
 	page.Version = 1
 	page.Url = protocol.FormatKeyPageUrl(book.Url, book.PageCount)
-<<<<<<< HEAD
-	page.KeyBook = book.Url
 	page.AcceptThreshold = 1 // Require one signature from the Key Page
-	page.ManagerKeyBook = body.Manager
-=======
-	page.Threshold = 1 // Require one signature from the Key Page
->>>>>>> 8c20256e
 	book.PageCount++
 
 	err := scc.Update(book)
