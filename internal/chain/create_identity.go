--- conflicted
+++ resolved
@@ -64,16 +64,12 @@
 	book.Pages = append(book.Pages, pageUrl.String())
 
 	identity := protocol.NewADI()
-<<<<<<< HEAD
-	identity.ChainUrl = types.String(identityUrl.String())
-	identity.KeyBook = types.String(bookUrl.String())
-	if body.Manager != "" {
-		identity.ManagerKeyBook = types.String(body.Manager)
-	}
-=======
+
 	identity.Url = identityUrl.String()
 	identity.KeyBook = bookUrl.String()
->>>>>>> ebbaa2bc
+	if body.Manager != "" {
+		identity.ManagerKeyBook = body.Manager
+	}
 
 	st.Create(identity, book, page)
 	return nil, nil
