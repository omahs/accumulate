package chain

import (
	"encoding"
	"encoding/hex"
	"errors"
	"fmt"
	"strconv"
	"strings"

	"gitlab.com/accumulatenetwork/accumulate/internal/database"
	"gitlab.com/accumulatenetwork/accumulate/internal/indexing"
	"gitlab.com/accumulatenetwork/accumulate/internal/url"
	"gitlab.com/accumulatenetwork/accumulate/protocol"
	"gitlab.com/accumulatenetwork/accumulate/smt/managed"
	"gitlab.com/accumulatenetwork/accumulate/smt/storage"
	"gitlab.com/accumulatenetwork/accumulate/types"
	"gitlab.com/accumulatenetwork/accumulate/types/api/query"
)

func (m *Executor) queryAccount(account *database.Account) (*query.ResponseAccount, error) {
	resp := new(query.ResponseAccount)

	state, err := account.GetState()
	if err != nil {
		return nil, fmt.Errorf("get state: %w", err)
	}
	resp.Account = state

	obj, err := account.GetObject()
	if err != nil {
		return nil, fmt.Errorf("get object: %w", err)
	}

	for _, c := range obj.Chains {
		chain, err := account.ReadChain(c.Name)
		if err != nil {
			return nil, fmt.Errorf("get chain %s: %w", c.Name, err)
		}

		ms := chain.CurrentState()
		var state query.ChainState
		state.Name = c.Name
		state.Type = c.Type
		state.Height = uint64(ms.Count)
		state.Roots = make([][]byte, len(ms.HashList))
		for i, h := range ms.HashList {
			state.Roots[i] = h
		}

		resp.ChainState = append(resp.ChainState, state)
	}

	return resp, nil
}

func (m *Executor) queryByUrl(batch *database.Batch, u *url.URL, prove bool) ([]byte, encoding.BinaryMarshaler, error) {
	qv := u.QueryValues()

	switch {
	case qv.Get("txid") != "":
		// Query by transaction ID
		txid, err := hex.DecodeString(qv.Get("txid"))
		if err != nil {
			return nil, nil, fmt.Errorf("invalid txid %q: %v", qv.Get("txid"), err)
		}

		v, err := m.queryByTxId(batch, txid, prove)
		return []byte("tx"), v, err

	case u.Fragment == "":
		// Query by account URL
		account, err := m.queryAccount(batch.Account(u))
		if err != nil {
			return nil, nil, fmt.Errorf("unable to load %v: %w", u, err)
		}
		return []byte("account"), account, err
	}

	fragment := strings.Split(u.Fragment, "/")
	switch fragment[0] {
	case "chain":
		if len(fragment) < 2 {
			return nil, nil, fmt.Errorf("invalid fragment")
		}

		chain, err := batch.Account(u).ReadChain(fragment[1])
		if err != nil {
			return nil, nil, fmt.Errorf("failed to load chain %q of %q: %v", strings.Join(fragment[1:], "."), u, err)
		}

		switch len(fragment) {
		case 2:
			start, count, err := parseRange(qv)
			if err != nil {
				return nil, nil, err
			}

			res := new(query.ResponseChainRange)
			res.Start = start
			res.End = start + count
			res.Total = chain.Height()
			res.Entries, err = chain.Entries(start, start+count)
			if err != nil {
				return nil, nil, fmt.Errorf("failed to load entries: %v", err)
			}

			return []byte("chain-range"), res, nil

		case 3:
			height, entry, err := getChainEntry(chain, fragment[2])
			if err != nil {
				return nil, nil, err
			}

			state, err := chain.State(height)
			if err != nil {
				return nil, nil, fmt.Errorf("failed to load chain state: %v", err)
			}

			res := new(query.ResponseChainEntry)
			res.Height = height
			res.Entry = entry
			res.State = make([][]byte, len(state.Pending))
			for i, h := range state.Pending {
				res.State[i] = h.Copy()
			}
			return []byte("chain-entry"), res, nil
		}

	case "tx", "txn", "transaction", "signature":
		chainName := chainNameFor(fragment[0])
		switch len(fragment) {
		case 1:
			start, count, err := parseRange(qv)
			if err != nil {
				return nil, nil, err
			}

<<<<<<< HEAD
			txns, perr := m.queryTxHistoryByChainId(batch, u.AccountID(), start, start+count, chainName)
=======
			txns, perr := m.queryTxHistory(batch, u, uint64(start), uint64(end), protocol.MainChain)
>>>>>>> 9bb6e6f4
			if perr != nil {
				return nil, nil, perr
			}

			return []byte("tx-history"), txns, nil

		case 2:
			chain, err := batch.Account(u).ReadChain(chainName)
			if err != nil {
				return nil, nil, fmt.Errorf("failed to load main chain of %q: %v", u, err)
			}

			height, txid, err := getTransaction(chain, fragment[1])
			if err != nil {
				return nil, nil, err
			}

			state, err := chain.State(height)
			if err != nil {
				return nil, nil, fmt.Errorf("failed to load chain state: %v", err)
			}

			res, err := m.queryByTxId(batch, txid, prove)
			if err != nil {
				return nil, nil, err
			}

			res.Height = height
			res.ChainState = make([][]byte, len(state.Pending))
			for i, h := range state.Pending {
				res.ChainState[i] = h.Copy()
			}
			return []byte("tx"), res, nil
		}
	case "pending":
		switch len(fragment) {
		case 1:
			txIds, err := indexing.PendingTransactions(batch, u).Get()
			if err != nil {
				return nil, nil, err
			}
			resp := new(query.ResponsePending)
			resp.Transactions = txIds
			return []byte("pending"), resp, nil
		case 2:
			if strings.Contains(fragment[1], ":") {
				indexes := strings.Split(fragment[1], ":")
				start, err := strconv.Atoi(indexes[0])
				if err != nil {
					return nil, nil, err
				}
				end, err := strconv.Atoi(indexes[1])
				if err != nil {
					return nil, nil, err
				}
<<<<<<< HEAD
				txns, perr := m.queryTxHistoryByChainId(batch, u.AccountID(), int64(start), int64(end), protocol.SignatureChain)
=======
				txns, perr := m.queryTxHistory(batch, u, uint64(start), uint64(end), protocol.PendingChain)
>>>>>>> 9bb6e6f4
				if perr != nil {
					return nil, nil, perr
				}
				return []byte("tx-history"), txns, nil
			} else {
				chain, err := batch.Account(u).ReadChain(protocol.SignatureChain)
				if err != nil {
					return nil, nil, fmt.Errorf("failed to load main chain of %q: %v", u, err)
				}

				height, txid, err := getTransaction(chain, fragment[1])
				if err != nil {
					return nil, nil, err
				}

				state, err := chain.State(height)
				if err != nil {
					return nil, nil, fmt.Errorf("failed to load chain state: %v", err)
				}

				res, err := m.queryByTxId(batch, txid, prove)
				if err != nil {
					return nil, nil, err
				}

				res.Height = height
				res.ChainState = make([][]byte, len(state.Pending))
				for i, h := range state.Pending {
					res.ChainState[i] = h.Copy()
				}

				return []byte("tx"), res, nil
			}
		}
	case "data":
		data, err := batch.Account(u).Data()
		if err != nil {
			return nil, nil, err
		}
		switch len(fragment) {
		case 1:
			entryHash, entry, err := data.GetLatest()
			if err != nil {
				return nil, nil, err
			}
			res := &query.ResponseDataEntry{
				Entry: *entry,
			}
			copy(res.EntryHash[:], entryHash)
			return []byte("data-entry"), res, nil
		case 2:
			queryParam := fragment[1]
			if strings.Contains(queryParam, ":") {
				indexes := strings.Split(queryParam, ":")
				start, err := strconv.Atoi(indexes[0])
				if err != nil {
					return nil, nil, err
				}
				end, err := strconv.Atoi(indexes[1])
				if err != nil {
					return nil, nil, err
				}
				entryHashes, err := data.GetHashes(int64(start), int64(end))
				if err != nil {
					return nil, nil, err
				}
				res := &query.ResponseDataEntrySet{}
				res.Total = uint64(data.Height())
				for _, entryHash := range entryHashes {
					er := query.ResponseDataEntry{}
					copy(er.EntryHash[:], entryHash)

					entry, err := data.Get(entryHash)
					if err != nil {
						return nil, nil, err
					}
					er.Entry = *entry
					res.DataEntries = append(res.DataEntries, er)
				}
				return []byte("data-entry-set"), res, nil
			} else {
				index, err := strconv.Atoi(queryParam)
				if err != nil {
					entryHash, err := hex.DecodeString(queryParam)
					if err != nil {
						return nil, nil, err
					}
					entry, err := data.Get(entryHash)
					if err != nil {
						return nil, nil, err
					}

					res := &query.ResponseDataEntry{}
					copy(res.EntryHash[:], entry.Hash())
					res.Entry = *entry
					return []byte("data-entry"), res, nil
				} else {
					entry, err := data.Entry(int64(index))
					if err != nil {
						return nil, nil, err
					}
					res := &query.ResponseDataEntry{}
					_, err = protocol.ParseLiteDataAddress(u)
					if err != nil {
						copy(res.EntryHash[:], entry.Hash())
						res.Entry = *entry
						return []byte("data-entry"), res, nil
					}
					firstentry, err := data.Entry(int64(0))
					if err != nil {
						return nil, nil, err
					}
					id := protocol.ComputeLiteDataAccountId(firstentry)
					newh, _ := protocol.ComputeLiteEntryHashFromEntry(id, entry)
					copy(res.EntryHash[:], newh)
					res.Entry = *entry
					return []byte("data-entry"), res, nil
				}
			}
		}
	}
	return nil, nil, fmt.Errorf("invalid fragment")
}

func chainNameFor(entity string) string {
	switch entity {
	case "signature":
		return protocol.SignatureChain
	}
	return protocol.MainChain
}

func parseRange(qv url.Values) (start, count int64, err error) {
	if s := qv.Get("start"); s != "" {
		start, err = strconv.ParseInt(s, 10, 64)
		if err != nil {
			return 0, 0, fmt.Errorf("invalid start: %v", err)
		}
	} else {
		start = 0
	}

	if s := qv.Get("count"); s != "" {
		count, err = strconv.ParseInt(s, 10, 64)
		if err != nil {
			return 0, 0, fmt.Errorf("invalid count: %v", err)
		}
	} else {
		count = 10
	}

	return start, count, nil
}

func getChainEntry(chain *database.Chain, s string) (int64, []byte, error) {
	var valid bool

	height, err := strconv.ParseInt(s, 10, 64)
	if err == nil {
		valid = true
		entry, err := chain.Entry(height)
		if err == nil {
			return height, entry, nil
		}
		if !errors.Is(err, storage.ErrNotFound) {
			return 0, nil, err
		}
	}

	entry, err := hex.DecodeString(s)
	if err == nil {
		valid = true
		height, err := chain.HeightOf(entry)
		if err == nil {
			return height, entry, nil
		}
		if !errors.Is(err, storage.ErrNotFound) {
			return 0, nil, err
		}
	}

	if valid {
		return 0, nil, fmt.Errorf("entry %q %w", s, storage.ErrNotFound)
	}
	return 0, nil, fmt.Errorf("invalid entry: %q is not a number or a hash", s)
}

func getTransaction(chain *database.Chain, s string) (int64, []byte, error) {
	var valid bool

	height, err := strconv.ParseInt(s, 10, 64)
	if err == nil {
		valid = true
		id, err := chain.Entry(height)
		if err == nil {
			return height, id, nil
		}
		if !errors.Is(err, storage.ErrNotFound) {
			return 0, nil, err
		}
	}

	entry, err := hex.DecodeString(s)
	if err == nil {
		valid = true
		height, err := chain.HeightOf(entry)
		if err == nil {
			return height, entry, nil
		}
		if !errors.Is(err, storage.ErrNotFound) {
			return 0, nil, err
		}
	}

	if valid {
		return 0, nil, fmt.Errorf("transaction %q %w", s, storage.ErrNotFound)
	}
	return 0, nil, fmt.Errorf("invalid transaction: %q is not a number or a hash", s)
}

func (m *Executor) queryDirectoryByChainId(batch *database.Batch, account *url.URL, start uint64, limit uint64) (*query.DirectoryQueryResult, error) {
	md, err := loadDirectoryMetadata(batch, account)
	if err != nil {
		return nil, err
	}

	count := limit
	if start+count > md.Count {
		count = md.Count - start
	}
	if count > md.Count { // when uint64 0-x is really big number
		count = 0
	}

	resp := new(query.DirectoryQueryResult)
	resp.Entries = make([]string, count)

	for i := uint64(0); i < count; i++ {
		resp.Entries[i], err = loadDirectoryEntry(batch, account, start+i)
		if err != nil {
			return nil, fmt.Errorf("failed to get entry %d", i)
		}
	}
	resp.Total = md.Count

	return resp, nil
}

func (m *Executor) queryByTxId(batch *database.Batch, txid []byte, prove bool) (*query.ResponseByTxId, error) {
	var err error

	tx := batch.Transaction(txid)
	txState, err := tx.GetState()
	if errors.Is(err, storage.ErrNotFound) {
		return nil, fmt.Errorf("tx %X %w", txid, storage.ErrNotFound)
	} else if err != nil {
		return nil, fmt.Errorf("invalid query from GetTx in state database, %v", err)
	}

	status, err := tx.GetStatus()
	if err != nil {
		return nil, fmt.Errorf("invalid query from GetTx in state database, %v", err)
	} else if !status.Delivered && status.Remote {
		// If the transaction is a synthetic transaction produced by this BVN
		// and has not been delivered, pretend like it doesn't exist
		return nil, fmt.Errorf("tx %X %w", txid, storage.ErrNotFound)
	}

	signatures, err := tx.GetSignatures()
	if err != nil && !errors.Is(err, storage.ErrNotFound) {
		return nil, fmt.Errorf("invalid query from GetTx in state database, %v", err)
	}

	qr := query.ResponseByTxId{}
	qr.Envelope = new(protocol.Envelope)
	qr.Envelope.Transaction = txState
	qr.Status = status
	qr.Envelope.Signatures = signatures.Signatures
	copy(qr.TxId[:], txid)
	qr.Height = -1

	synth, err := tx.GetSyntheticTxns()
	if err != nil && !errors.Is(err, storage.ErrNotFound) {
		return nil, fmt.Errorf("invalid query from GetTx in state database, %v", err)
	}

	qr.TxSynthTxIds = make(types.Bytes, 0, len(synth)*32)
	for _, synth := range synth {
		qr.TxSynthTxIds = append(qr.TxSynthTxIds, synth[:]...)
	}

	err = getPendingStatus(batch, &txState.TransactionHeader, status, &qr)
	if err != nil {
		return nil, err
	}

	if !prove {
		return &qr, nil
	}

	rootChain, err := batch.Account(m.Network.NodeUrl(protocol.Ledger)).ReadChain(protocol.MinorRootChain)
	if err != nil {
		return nil, fmt.Errorf("failed to read the minor root chain: %v", err)
	}

	chainIndex, err := indexing.TransactionChain(batch, txid).Get()
	if err != nil {
		return nil, fmt.Errorf("failed to load transaction chain index: %v", err)
	}

	qr.Receipts = make([]*query.TxReceipt, len(chainIndex.Entries))
	for i, entry := range chainIndex.Entries {
		receipt, err := m.resolveTxReceipt(batch, rootChain, txid, entry)
		if err != nil {
			// If one receipt fails to build, do not cause the entire request to
			// fail
			receipt.Error = err.Error()
		}
		qr.Receipts[i] = receipt
	}

	return &qr, nil
}

func (m *Executor) queryTxHistory(batch *database.Batch, account *url.URL, start, end uint64, chainName string) (*query.ResponseTxHistory, *protocol.Error) {
	chain, err := batch.Account(account).ReadChain(chainName)
	if err != nil {
		return nil, &protocol.Error{Code: protocol.ErrorCodeTxnHistory, Message: fmt.Errorf("error obtaining txid range %v", err)}
	}

	thr := query.ResponseTxHistory{}
	thr.Start = start
	thr.End = end
	thr.Total = uint64(chain.Height())

	txids, err := chain.Entries(int64(start), int64(end))
	if err != nil {
		return nil, &protocol.Error{Code: protocol.ErrorCodeTxnHistory, Message: fmt.Errorf("error obtaining txid range %v", err)}
	}

	for _, txid := range txids {
		qr, err := m.queryByTxId(batch, txid, false)
		if err != nil {
			return nil, &protocol.Error{Code: protocol.ErrorCodeTxnQueryError, Message: err}
		}
		thr.Transactions = append(thr.Transactions, *qr)
	}

	return &thr, nil
}

func (m *Executor) queryDataByUrl(batch *database.Batch, u *url.URL) (*query.ResponseDataEntry, error) {
	qr := query.ResponseDataEntry{}

	data, err := batch.Account(u).Data()
	if err != nil {
		return nil, err
	}

	entryHash, entry, err := data.GetLatest()
	if err != nil {
		return nil, err
	}

	copy(qr.EntryHash[:], entryHash)
	qr.Entry = *entry
	return &qr, nil
}

func (m *Executor) queryDataByEntryHash(batch *database.Batch, u *url.URL, entryHash []byte) (*query.ResponseDataEntry, error) {
	qr := query.ResponseDataEntry{}
	copy(qr.EntryHash[:], entryHash)

	data, err := batch.Account(u).Data()
	if err != nil {
		return nil, err
	}

	entry, err := data.Get(entryHash)
	if err != nil {
		return nil, err
	}

	qr.Entry = *entry
	return &qr, nil
}

func (m *Executor) queryDataSet(batch *database.Batch, u *url.URL, start int64, limit int64, expand bool) (*query.ResponseDataEntrySet, error) {
	qr := query.ResponseDataEntrySet{}

	data, err := batch.Account(u).Data()
	if err != nil {
		return nil, err
	}

	entryHashes, err := data.GetHashes(start, start+limit)
	if err != nil {
		return nil, err
	}

	qr.Total = uint64(data.Height())
	for _, entryHash := range entryHashes {
		er := query.ResponseDataEntry{}
		copy(er.EntryHash[:], entryHash)

		if expand {
			entry, err := data.Get(entryHash)
			if err != nil {
				return nil, err
			}
			er.Entry = *entry
		}

		qr.DataEntries = append(qr.DataEntries, er)
	}
	return &qr, nil
}

func (m *Executor) Query(q *query.Query, _ int64, prove bool) (k, v []byte, err *protocol.Error) {
	batch := m.DB.Begin(true)
	defer batch.Discard()

	switch q.Type {
	case types.QueryTypeTxId:
		txr := query.RequestByTxId{}
		err := txr.UnmarshalBinary(q.Content)
		if err != nil {
			return nil, nil, &protocol.Error{Code: protocol.ErrorCodeUnMarshallingError, Message: err}
		}
		qr, err := m.queryByTxId(batch, txr.TxId[:], prove)
		if err != nil {
			return nil, nil, &protocol.Error{Code: protocol.ErrorCodeTxnQueryError, Message: err}
		}
		k = []byte("tx")
		v, err = qr.MarshalBinary()
		if err != nil {
			return nil, nil, &protocol.Error{Code: protocol.ErrorCodeMarshallingError, Message: fmt.Errorf("%v, on Chain %x", err, txr.TxId[:])}
		}
	case types.QueryTypeTxHistory:
		txh := query.RequestTxHistory{}
		err := txh.UnmarshalBinary(q.Content)
		if err != nil {
			return nil, nil, &protocol.Error{Code: protocol.ErrorCodeUnMarshallingError, Message: err}
		}

		thr, perr := m.queryTxHistory(batch, txh.Account, txh.Start, txh.Start+txh.Limit, protocol.MainChain)
		if perr != nil {
			return nil, nil, perr
		}

		k = []byte("tx-history")
		v, err = thr.MarshalBinary()
		if err != nil {
			return nil, nil, &protocol.Error{Code: protocol.ErrorCodeMarshallingError, Message: fmt.Errorf("error marshalling payload for transaction history")}
		}
	case types.QueryTypeUrl:
		chr := query.RequestByUrl{}
		err := chr.UnmarshalBinary(q.Content)
		if err != nil {
			return nil, nil, &protocol.Error{Code: protocol.ErrorCodeUnMarshallingError, Message: err}
		}
		u, err := url.Parse(*chr.Url.AsString())
		if err != nil {
			return nil, nil, &protocol.Error{Code: protocol.ErrorCodeInvalidURL, Message: fmt.Errorf("invalid URL in query %s", chr.Url)}
		}

		var obj encoding.BinaryMarshaler
		k, obj, err = m.queryByUrl(batch, u, prove)
		if err != nil {
			return nil, nil, &protocol.Error{Code: protocol.ErrorCodeTxnQueryError, Message: err}
		}
		v, err = obj.MarshalBinary()
		if err != nil {
			return nil, nil, &protocol.Error{Code: protocol.ErrorCodeMarshallingError, Message: fmt.Errorf("%v, on Url %s", err, chr.Url)}
		}
	case types.QueryTypeDirectoryUrl:
		chr := query.RequestDirectory{}
		err := chr.UnmarshalBinary(q.Content)
		if err != nil {
			return nil, nil, &protocol.Error{Code: protocol.ErrorCodeUnMarshallingError, Message: err}
		}
		u, err := url.Parse(*chr.Url.AsString())
		if err != nil {
			return nil, nil, &protocol.Error{Code: protocol.ErrorCodeInvalidURL, Message: fmt.Errorf("invalid URL in query %s", chr.Url)}
		}
		dir, err := m.queryDirectoryByChainId(batch, u, chr.Start, chr.Limit)
		if err != nil {
			return nil, nil, &protocol.Error{Code: protocol.ErrorCodeDirectoryURL, Message: err}
		}

		if chr.ExpandChains {
			entries, err := m.expandChainEntries(batch, dir.Entries)
			if err != nil {
				return nil, nil, &protocol.Error{Code: protocol.ErrorCodeDirectoryURL, Message: err}
			}
			dir.ExpandedEntries = entries
		}

		k = []byte("directory")
		v, err = dir.MarshalBinary()
		if err != nil {
			return nil, nil, &protocol.Error{Code: protocol.ErrorCodeMarshallingError, Message: fmt.Errorf("%v, on Url %s", err, chr.Url)}
		}
	case types.QueryTypeChainId:
		chr := query.RequestByChainId{}
		err := chr.UnmarshalBinary(q.Content)
		if err != nil {
			return nil, nil, &protocol.Error{Code: protocol.ErrorCodeUnMarshallingError, Message: err}
		}
		account, err := m.queryAccount(batch.AccountByID(chr.ChainId[:]))
		if err != nil {
			return nil, nil, &protocol.Error{Code: protocol.ErrorCodeChainIdError, Message: err}
		}
		k = []byte("account")
		v, err = account.MarshalBinary()
		if err != nil {
			return nil, nil, &protocol.Error{Code: protocol.ErrorCodeMarshallingError, Message: fmt.Errorf("%v, on Chain %x", err, chr.ChainId)}
		}
	case types.QueryTypeData:
		chr := query.RequestDataEntry{}
		err := chr.UnmarshalBinary(q.Content)
		if err != nil {
			return nil, nil, &protocol.Error{Code: protocol.ErrorCodeUnMarshallingError, Message: err}
		}

		u := chr.Url
		var ret *query.ResponseDataEntry
		if chr.EntryHash != [32]byte{} {
			ret, err = m.queryDataByEntryHash(batch, u, chr.EntryHash[:])
			if err != nil {
				return nil, nil, &protocol.Error{Code: protocol.ErrorCodeDataEntryHashError, Message: err}
			}
		} else {
			ret, err = m.queryDataByUrl(batch, u)
			if err != nil {
				return nil, nil, &protocol.Error{Code: protocol.ErrorCodeDataUrlError, Message: err}
			}
		}

		k = []byte("data")
		v, err = ret.MarshalBinary()
		if err != nil {
			return nil, nil, &protocol.Error{Code: protocol.ErrorCodeMarshallingError, Message: err}
		}
	case types.QueryTypeDataSet:
		chr := query.RequestDataEntrySet{}
		err := chr.UnmarshalBinary(q.Content)
		if err != nil {
			return nil, nil, &protocol.Error{Code: protocol.ErrorCodeUnMarshallingError, Message: err}
		}
		u := chr.Url
		ret, err := m.queryDataSet(batch, u, int64(chr.Start), int64(chr.Count), chr.ExpandChains)
		if err != nil {
			return nil, nil, &protocol.Error{Code: protocol.ErrorCodeDataEntryHashError, Message: err}
		}

		k = []byte("dataSet")
		v, err = ret.MarshalBinary()
		if err != nil {
			return nil, nil, &protocol.Error{Code: protocol.ErrorCodeMarshallingError, Message: err}
		}
	case types.QueryTypeKeyPageIndex:
		chr := query.RequestKeyPageIndex{}
		err := chr.UnmarshalBinary(q.Content)
		if err != nil {
			return nil, nil, &protocol.Error{Code: protocol.ErrorCodeUnMarshallingError, Message: err}
		}
		account, err := batch.Account(chr.Url).GetState()
		if err != nil {
			return nil, nil, &protocol.Error{Code: protocol.ErrorCodeChainIdError, Message: err}
		}
		if account.GetType() != protocol.AccountTypeKeyBook {
			account, err = batch.Account(account.Header().KeyBook).GetState()
			if err != nil {
				return nil, nil, &protocol.Error{Code: protocol.ErrorCodeChainIdError, Message: err}
			}
		}
		k = []byte("key-page-index")
		var found bool
		keyBook, ok := account.(*protocol.KeyBook)
		if !ok {
			return nil, nil, &protocol.Error{Code: protocol.ErrorCodeChainIdError, Message: fmt.Errorf("want %v, got %v", protocol.AccountTypeKeyBook, account.Type())}
		}
		response := query.ResponseKeyPageIndex{
			KeyBook: keyBook.Url,
		}
		for index := uint64(0); index < keyBook.PageCount; index++ {
			pageUrl := protocol.FormatKeyPageUrl(keyBook.Url, index)
			keyPage := new(protocol.KeyPage)
			err = batch.Account(pageUrl).GetStateAs(keyPage)
			if err != nil {
				return nil, nil, &protocol.Error{Code: protocol.ErrorCodeChainIdError, Message: err}
			}
			if keyPage.FindKey(chr.Key) != nil {
				response.KeyPage = keyPage.Url
				response.Index = index
				found = true
				break
			}
		}
		if !found {
			return nil, nil, &protocol.Error{Code: protocol.ErrorCodeNotFound, Message: fmt.Errorf("key %X not found in keypage url %s", chr.Key, chr.Url)}
		}
		v, err = response.MarshalBinary()
		if err != nil {
			return nil, nil, &protocol.Error{Code: protocol.ErrorCodeMarshallingError, Message: err}
		}
	default:
		return nil, nil, &protocol.Error{Code: protocol.ErrorCodeInvalidQueryType, Message: fmt.Errorf("unable to query for type, %s (%d)", q.Type.Name(), q.Type.AsUint64())}
	}
	return k, v, err
}

func (m *Executor) expandChainEntries(batch *database.Batch, entries []string) ([]protocol.Account, error) {
	expEntries := make([]protocol.Account, len(entries))
	for i, entry := range entries {
		index := i
		u, err := url.Parse(entry)
		if err != nil {
			return nil, err
		}
		r, err := batch.Account(u).GetState()
		if err != nil {
			return nil, err
		}
		expEntries[index] = r
	}
	return expEntries, nil
}

func (m *Executor) resolveTxReceipt(batch *database.Batch, rootChain *database.Chain, txid []byte, entry *indexing.TransactionChainEntry) (*query.TxReceipt, error) {
	receipt := new(query.TxReceipt)
	receipt.Account = entry.Account
	receipt.Chain = entry.Chain
	receipt.Receipt.Start = txid

	// Load the index entry
	account := batch.Account(entry.Account)
	accountIndex, err := m.loadIndexEntry(account, entry.Chain, protocol.IndexChain(entry.Chain, false), entry.ChainIndex)
	if err != nil {
		return receipt, err
	}

	// Load the root index entry
	ledger := batch.Account(m.Network.NodeUrl(protocol.Ledger))
	rootIndex, err := m.loadIndexEntry(ledger, protocol.MinorRootChain, protocol.MinorRootIndexChain, entry.AnchorIndex)
	if err != nil {
		return receipt, err
	}

	// Get a receipt from the account's chain
	accountReceipt, err := m.getIndexedChainReceipt(account, entry.Chain, txid, accountIndex)
	if err != nil {
		return receipt, err
	}

	// Get a receipt from the root chain
	rootReceipt, err := m.getReceipt(rootChain, protocol.MinorRootChain, accountIndex.Anchor, rootIndex.Source)
	if err != nil {
		return receipt, err
	}

	// Finalize the receipt
	r, err := combineReceipts(nil, accountReceipt, rootReceipt)
	if err != nil {
		return receipt, err
	}

	// TODO Include the part of the receipt from the DN

	receipt.Receipt = *protocol.ReceiptFromManaged(r)
	return receipt, nil
}

// getReceipt gets a receipt for a chain from an entry to an anchor.
func (m *Executor) getReceipt(chain *database.Chain, name string, from, to uint64) (*managed.Receipt, error) {
	receipt, err := chain.Receipt(int64(from), int64(to))
	if err != nil {
		return nil, fmt.Errorf("unable to construct a receipt from %d to %d for the %s chain: %w", from, to, name, err)
	}

	return receipt, nil
}

// loadIndexEntry loads an entry from an index chain.
func (m *Executor) loadIndexEntry(account *database.Account, chainName, indexChain string, index uint64) (*protocol.IndexEntry, error) {
	// Load the chain
	chain, err := account.ReadChain(indexChain)
	if err != nil {
		return nil, fmt.Errorf("unable to load the index chain of the %s chain: %w", chainName, err)
	}

	// Load the entry
	entry := new(protocol.IndexEntry)
	err = chain.EntryAs(int64(index), entry)
	if err != nil {
		return nil, fmt.Errorf("unable to load index entry %d for the index chain of the %s chain: %w", index, chainName, err)
	}

	return entry, nil
}

// getIndexedChainReceipt locates a chain entry and gets a receipt from that
// entry to an indexed anchor.
func (m *Executor) getIndexedChainReceipt(account *database.Account, name string, chainEntry []byte, indexEntry *protocol.IndexEntry) (*managed.Receipt, error) {
	// Load the chain
	chain, err := account.ReadChain(name)
	if err != nil {
		return nil, fmt.Errorf("unable to load the %s chain: %w", name, err)
	}

	// Find the entry
	entryIndex, err := chain.HeightOf(chainEntry)
	if err != nil {
		return nil, fmt.Errorf("unable to find entry %X of the %s chain: %w", chainEntry, name, err)
	}

	// Get the receipt
	return m.getReceipt(chain, name, uint64(entryIndex), indexEntry.Source)
}<|MERGE_RESOLUTION|>--- conflicted
+++ resolved
@@ -137,11 +137,7 @@
 				return nil, nil, err
 			}
 
-<<<<<<< HEAD
-			txns, perr := m.queryTxHistoryByChainId(batch, u.AccountID(), start, start+count, chainName)
-=======
-			txns, perr := m.queryTxHistory(batch, u, uint64(start), uint64(end), protocol.MainChain)
->>>>>>> 9bb6e6f4
+			txns, perr := m.queryTxHistory(batch, u, uint64(start), uint64(start+count), protocol.MainChain)
 			if perr != nil {
 				return nil, nil, perr
 			}
@@ -174,6 +170,7 @@
 			for i, h := range state.Pending {
 				res.ChainState[i] = h.Copy()
 			}
+
 			return []byte("tx"), res, nil
 		}
 	case "pending":
@@ -197,11 +194,7 @@
 				if err != nil {
 					return nil, nil, err
 				}
-<<<<<<< HEAD
-				txns, perr := m.queryTxHistoryByChainId(batch, u.AccountID(), int64(start), int64(end), protocol.SignatureChain)
-=======
 				txns, perr := m.queryTxHistory(batch, u, uint64(start), uint64(end), protocol.PendingChain)
->>>>>>> 9bb6e6f4
 				if perr != nil {
 					return nil, nil, perr
 				}
