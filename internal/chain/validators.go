package chain

import (
	"crypto/sha256"
	"fmt"

	"gitlab.com/accumulatenetwork/accumulate/protocol"
)

type AddValidator struct{}
type RemoveValidator struct{}
type UpdateValidatorKey struct{}

func (AddValidator) Type() protocol.TransactionType {
	return protocol.TransactionTypeAddValidator
}

func (AddValidator) Execute(st *StateManager, tx *protocol.Envelope) (protocol.TransactionResult, error) {
	return (AddValidator{}).Validate(st, tx)
}

func (RemoveValidator) Type() protocol.TransactionType {
	return protocol.TransactionTypeRemoveValidator
}

func (RemoveValidator) Execute(st *StateManager, tx *protocol.Envelope) (protocol.TransactionResult, error) {
	return (RemoveValidator{}).Validate(st, tx)
}

func (UpdateValidatorKey) Type() protocol.TransactionType {
	return protocol.TransactionTypeUpdateValidatorKey
}

func (UpdateValidatorKey) Execute(st *StateManager, tx *protocol.Envelope) (protocol.TransactionResult, error) {
	return (UpdateValidatorKey{}).Validate(st, tx)
}

func (AddValidator) Validate(st *StateManager, env *protocol.Envelope) (protocol.TransactionResult, error) {
	body := env.Transaction.Body.(*protocol.AddValidator)

	page, err := checkValidatorTransaction(st, env)
	if err != nil {
		return nil, err
	}

	// Ensure the key does not already exist
	keyHash := sha256.Sum256(body.PubKey)
	_, _, found := page.EntryByKeyHash(keyHash[:])
	if found {
		return nil, fmt.Errorf("key is already a validator")
	}

	// Add the key hash to the key page
	key := &protocol.KeySpec{PublicKeyHash: keyHash[:]}
	page.Keys = append(page.Keys, key)

	// Update the threshold
	page.Threshold = protocol.GetValidatorsMOfN(len(page.Keys))

	// Record the update
	didUpdateKeyPage(page)
	st.Update(page)

	// Add the validator
	st.AddValidator(body.PubKey)
	return nil, nil
}

func (RemoveValidator) Validate(st *StateManager, env *protocol.Envelope) (protocol.TransactionResult, error) {
	body := env.Transaction.Body.(*protocol.RemoveValidator)

	page, err := checkValidatorTransaction(st, env)
	if err != nil {
		return nil, err
	}

	// Find the key
	keyHash := sha256.Sum256(body.PubKey)
	index, _, found := page.EntryByKeyHash(keyHash[:])
	if !found {
		return nil, fmt.Errorf("key is not a validator")
	}

	// Make sure it's not the last key
	if len(page.Keys) == 1 {
		return nil, fmt.Errorf("cannot remove the last validator!")
	}

	// Remove the key hash from the key page
	page.Keys = append(page.Keys[:index], page.Keys[index+1:]...)

	// Update the threshold
<<<<<<< HEAD
	page.Threshold = protocol.GetValidatorsMOfN(len(page.Keys))
=======
	if page.AcceptThreshold > uint64(len(page.Keys)) {
		page.AcceptThreshold = uint64(len(page.Keys))
	}
>>>>>>> eaeb639d

	// Record the update
	didUpdateKeyPage(page)
	st.Update(page)

	// Remove the validator
	st.DisableValidator(body.PubKey)
	return nil, nil
}

func (UpdateValidatorKey) Validate(st *StateManager, env *protocol.Envelope) (protocol.TransactionResult, error) {
	body := env.Transaction.Body.(*protocol.UpdateValidatorKey)

	page, err := checkValidatorTransaction(st, env)
	if err != nil {
		return nil, err
	}

	// Find the old key
	oldKeyHash := sha256.Sum256(body.PubKey)
	_, entry, found := page.EntryByKeyHash(oldKeyHash[:])
	if !found {
		return nil, fmt.Errorf("old key is not a validator")
	}

	// Ensure the new key does not already exist
	newKeyHash := sha256.Sum256(body.NewPubKey)
	_, _, found = page.EntryByKeyHash(newKeyHash[:])
	if found {
		return nil, fmt.Errorf("new key is already a validator")
	}

	// Update the key hash
	entry.(*protocol.KeySpec).PublicKeyHash = newKeyHash[:]

	// Record the update
	didUpdateKeyPage(page)
	st.Update(page)

	// Update the validator
	st.DisableValidator(body.PubKey)
	st.AddValidator(body.NewPubKey)
	return nil, nil
}

// checkValidatorTransaction implements common checks for validator
// transactions.
func checkValidatorTransaction(st *StateManager, env *protocol.Envelope) (*protocol.KeyPage, error) {
	if !st.nodeUrl.Equal(env.Transaction.Header.Principal) {
		return nil, fmt.Errorf("invalid origin: must be %s, got %s", st.nodeUrl, env.Transaction.Header.Principal)
	}

	bookUrl := st.nodeUrl.JoinPath(protocol.ValidatorBook)
	pageUrl := protocol.FormatKeyPageUrl(bookUrl, 0)
	var page *protocol.KeyPage
	err := st.LoadUrlAs(pageUrl, &page)
	if err != nil {
		return nil, fmt.Errorf("unable to load %s: %v", pageUrl, err)
	}

	signerPriority, ok := getKeyPageIndex(st.SignatorUrl)
	if !ok {
		return nil, fmt.Errorf("cannot parse key page URL: %v", st.SignatorUrl)
	}

	if signerPriority > 0 {
		return nil, fmt.Errorf("cannot modify %v with a lower priority key page", pageUrl)
	}

	return page, nil
}<|MERGE_RESOLUTION|>--- conflicted
+++ resolved
@@ -55,7 +55,7 @@
 	page.Keys = append(page.Keys, key)
 
 	// Update the threshold
-	page.Threshold = protocol.GetValidatorsMOfN(len(page.Keys))
+	page.AcceptThreshold = protocol.GetValidatorsMOfN(len(page.Keys))
 
 	// Record the update
 	didUpdateKeyPage(page)
@@ -90,13 +90,7 @@
 	page.Keys = append(page.Keys[:index], page.Keys[index+1:]...)
 
 	// Update the threshold
-<<<<<<< HEAD
-	page.Threshold = protocol.GetValidatorsMOfN(len(page.Keys))
-=======
-	if page.AcceptThreshold > uint64(len(page.Keys)) {
-		page.AcceptThreshold = uint64(len(page.Keys))
-	}
->>>>>>> eaeb639d
+	page.AcceptThreshold = protocol.GetValidatorsMOfN(len(page.Keys))
 
 	// Record the update
 	didUpdateKeyPage(page)
