package chain

import (
	"crypto/sha256"
	"encoding/json"
	"fmt"

	"gitlab.com/accumulatenetwork/accumulate/internal/database"
	"gitlab.com/accumulatenetwork/accumulate/internal/errors"
	"gitlab.com/accumulatenetwork/accumulate/protocol"
)

type checkValidatorSigner struct{}

type AddValidator struct{ checkValidatorSigner }
type RemoveValidator struct{ checkValidatorSigner }
type UpdateValidatorKey struct{ checkValidatorSigner }

var _ SignerValidator = (*AddValidator)(nil)
var _ SignerValidator = (*RemoveValidator)(nil)
var _ SignerValidator = (*UpdateValidatorKey)(nil)

func (checkValidatorSigner) SignerIsAuthorized(_ AuthDelegate, _ *database.Batch, _ *protocol.Transaction, signer protocol.Signer, _ bool) (fallback bool, err error) {
	_, signerPageIdx, ok := protocol.ParseKeyPageUrl(signer.GetUrl())
	if !ok {
		return false, errors.Format(errors.StatusBadRequest, "signer is not a key page")
	}

	if signerPageIdx > 1 {
		return false, fmt.Errorf("cannot modify validators with a lower priority key page")
	}

	// Run the normal checks
	return true, nil
}

func (checkValidatorSigner) TransactionIsReady(AuthDelegate, *database.Batch, *protocol.Transaction, *protocol.TransactionStatus) (ready, fallback bool, err error) {
	// Do not override the ready check
	return false, true, nil
}

func (AddValidator) Type() protocol.TransactionType {
	return protocol.TransactionTypeAddValidator
}

func (AddValidator) Execute(st *StateManager, tx *Delivery) (protocol.TransactionResult, error) {
	return nil, addValidator(st, tx)
}

func (RemoveValidator) Type() protocol.TransactionType {
	return protocol.TransactionTypeRemoveValidator
}

func (RemoveValidator) Execute(st *StateManager, tx *Delivery) (protocol.TransactionResult, error) {
	return nil, removeValidator(st, tx)
}

func (UpdateValidatorKey) Type() protocol.TransactionType {
	return protocol.TransactionTypeUpdateValidatorKey
}

func (UpdateValidatorKey) Execute(st *StateManager, tx *Delivery) (protocol.TransactionResult, error) {
	return (UpdateValidatorKey{}).Validate(st, tx)
}

func (AddValidator) Validate(st *StateManager, env *Delivery) (protocol.TransactionResult, error) {
	return nil, addValidator(st, env)
}

func addValidator(st *StateManager, env *Delivery) error {
	body := env.Transaction.Body.(*protocol.AddValidator)

	page, err := checkValidatorTransaction(st, env)
	if err != nil {
		return err
	}

	// Ensure the key does not already exist
	keyHash := sha256.Sum256(body.PubKey)
	_, _, found := page.EntryByKeyHash(keyHash[:])
	if found {
		return fmt.Errorf("key is already a validator")
	}

	// Add the key hash to the key page
	page.AddKeySpec(&protocol.KeySpec{PublicKeyHash: keyHash[:]})

	// Update the threshold
	ratio := st.Globals.Globals.ValidatorThreshold.GetFloat()
	page.AcceptThreshold = protocol.GetValidatorsMOfN(len(page.Keys), ratio)
	// Record the update
	didUpdateKeyPage(page)
	err = st.Update(page)
	if err != nil {
		return fmt.Errorf("failed to update %v: %v", page.GetUrl(), err)
	}

	// Add the validator
	st.AddValidator(body.PubKey)
	return nil
}

func (RemoveValidator) Validate(st *StateManager, env *Delivery) (protocol.TransactionResult, error) {
	return nil, removeValidator(st, env)
}

func removeValidator(st *StateManager, env *Delivery) error {
	body := env.Transaction.Body.(*protocol.RemoveValidator)

	page, err := checkValidatorTransaction(st, env)
	if err != nil {
		return err
	}
	// Find the key
	keyHash := sha256.Sum256(body.PubKey)
	index, _, found := page.EntryByKeyHash(keyHash[:])
	if !found {
		return fmt.Errorf("key is not a validator")
	}

	// Make sure it's not the last key
	if len(page.Keys) == 1 {
		return fmt.Errorf("cannot remove the last validator!")
	}

	// Remove the key hash from the key page
	page.RemoveKeySpecAt(index)

	// Update the threshold
	ratio := st.Globals.Globals.ValidatorThreshold.GetFloat()
	page.AcceptThreshold = protocol.GetValidatorsMOfN(len(page.Keys), ratio)
	// Record the update
	didUpdateKeyPage(page)
	err = st.Update(page)
	if err != nil {
		return fmt.Errorf("failed to update %v: %v", page.GetUrl(), err)
	}

	// Remove the validator
	st.DisableValidator(body.PubKey)
	return nil
}

func (UpdateValidatorKey) Validate(st *StateManager, env *Delivery) (protocol.TransactionResult, error) {
	return nil, updateValidator(st, env)
}

func updateValidator(st *StateManager, env *Delivery) error {
	body := env.Transaction.Body.(*protocol.UpdateValidatorKey)

	page, err := checkValidatorTransaction(st, env)
	if err != nil {
		return err
	}

	// Find the old key
	oldKeyHash := sha256.Sum256(body.PubKey)
	_, entry, found := page.EntryByKeyHash(oldKeyHash[:])
	if !found {
		return fmt.Errorf("old key is not a validator")
	}

	// Ensure the new key does not already exist
	newKeyHash := sha256.Sum256(body.NewPubKey)
	_, _, found = page.EntryByKeyHash(newKeyHash[:])
	if found {
		return fmt.Errorf("new key is already a validator")
	}

	// Update the key hash
	entry.(*protocol.KeySpec).PublicKeyHash = newKeyHash[:]

	// Record the update
	didUpdateKeyPage(page)
	err = st.Update(page)
	if err != nil {
		return fmt.Errorf("failed to update %v: %v", page.GetUrl(), err)
	}

	// Update the validator
	st.DisableValidator(body.PubKey)
	st.AddValidator(body.NewPubKey)
	return nil
}

// checkValidatorTransaction implements common checks for validator
// transactions.
func checkValidatorTransaction(st *StateManager, env *Delivery) (*protocol.KeyPage, error) {
	validatorBookUrl := env.Transaction.Header.Principal
	if !st.NodeUrl().Equal(validatorBookUrl.RootIdentity()) {
		return nil, fmt.Errorf("invalid principal: must be %s, got %s", st.NodeUrl(), validatorBookUrl)
	}

	var book *protocol.KeyBook
	err := st.LoadUrlAs(validatorBookUrl, &book)
	if err != nil {
		return nil, fmt.Errorf("invalid key book: %v", err)
	}

	if book.BookType != protocol.BookTypeValidator {
		return nil, fmt.Errorf("the key book is not of a validator book type")
	}

	pageUrl := protocol.FormatKeyPageUrl(validatorBookUrl, 0)
	var page *protocol.KeyPage
	err = st.LoadUrlAs(pageUrl, &page)
	if err != nil {
		return nil, fmt.Errorf("unable to load %s: %v", pageUrl, err)
	}

	return page, nil
<<<<<<< HEAD
}

func loadValidatorsThresholdRatio(st *StateManager, url *url.URL) float64 {
	entry, err := indexing.Data(st.batch, url).GetLatestEntry()
	if err != nil {
		st.logger.Error("Failed to get latest globals data entry", "error", err)
		return protocol.FallbackValidatorThreshold
	}

	globals := new(protocol.NetworkGlobals)
	err = json.Unmarshal(entry.GetData()[0], globals)
	if err != nil {
		st.logger.Error("Failed to decode latest globals entry", "error", err)
		return protocol.FallbackValidatorThreshold
	}

	return globals.ValidatorThreshold.GetFloat()
=======
>>>>>>> cfb8501a
}<|MERGE_RESOLUTION|>--- conflicted
+++ resolved
@@ -209,24 +209,4 @@
 	}
 
 	return page, nil
-<<<<<<< HEAD
-}
-
-func loadValidatorsThresholdRatio(st *StateManager, url *url.URL) float64 {
-	entry, err := indexing.Data(st.batch, url).GetLatestEntry()
-	if err != nil {
-		st.logger.Error("Failed to get latest globals data entry", "error", err)
-		return protocol.FallbackValidatorThreshold
-	}
-
-	globals := new(protocol.NetworkGlobals)
-	err = json.Unmarshal(entry.GetData()[0], globals)
-	if err != nil {
-		st.logger.Error("Failed to decode latest globals entry", "error", err)
-		return protocol.FallbackValidatorThreshold
-	}
-
-	return globals.ValidatorThreshold.GetFloat()
-=======
->>>>>>> cfb8501a
 }