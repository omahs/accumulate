--- conflicted
+++ resolved
@@ -6,11 +6,8 @@
 
 	"gitlab.com/accumulatenetwork/accumulate/internal/database"
 	"gitlab.com/accumulatenetwork/accumulate/internal/errors"
-<<<<<<< HEAD
-=======
 	"gitlab.com/accumulatenetwork/accumulate/internal/indexing"
 	"gitlab.com/accumulatenetwork/accumulate/internal/url"
->>>>>>> 7ca4cb78
 	"gitlab.com/accumulatenetwork/accumulate/protocol"
 )
 
@@ -215,24 +212,4 @@
 	}
 
 	return page, nil
-<<<<<<< HEAD
-=======
-}
-
-func loadValidatorsThresholdRatio(st *StateManager, url *url.URL) float64 {
-	entry, err := indexing.Data(st.batch, url).GetLatestEntry()
-	if err != nil {
-		st.logger.Error("Failed to get latest globals data entry", "error", err)
-		return protocol.FallbackValidatorThreshold
-	}
-
-	globals := new(protocol.NetworkGlobals)
-	err = globals.UnmarshalBinary(entry.GetData()[0])
-	if err != nil {
-		st.logger.Error("Failed to decode latest globals entry", "error", err)
-		return protocol.FallbackValidatorThreshold
-	}
-
-	return globals.ValidatorThreshold.GetFloat()
->>>>>>> 7ca4cb78
 }