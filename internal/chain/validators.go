--- conflicted
+++ resolved
@@ -193,20 +193,14 @@
 // checkValidatorTransaction implements common checks for validator
 // transactions.
 func checkValidatorTransaction(st *StateManager, env *Delivery) (*protocol.KeyPage, error) {
-<<<<<<< HEAD
 	validatorPageUrl := env.Transaction.Header.Principal
 	if !st.NodeUrl().Equal(validatorPageUrl.RootIdentity()) {
-		return nil, fmt.Errorf("invalid origin: must be %s, got %s", st.NodeUrl(), validatorPageUrl)
+		return nil, fmt.Errorf("invalid principal: must be %s, got %s", st.NodeUrl(), validatorPageUrl)
 	}
 
 	validatorBookUrl, _, ok := protocol.ParseKeyPageUrl(validatorPageUrl)
 	if !ok {
 		return nil, errors.Format(errors.StatusBadRequest, "principal is not a key page")
-=======
-	validatorBookUrl := env.Transaction.Header.Principal
-	if !st.NodeUrl().Equal(validatorBookUrl.RootIdentity()) {
-		return nil, fmt.Errorf("invalid principal: must be %s, got %s", st.NodeUrl(), validatorBookUrl)
->>>>>>> 15584ea8
 	}
 
 	var book *protocol.KeyBook
