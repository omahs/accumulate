--- conflicted
+++ resolved
@@ -79,13 +79,8 @@
 		return nil, fmt.Errorf("insufficient balance: have %v, want %v", account.TokenBalance(), &body.Amount)
 	}
 
-<<<<<<< HEAD
 	if !account.DebitTokens(&body.Amount) {
-		return nil, fmt.Errorf("failed to debit %v", tx.Transaction.Origin)
-=======
-	if !account.DebitTokens(&amount.Int) {
 		return nil, fmt.Errorf("failed to debit %v", tx.Transaction.Header.Principal)
->>>>>>> c2e95f30
 	}
 	if credits == big.NewInt(0) {
 		return nil, fmt.Errorf("%v credits", credits)
