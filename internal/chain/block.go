package chain

import (
	"fmt"
	"strings"
	"time"

	"github.com/tendermint/tendermint/abci/types"
	"github.com/tendermint/tendermint/crypto/ed25519"
	"gitlab.com/accumulatenetwork/accumulate/internal/database"
	"gitlab.com/accumulatenetwork/accumulate/internal/url"
	"gitlab.com/accumulatenetwork/accumulate/protocol"
)

// BeginBlockRequest is the input parameter to Chain.BeginBlock.
type BeginBlockRequest struct {
	IsLeader   bool
	Height     int64
	Time       time.Time
	CommitInfo *types.LastCommitInfo
	Evidence   []types.Evidence
}

// BeginBlockResponse is the return value of Chain.BeginBlock.
type BeginBlockResponse struct{}

// SynthTxnReference is a reference to a produced synthetic transaction.
type SynthTxnReference struct {
	Type  uint64   `json:"type,omitempty" form:"type" query:"type" validate:"required"`
	Hash  [32]byte `json:"hash,omitempty" form:"hash" query:"hash" validate:"required"`
	Url   string   `json:"url,omitempty" form:"url" query:"url" validate:"required,acc-url"`
	TxRef [32]byte `json:"txRef,omitempty" form:"txRef" query:"txRef" validate:"required"`
}

type ValidatorUpdate struct {
	PubKey  ed25519.PubKey
	Enabled bool
}

// EndBlockRequest is the input parameter to Chain.EndBlock
type EndBlockRequest struct{}

type EndBlockResponse struct {
	ValidatorsUpdates []ValidatorUpdate
}

type Block struct {
	BlockMeta
	State  BlockState
	Anchor *protocol.SyntheticAnchor
	Batch  *database.Batch
}

// BlockMeta is metadata about a block.
type BlockMeta struct {
	IsLeader   bool
	Index      int64
	Time       time.Time
	CommitInfo *types.LastCommitInfo
	Evidence   []types.Evidence
}

// ChainUpdate records an update to a chain of an account.
type ChainUpdate struct {
	Account     *url.URL
	Name        string
	Type        protocol.ChainType
	Index       uint64
	SourceIndex uint64
	SourceBlock uint64
	Entry       []byte
}

// BlockState tracks various metrics of a block of transactions as they are
// executed.
type BlockState struct {
	chains map[string]*ChainUpdate

<<<<<<< HEAD
	Delivered            uint64
	SynthSigned          uint64
	SynthSent            uint64
	ValidatorsUpdates    []abci.ValidatorUpdate
	ProducedTxns         []*protocol.Transaction
	ChainUpdates         []ChainUpdate
	SynthReceiptEnvelope *SynthReceiptEnvelope
}

type SynthReceiptEnvelope struct {
	DestUrl          *url.URL
	SyntheticReceipt *protocol.SyntheticReceipt
=======
	Delivered         uint64
	Signed            uint64
	SynthSigned       uint64
	SynthSent         uint64
	ValidatorsUpdates []ValidatorUpdate
	ProducedTxns      []*protocol.Transaction
	ChainUpdates      []ChainUpdate
>>>>>>> 5c50a434
}

// Empty returns true if nothing happened during the block.
func (s *BlockState) Empty() bool {
	return s.Delivered == 0 &&
		s.Signed == 0 &&
		s.SynthSigned == 0 &&
		s.SynthSent == 0 &&
		len(s.ValidatorsUpdates) == 0 &&
		len(s.ProducedTxns) == 0 &&
		len(s.ChainUpdates) == 0
}

// Merge merges pending block changes into the block state.
func (s *BlockState) Merge(r *BlockState) {
	s.Delivered += r.Delivered
	s.Signed += r.Signed
	s.SynthSigned += r.SynthSigned
	s.SynthSent += r.SynthSent
	s.ValidatorsUpdates = append(s.ValidatorsUpdates, r.ValidatorsUpdates...)
	s.ProducedTxns = append(s.ProducedTxns, r.ProducedTxns...)

	for _, u := range r.ChainUpdates {
		s.DidUpdateChain(u)
	}
}

// DidUpdateChain records a chain update.
func (s *BlockState) DidUpdateChain(update ChainUpdate) {
	if s.chains == nil {
		s.chains = map[string]*ChainUpdate{}
	}

	str := strings.ToLower(fmt.Sprintf("%s#chain/%s", update.Account, update.Name))
	ptr, ok := s.chains[str]
	if ok {
		*ptr = update
		return
	}

	i := len(s.ChainUpdates)
	s.ChainUpdates = append(s.ChainUpdates, update)
	s.chains[str] = &s.ChainUpdates[i]
}

// DidProduceTxn records a produced transaction.
func (s *BlockState) DidProduceTxn(url *url.URL, body protocol.TransactionBody) {
	txn := new(protocol.Transaction)
	txn.Header.Principal = url
	txn.Body = body
	s.ProducedTxns = append(s.ProducedTxns, txn)
}<|MERGE_RESOLUTION|>--- conflicted
+++ resolved
@@ -76,11 +76,11 @@
 type BlockState struct {
 	chains map[string]*ChainUpdate
 
-<<<<<<< HEAD
 	Delivered            uint64
+	Signed               uint64
 	SynthSigned          uint64
 	SynthSent            uint64
-	ValidatorsUpdates    []abci.ValidatorUpdate
+	ValidatorsUpdates    []ValidatorUpdate
 	ProducedTxns         []*protocol.Transaction
 	ChainUpdates         []ChainUpdate
 	SynthReceiptEnvelope *SynthReceiptEnvelope
@@ -89,15 +89,6 @@
 type SynthReceiptEnvelope struct {
 	DestUrl          *url.URL
 	SyntheticReceipt *protocol.SyntheticReceipt
-=======
-	Delivered         uint64
-	Signed            uint64
-	SynthSigned       uint64
-	SynthSent         uint64
-	ValidatorsUpdates []ValidatorUpdate
-	ProducedTxns      []*protocol.Transaction
-	ChainUpdates      []ChainUpdate
->>>>>>> 5c50a434
 }
 
 // Empty returns true if nothing happened during the block.
