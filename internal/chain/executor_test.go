--- conflicted
+++ resolved
@@ -309,25 +309,8 @@
 	})
 	require.NoError(t, err)
 
-<<<<<<< HEAD
-	// Create a synthetic transaction where the origin does not exist
-	env := acctesting.NewTransaction().
-		WithPrincipal(url.MustParse("acc://account-that-does-not-exist")).
-		WithSigner(network.ValidatorPage(0), 1).
-		WithNonceTimestamp().
-		WithBody(&protocol.SyntheticDepositCredits{
-			SyntheticOrigin: protocol.SyntheticOrigin{Cause: [32]byte{1}, Source: acctesting.FakeBvn},
-			Amount:          1,
-		}).
-		InitiateSynthetic(protocol.SubnetUrl(network.LocalSubnetID)).
-		Sign(protocol.SignatureTypeED25519, key)
-
-	// Check passes
-	_, perr := chain.CheckTx(env)
-=======
 	// Execute the transaction
 	_, perr := exec.DeliverTx(envelope)
->>>>>>> 50f3b5bb
 	if perr != nil {
 		require.NoError(t, perr.Message)
 	}
