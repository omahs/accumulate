--- conflicted
+++ resolved
@@ -211,11 +211,6 @@
 		}
 
 		// Sign it
-<<<<<<< HEAD
-		ed := new(protocol.LegacyED25519Signature)
-		ed.PublicKey = g.Key[32:]
-		err = ed.Sign(tx.Transaction.Timestamp, g.Key, txid[:])
-=======
 		ed, err := new(signing.Signer).
 			SetType(protocol.SignatureTypeED25519).
 			SetPrivateKey(g.Key).
@@ -223,7 +218,6 @@
 			SetHeight(1).
 			SetTimestamp(1).
 			Sign(txid[:])
->>>>>>> 5b1e6ae7
 		if err != nil {
 			g.logger.Error("Failed to sign pending transaction", "txid", logging.AsHex(txid), "error", err)
 			continue
@@ -415,12 +409,6 @@
 	env.Transaction.Body = body
 
 	// Sign it
-<<<<<<< HEAD
-	ed := new(protocol.LegacyED25519Signature)
-	env.Signatures = append(env.Signatures, ed)
-	ed.PublicKey = g.Key[32:]
-	err = ed.Sign(env.Transaction.Timestamp, g.Key, env.GetTxHash())
-=======
 	ed, err := new(signing.Signer).
 		SetType(protocol.SignatureTypeED25519).
 		SetPrivateKey(g.Key).
@@ -428,7 +416,6 @@
 		SetHeight(1).
 		SetTimestamp(uint64(ledgerState.Index) + 1).
 		Initiate(env.Transaction)
->>>>>>> 5b1e6ae7
 	if err != nil {
 		g.logger.Error("Failed to sign internal transaction", "error", err)
 		return
