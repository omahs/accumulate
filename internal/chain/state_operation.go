--- conflicted
+++ resolved
@@ -190,7 +190,7 @@
 	}
 
 	var stateRec *state.Chain
-	if record.Header().Type == types.ChainTypeLiteDataAccount {
+	if record.Header().Type == types.AccountTypeLiteDataAccount {
 		stateRec = &record
 	}
 
@@ -198,8 +198,8 @@
 }
 
 func (op *addDataEntry) Execute(st *stateCache) ([]state.Chain, error) {
-<<<<<<< HEAD
-	record := st.batch.Record(op.url)
+	// Add entry to data chain
+	record := st.batch.Account(op.url)
 
 	// Add lite record to data chain if applicable
 	if op.liteStateRec != nil {
@@ -214,10 +214,6 @@
 	}
 
 	// Add entry to data chain
-=======
-	// Add entry to data chain
-	record := st.batch.Account(op.url)
->>>>>>> e6642139
 	data, err := record.Data()
 	if err != nil {
 		return nil, fmt.Errorf("failed to load data chain of %q: %v", op.url, err)
