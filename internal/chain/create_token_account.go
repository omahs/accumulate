package chain

import (
	"bytes"
	"crypto/sha256"

	"gitlab.com/accumulatenetwork/accumulate/config"
	"gitlab.com/accumulatenetwork/accumulate/internal/database"
	"gitlab.com/accumulatenetwork/accumulate/internal/errors"
	"gitlab.com/accumulatenetwork/accumulate/internal/url"
	"gitlab.com/accumulatenetwork/accumulate/protocol"
)

type CreateTokenAccount struct{}

func (CreateTokenAccount) Type() protocol.TransactionType {
	return protocol.TransactionTypeCreateTokenAccount
}

func (CreateTokenAccount) Execute(st *StateManager, tx *Delivery) (protocol.TransactionResult, error) {
	return (CreateTokenAccount{}).Validate(st, tx)
}

func (CreateTokenAccount) Validate(st *StateManager, tx *Delivery) (protocol.TransactionResult, error) {
	body, ok := tx.Transaction.Body.(*protocol.CreateTokenAccount)
	if !ok {
		return nil, errors.Format(errors.StatusInternalError, "invalid payload: want %T, got %T", new(protocol.CreateTokenAccount), tx.Transaction.Body)
	}

	if !body.Url.Identity().Equal(st.OriginUrl) {
		return nil, errors.Format(errors.StatusBadRequest, "%q cannot be the origininator of %q", st.OriginUrl, body.Url)
	}

	err := verifyCreateTokenAccountProof(st.Network, st.batch, tx.Transaction.Header.Principal, body)
	if err != nil {
		return nil, errors.Wrap(errors.StatusUnknown, err)
	}

	account := new(protocol.TokenAccount)
	account.Url = body.Url
	account.TokenUrl = body.TokenUrl
	account.Scratch = body.Scratch
<<<<<<< HEAD
	proof := body.TokenIssuerProof
	fmt.Println(proof)
	if proof != nil {
		if proof.State.Type() != protocol.AccountTypeTokenIssuer {
			return nil, fmt.Errorf("Account state cannot be verified")
		}
		var act *protocol.TokenIssuer
		var err error
		act = proof.State.(*protocol.TokenIssuer)
		accBytes, _ := act.MarshalBinary()
		accStateHash := sha256.Sum256(accBytes)
		var anchorChain *database.Chain
		anchorpath := protocol.DnUrl().JoinPath(protocol.AnchorPool)
		anchorChain, err = st.batch.Account(st.NodeUrl()).ReadChain(anchorpath.String())
		if err != nil {
			return nil, fmt.Errorf("Error reading achor chain: %x", err)
		}
		_, err = anchorChain.HeightOf(proof.Receipt.Result)
		if err != nil {
			return nil, fmt.Errorf("Account state cannot be verified: %x", err)
		}

		if bytes.Compare(accStateHash[:], proof.Receipt.Start) != 0 || err != nil {
			return nil, fmt.Errorf("Account state cannot be verified")
		}
	}
	err := st.SetAuth(account, body.Authorities)
=======

	err = st.SetAuth(account, body.Authorities)
	if err != nil {
		return nil, errors.Format(errors.StatusUnknown, "set auth: %w", err)
	}

	err = st.Create(account)
	if err != nil {
		return nil, errors.Format(errors.StatusUnknown, "create account: %w", err)
	}
	return nil, nil
}

func verifyCreateTokenAccountProof(net *config.Network, batch *database.Batch, principal *url.URL, body *protocol.CreateTokenAccount) error {
	// If the issuer is local, check if it exists
	local := principal.LocalTo(body.TokenUrl)
	if local {
		account, err := batch.Account(body.TokenUrl).GetState()
		switch {
		case err == nil:
			// Ok
		case errors.Is(err, errors.StatusNotFound):
			return errors.Format(errors.StatusBadRequest, "invalid token url %v: %w", body.TokenUrl, err)
		default:
			return errors.Format(errors.StatusUnknown, "load %v: %w", body.TokenUrl, err)
		}

		if account.Type() != protocol.AccountTypeTokenIssuer {
			return errors.Format(errors.StatusBadRequest, "invalid token url %v: expected %v, got %v", body.TokenUrl, protocol.AccountTypeTokenIssuer, account.Type())
		}
	}

	// Check that the proof is present if required
	proof := body.TokenIssuerProof
	if proof == nil {
		// Proof is not required for ACME
		if body.TokenUrl.Equal(protocol.AcmeUrl()) {
			return nil
		}

		// Proof is not required for local issuers
		if local {
			return nil
		}

		return errors.New(errors.StatusBadRequest, "missing proof of existence for token issuer")
	}

	// Check the proof for missing fields and validity
	if proof.State == nil {
		return errors.Format(errors.StatusBadRequest, "invalid proof: missing state")
	}
	if proof.Receipt == nil {
		return errors.Format(errors.StatusBadRequest, "invalid proof: missing receipt")
	}
	if !proof.Receipt.Convert().Validate() {
		return errors.Format(errors.StatusBadRequest, "proof is invalid")
	}

	// Check that the state matches expectations
	_, ok := proof.State.(*protocol.TokenIssuer)
	if !ok {
		return errors.Format(errors.StatusBadRequest, "invalid proof state: expected %v, got %v", protocol.AccountTypeTokenIssuer, proof.State.Type())
	}
	if !body.TokenUrl.Equal(proof.State.GetUrl()) {
		return errors.New(errors.StatusBadRequest, "invalid proof state: URL does not match token issuer URL")
	}

	// Check the state hash
	stateBytes, err := proof.State.MarshalBinary()
>>>>>>> 578ee3e5
	if err != nil {
		return errors.Format(errors.StatusInternalError, "marshal proof state: %v", err)
	}

	stateHash := sha256.Sum256(stateBytes)
	if !bytes.Equal(proof.Receipt.Start, stateHash[:]) {
		return errors.Format(errors.StatusBadRequest, "invalid proof: state hash does not match proof start")
	}

	// Check the anchor - TODO this will not work for the DN
	chain, err := batch.Account(net.AnchorPool()).ReadChain(protocol.AnchorChain(protocol.Directory))
	if err != nil {
		return errors.Format(errors.StatusInternalError, "load anchor pool for directory anchors: %w", err)
	}
	_, err = chain.HeightOf(proof.Receipt.Result)
	if err != nil {
		code := errors.StatusUnknown
		if errors.Is(err, errors.StatusNotFound) {
			code = errors.StatusBadRequest
		}
		return errors.Format(code, "invalid proof: lookup DN anchor %X: %w", proof.Receipt.Result[:4], err)
	}

	return nil
}<|MERGE_RESOLUTION|>--- conflicted
+++ resolved
@@ -3,6 +3,7 @@
 import (
 	"bytes"
 	"crypto/sha256"
+	"fmt"
 
 	"gitlab.com/accumulatenetwork/accumulate/config"
 	"gitlab.com/accumulatenetwork/accumulate/internal/database"
@@ -40,9 +41,7 @@
 	account.Url = body.Url
 	account.TokenUrl = body.TokenUrl
 	account.Scratch = body.Scratch
-<<<<<<< HEAD
 	proof := body.TokenIssuerProof
-	fmt.Println(proof)
 	if proof != nil {
 		if proof.State.Type() != protocol.AccountTypeTokenIssuer {
 			return nil, fmt.Errorf("Account state cannot be verified")
@@ -67,8 +66,6 @@
 			return nil, fmt.Errorf("Account state cannot be verified")
 		}
 	}
-	err := st.SetAuth(account, body.Authorities)
-=======
 
 	err = st.SetAuth(account, body.Authorities)
 	if err != nil {
@@ -139,7 +136,6 @@
 
 	// Check the state hash
 	stateBytes, err := proof.State.MarshalBinary()
->>>>>>> 578ee3e5
 	if err != nil {
 		return errors.Format(errors.StatusInternalError, "marshal proof state: %v", err)
 	}
