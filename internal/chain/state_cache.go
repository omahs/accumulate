--- conflicted
+++ resolved
@@ -126,17 +126,13 @@
 	return c.batch.Transaction(txid[:]).Get()
 }
 
-<<<<<<< HEAD
-func (c *stateCache) AddDirectoryEntry(directory *url.URL, u ...*url.URL) error {
-=======
 // TxnExists checks if the transaction already exists
 func (c *stateCache) TxnExists(txid []byte) bool {
 	_, err := c.batch.Transaction(txid).GetStatus()
 	return err == nil
 }
 
-func (c *stateCache) AddDirectoryEntry(u ...*url.URL) error {
->>>>>>> 60a489b5
+func (c *stateCache) AddDirectoryEntry(directory *url.URL, u ...*url.URL) error {
 	return AddDirectoryEntry(func(u *url.URL, key ...interface{}) Value {
 		return c.RecordIndex(u, key...)
 	}, directory, u...)
