package chain

import (
	"fmt"

	"gitlab.com/accumulatenetwork/accumulate/internal/url"
	"gitlab.com/accumulatenetwork/accumulate/protocol"
)

type UpdateKeyPage struct{}

func (UpdateKeyPage) Type() protocol.TransactionType {
	return protocol.TransactionTypeUpdateKeyPage
}

func (UpdateKeyPage) Validate(st *StateManager, tx *protocol.Envelope) (protocol.TransactionResult, error) {
	body, ok := tx.Transaction.Body.(*protocol.UpdateKeyPage)
	if !ok {
		return nil, fmt.Errorf("invalid payload: want %T, got %T", new(protocol.UpdateKeyPage), tx.Transaction.Body)
	}

	page, ok := st.Origin.(*protocol.KeyPage)
	if !ok {
		return nil, fmt.Errorf("invalid origin record: want account type %v, got %v", protocol.AccountTypeKeyPage, st.Origin.GetType())
	}

	if page.KeyBook == nil {
		return nil, fmt.Errorf("invalid origin record: page %s does not have a KeyBook", page.Url)
	}

<<<<<<< HEAD
	// We're changing the height of the key page, so reset all the nonces
	for _, key := range page.Keys {
		key.LastUsedOn = 0
	}

	// Find the old key.  Also go ahead and check cases where we must have the
	// old key, can't have the old key, and don't care about the old key.
	var bodyKey *protocol.KeySpec
	indexKey := -1
	indexNewKey := -1
	if len(body.Key) > 0 { // SetThreshold doesn't care about the old key
		for i, key := range page.Keys { // Look for the old key
			if bytes.Equal(key.PublicKey, body.Key) { // User must supply an exact match of the key as is on the key page
				bodyKey, indexKey = key, i
				break
			}
		}
	}
	if len(body.NewKey) > 0 {
		for i, key := range page.Keys { // Look for the old key
			if bytes.Equal(key.PublicKey, body.NewKey) { // User must supply an exact match of the key as is on the key page
				indexNewKey = i
				break
			}
		}
	}

=======
>>>>>>> 5b1e6ae7
	book := new(protocol.KeyBook)
	err := st.LoadUrlAs(page.KeyBook, book)
	if err != nil {
		return nil, fmt.Errorf("invalid key book: %v", err)
	}

	if st.nodeUrl.JoinPath(protocol.ValidatorBook).Equal(book.Url) {
		return nil, fmt.Errorf("UpdateKeyPage cannot be used to modify the validator key book")
	}

	originPriority, ok := getKeyPageIndex(st.OriginUrl)
	if !ok {
		return nil, fmt.Errorf("cannot parse key page URL: %v", st.OriginUrl)
	}

	signerPriority, ok := getKeyPageIndex(st.SignatorUrl)
	if !ok {
		return nil, fmt.Errorf("cannot parse key page URL: %v", st.SignatorUrl)
	}

	// 0 is the highest priority, followed by 1, etc
	if signerPriority > originPriority {
		return nil, fmt.Errorf("cannot modify %q with a lower priority key page", st.OriginUrl)
	}

	switch op := body.Operation.(type) {
	case *protocol.AddKeyOperation:
		if op.Entry.IsEmpty() {
			return nil, fmt.Errorf("cannot add an empty entry")
		}

		_, _, found := findKeyPageEntry(page, &op.Entry)
		if found {
			return nil, fmt.Errorf("cannot have duplicate entries on key page")
		}

		entry := new(protocol.KeySpec)
		entry.PublicKey = op.Entry.PublicKey
		entry.Owner = op.Entry.Owner
		page.Keys = append(page.Keys, entry)

	case *protocol.RemoveKeyOperation:
		index, _, found := findKeyPageEntry(page, &op.Entry)
		if !found {
			return nil, fmt.Errorf("entry to be removed not found on the key page")
		}

		page.Keys = append(page.Keys[:index], page.Keys[index+1:]...)

		if len(page.Keys) == 0 && originPriority == 0 {
			return nil, fmt.Errorf("cannot delete last key of the highest priority page of a key book")
		}

		if page.Threshold > uint64(len(page.Keys)) {
			page.Threshold = uint64(len(page.Keys))
		}

	case *protocol.UpdateKeyOperation:
		if op.NewEntry.IsEmpty() {
			return nil, fmt.Errorf("cannot add an empty entry")
		}

		_, entry, found := findKeyPageEntry(page, &op.OldEntry)
		if !found {
			return nil, fmt.Errorf("entry to be updated not found on the key page")
		}

		_, _, found = findKeyPageEntry(page, &op.NewEntry)
		if found {
			return nil, fmt.Errorf("cannot have duplicate entries on key page")
		}

		entry.PublicKey = op.NewEntry.PublicKey
		entry.Owner = op.NewEntry.Owner

	case *protocol.SetThresholdKeyPageOperation:
		err = page.SetThreshold(op.Threshold)
		if err != nil {
			return nil, err
		}

	case *protocol.UpdateAllowedKeyPageOperation:
		if signerPriority == originPriority {
			return nil, fmt.Errorf("%v cannot modify its own allowed operations", st.OriginUrl)
		}

		if page.TransactionBlacklist == nil {
			page.TransactionBlacklist = new(protocol.AllowedTransactions)
		}

		for _, txn := range op.Allow {
			bit, ok := txn.AllowedTransactionBit()
			if !ok {
				return nil, fmt.Errorf("transaction type %v cannot be (dis)allowed", txn)
			}
			page.TransactionBlacklist.Clear(bit)
		}

		for _, txn := range op.Deny {
			bit, ok := txn.AllowedTransactionBit()
			if !ok {
				return nil, fmt.Errorf("transaction type %v cannot be (dis)allowed", txn)
			}
			page.TransactionBlacklist.Set(bit)
		}

		if *page.TransactionBlacklist == 0 {
			page.TransactionBlacklist = nil
		}

	default:
		return nil, fmt.Errorf("invalid operation: %v", body.Operation.Type())
	}

	didUpdateKeyPage(page)
	st.Update(page)
	return nil, nil
}

func getKeyPageIndex(page *url.URL) (uint64, bool) {
	_, index, ok := protocol.ParseKeyPageUrl(page)
	return index - 1, ok
}

func didUpdateKeyPage(page *protocol.KeyPage) {
	// We're changing the height of the key page, so reset all the nonces
	for _, key := range page.Keys {
		key.Nonce = 0
	}
}

func findKeyPageEntry(page *protocol.KeyPage, search *protocol.KeySpecParams) (int, *protocol.KeySpec, bool) {
	if len(search.PublicKey) > 0 {
		return page.EntryByKeyHash(search.PublicKey)
	}

	if search.Owner != nil {
		return page.EntryByOwner(search.Owner)
	}

	return -1, nil, false
}<|MERGE_RESOLUTION|>--- conflicted
+++ resolved
@@ -28,36 +28,6 @@
 		return nil, fmt.Errorf("invalid origin record: page %s does not have a KeyBook", page.Url)
 	}
 
-<<<<<<< HEAD
-	// We're changing the height of the key page, so reset all the nonces
-	for _, key := range page.Keys {
-		key.LastUsedOn = 0
-	}
-
-	// Find the old key.  Also go ahead and check cases where we must have the
-	// old key, can't have the old key, and don't care about the old key.
-	var bodyKey *protocol.KeySpec
-	indexKey := -1
-	indexNewKey := -1
-	if len(body.Key) > 0 { // SetThreshold doesn't care about the old key
-		for i, key := range page.Keys { // Look for the old key
-			if bytes.Equal(key.PublicKey, body.Key) { // User must supply an exact match of the key as is on the key page
-				bodyKey, indexKey = key, i
-				break
-			}
-		}
-	}
-	if len(body.NewKey) > 0 {
-		for i, key := range page.Keys { // Look for the old key
-			if bytes.Equal(key.PublicKey, body.NewKey) { // User must supply an exact match of the key as is on the key page
-				indexNewKey = i
-				break
-			}
-		}
-	}
-
-=======
->>>>>>> 5b1e6ae7
 	book := new(protocol.KeyBook)
 	err := st.LoadUrlAs(page.KeyBook, book)
 	if err != nil {
@@ -185,7 +155,7 @@
 func didUpdateKeyPage(page *protocol.KeyPage) {
 	// We're changing the height of the key page, so reset all the nonces
 	for _, key := range page.Keys {
-		key.Nonce = 0
+		key.LastUsedOn = 0
 	}
 }
 
