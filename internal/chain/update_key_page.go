package chain

import (
	"fmt"

	"gitlab.com/accumulatenetwork/accumulate/internal/url"
	"gitlab.com/accumulatenetwork/accumulate/protocol"
)

type UpdateKeyPage struct{}

func (UpdateKeyPage) Type() protocol.TransactionType {
	return protocol.TransactionTypeUpdateKeyPage
}

func (UpdateKeyPage) Validate(st *StateManager, tx *protocol.Envelope) (protocol.TransactionResult, error) {
	body, ok := tx.Transaction.Body.(*protocol.UpdateKeyPage)
	if !ok {
		return nil, fmt.Errorf("invalid payload: want %T, got %T", new(protocol.UpdateKeyPage), tx.Transaction.Body)
	}

	page, ok := st.Origin.(*protocol.KeyPage)
	if !ok {
		return nil, fmt.Errorf("invalid origin record: want account type %v, got %v", protocol.AccountTypeKeyPage, st.Origin.GetType())
	}

	if page.KeyBook == nil {
		return nil, fmt.Errorf("invalid origin record: page %s does not have a KeyBook", page.Url)
	}

	var book *protocol.KeyBook
	err := st.LoadUrlAs(page.KeyBook, &book)
	if err != nil {
		return nil, fmt.Errorf("invalid key book: %v", err)
	}

	if st.nodeUrl.JoinPath(protocol.ValidatorBook).Equal(book.Url) {
		return nil, fmt.Errorf("UpdateKeyPage cannot be used to modify the validator key book")
	}

	pagePri, ok := getKeyPageIndex(page.Url)
	if !ok {
		return nil, fmt.Errorf("cannot parse key page URL: %v", page.Url)
	}

	signerPri, ok := getKeyPageIndex(st.SignatorUrl)
	if !ok {
		return nil, fmt.Errorf("cannot parse key page URL: %v", st.SignatorUrl)
	}

	// 0 is the highest priority, followed by 1, etc
	if signerPri > pagePri {
		return nil, fmt.Errorf("cannot modify %q with a lower priority key page", page.Url)
	}

<<<<<<< HEAD
	isValidatorBook := st.nodeUrl.JoinPath(protocol.ValidatorBook).Equal(book.Url)
	switch body.Operation {
	case protocol.KeyPageOperationAdd:
		// Check that a NewKey was provided, and that the key isn't already on
		// the Key Page
		if len(body.NewKey) == 0 { // Provided
			return nil, fmt.Errorf("must provide a new key")
		}
		if indexNewKey > 0 { // Not on the Key Page
			return nil, fmt.Errorf("cannot have duplicate keys on key page")
=======
	for _, op := range body.Operation {
		err = UpdateKeyPage{}.executeOperation(page, pagePri, signerPri, op)
		if err != nil {
			return nil, err
>>>>>>> 90683a40
		}
	}

	page.Version += 1

	didUpdateKeyPage(page)
	st.Update(page)
	return nil, nil
}

func (UpdateKeyPage) executeOperation(page *protocol.KeyPage, pagePri, signerPri uint64, op protocol.KeyPageOperation) error {
	switch op := op.(type) {
	case *protocol.AddKeyOperation:
		if op.Entry.IsEmpty() {
			return fmt.Errorf("cannot add an empty entry")
		}

		_, _, found := findKeyPageEntry(page, &op.Entry)
		if found {
			return fmt.Errorf("cannot have duplicate entries on key page")
		}

<<<<<<< HEAD
		if isValidatorBook && len(body.NewKey) == ed25519.PubKeySize {
			st.AddValidator(body.NewKey)
			page.Threshold = protocol.GetValidatorsMOfN(len(page.Keys))
=======
		entry := new(protocol.KeySpec)
		entry.PublicKeyHash = op.Entry.KeyHash
		entry.Owner = op.Entry.Owner
		page.Keys = append(page.Keys, entry)
		return nil

	case *protocol.RemoveKeyOperation:
		index, _, found := findKeyPageEntry(page, &op.Entry)
		if !found {
			return fmt.Errorf("entry to be removed not found on the key page")
>>>>>>> 90683a40
		}

		page.Keys = append(page.Keys[:index], page.Keys[index+1:]...)

		if len(page.Keys) == 0 && pagePri == 0 {
			return fmt.Errorf("cannot delete last key of the highest priority page of a key book")
		}

		if page.Threshold > uint64(len(page.Keys)) {
			page.Threshold = uint64(len(page.Keys))
		}
		return nil

	case *protocol.UpdateKeyOperation:
		if op.NewEntry.IsEmpty() {
			return fmt.Errorf("cannot add an empty entry")
		}

<<<<<<< HEAD
		if len(body.NewKey) == ed25519.PubKeySize && isValidatorBook {
			st.DisableValidator(body.Key)
			st.AddValidator(body.NewKey)
=======
		_, entry, found := findKeyPageEntry(page, &op.OldEntry)
		if !found {
			return fmt.Errorf("entry to be updated not found on the key page")
>>>>>>> 90683a40
		}

		_, _, found = findKeyPageEntry(page, &op.NewEntry)
		if found {
			return fmt.Errorf("cannot have duplicate entries on key page")
		}

		entry.PublicKeyHash = op.NewEntry.KeyHash
		entry.Owner = op.NewEntry.Owner
		return nil

	case *protocol.SetThresholdKeyPageOperation:
		return page.SetThreshold(op.Threshold)

<<<<<<< HEAD
		keyCount := len(page.Keys)
		if keyCount == 0 && priority == 0 {
			return nil, fmt.Errorf("cannot delete last key of the highest priority page of a key book")
		}

		if isValidatorBook {
			st.DisableValidator(body.Key)
			page.Threshold = protocol.GetValidatorsMOfN(keyCount)
		} else {
			if page.Threshold > uint64(keyCount) {
				page.Threshold = uint64(keyCount)
			}
		}

		// SetThreshold sets the signature threshold for the Key Page
	case protocol.KeyPageOperationSetThreshold:
		if isValidatorBook {
			return nil, fmt.Errorf("the threshold of a validator book is controlled automatically and therefore it can't be set manually")
		}

		// Don't care what values are provided by keys....
		if err := page.SetThreshold(body.Threshold); err != nil {
			return nil, err
=======
	case *protocol.UpdateAllowedKeyPageOperation:
		if signerPri == pagePri {
			return fmt.Errorf("%v cannot modify its own allowed operations", page.Url)
		}

		if page.TransactionBlacklist == nil {
			page.TransactionBlacklist = new(protocol.AllowedTransactions)
		}

		for _, txn := range op.Allow {
			bit, ok := txn.AllowedTransactionBit()
			if !ok {
				return fmt.Errorf("transaction type %v cannot be (dis)allowed", txn)
			}
			page.TransactionBlacklist.Clear(bit)
		}

		for _, txn := range op.Deny {
			bit, ok := txn.AllowedTransactionBit()
			if !ok {
				return fmt.Errorf("transaction type %v cannot be (dis)allowed", txn)
			}
			page.TransactionBlacklist.Set(bit)
		}

		if *page.TransactionBlacklist == 0 {
			page.TransactionBlacklist = nil
>>>>>>> 90683a40
		}
		return nil

	default:
		return fmt.Errorf("invalid operation: %v", op.Type())
	}
}

func getKeyPageIndex(page *url.URL) (uint64, bool) {
	_, index, ok := protocol.ParseKeyPageUrl(page)
	return index - 1, ok
}

func didUpdateKeyPage(page *protocol.KeyPage) {
	// We're changing the height of the key page, so reset all the nonces
	for _, key := range page.Keys {
		key.LastUsedOn = 0
	}
}

func findKeyPageEntry(page *protocol.KeyPage, search *protocol.KeySpecParams) (int, *protocol.KeySpec, bool) {
	if len(search.KeyHash) > 0 {
		i, entry, ok := page.EntryByKeyHash(search.KeyHash)
		var keySpec *protocol.KeySpec
		if ok {
			// If this is not true, something is seriously wrong
			keySpec = entry.(*protocol.KeySpec)
		}
		return i, keySpec, ok
	}

	if search.Owner != nil {
		return page.EntryByOwner(search.Owner)
	}

	return -1, nil, false
}<|MERGE_RESOLUTION|>--- conflicted
+++ resolved
@@ -53,23 +53,10 @@
 		return nil, fmt.Errorf("cannot modify %q with a lower priority key page", page.Url)
 	}
 
-<<<<<<< HEAD
-	isValidatorBook := st.nodeUrl.JoinPath(protocol.ValidatorBook).Equal(book.Url)
-	switch body.Operation {
-	case protocol.KeyPageOperationAdd:
-		// Check that a NewKey was provided, and that the key isn't already on
-		// the Key Page
-		if len(body.NewKey) == 0 { // Provided
-			return nil, fmt.Errorf("must provide a new key")
-		}
-		if indexNewKey > 0 { // Not on the Key Page
-			return nil, fmt.Errorf("cannot have duplicate keys on key page")
-=======
 	for _, op := range body.Operation {
 		err = UpdateKeyPage{}.executeOperation(page, pagePri, signerPri, op)
 		if err != nil {
 			return nil, err
->>>>>>> 90683a40
 		}
 	}
 
@@ -92,11 +79,6 @@
 			return fmt.Errorf("cannot have duplicate entries on key page")
 		}
 
-<<<<<<< HEAD
-		if isValidatorBook && len(body.NewKey) == ed25519.PubKeySize {
-			st.AddValidator(body.NewKey)
-			page.Threshold = protocol.GetValidatorsMOfN(len(page.Keys))
-=======
 		entry := new(protocol.KeySpec)
 		entry.PublicKeyHash = op.Entry.KeyHash
 		entry.Owner = op.Entry.Owner
@@ -107,7 +89,6 @@
 		index, _, found := findKeyPageEntry(page, &op.Entry)
 		if !found {
 			return fmt.Errorf("entry to be removed not found on the key page")
->>>>>>> 90683a40
 		}
 
 		page.Keys = append(page.Keys[:index], page.Keys[index+1:]...)
@@ -126,15 +107,9 @@
 			return fmt.Errorf("cannot add an empty entry")
 		}
 
-<<<<<<< HEAD
-		if len(body.NewKey) == ed25519.PubKeySize && isValidatorBook {
-			st.DisableValidator(body.Key)
-			st.AddValidator(body.NewKey)
-=======
 		_, entry, found := findKeyPageEntry(page, &op.OldEntry)
 		if !found {
 			return fmt.Errorf("entry to be updated not found on the key page")
->>>>>>> 90683a40
 		}
 
 		_, _, found = findKeyPageEntry(page, &op.NewEntry)
@@ -149,31 +124,6 @@
 	case *protocol.SetThresholdKeyPageOperation:
 		return page.SetThreshold(op.Threshold)
 
-<<<<<<< HEAD
-		keyCount := len(page.Keys)
-		if keyCount == 0 && priority == 0 {
-			return nil, fmt.Errorf("cannot delete last key of the highest priority page of a key book")
-		}
-
-		if isValidatorBook {
-			st.DisableValidator(body.Key)
-			page.Threshold = protocol.GetValidatorsMOfN(keyCount)
-		} else {
-			if page.Threshold > uint64(keyCount) {
-				page.Threshold = uint64(keyCount)
-			}
-		}
-
-		// SetThreshold sets the signature threshold for the Key Page
-	case protocol.KeyPageOperationSetThreshold:
-		if isValidatorBook {
-			return nil, fmt.Errorf("the threshold of a validator book is controlled automatically and therefore it can't be set manually")
-		}
-
-		// Don't care what values are provided by keys....
-		if err := page.SetThreshold(body.Threshold); err != nil {
-			return nil, err
-=======
 	case *protocol.UpdateAllowedKeyPageOperation:
 		if signerPri == pagePri {
 			return fmt.Errorf("%v cannot modify its own allowed operations", page.Url)
@@ -201,7 +151,6 @@
 
 		if *page.TransactionBlacklist == 0 {
 			page.TransactionBlacklist = nil
->>>>>>> 90683a40
 		}
 		return nil
 
