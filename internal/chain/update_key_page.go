package chain

import (
	"fmt"

	"gitlab.com/accumulatenetwork/accumulate/internal/database"
	"gitlab.com/accumulatenetwork/accumulate/internal/errors"
	"gitlab.com/accumulatenetwork/accumulate/internal/url"
	"gitlab.com/accumulatenetwork/accumulate/protocol"
)

type UpdateKeyPage struct{}

var _ SignerValidator = (*UpdateKeyPage)(nil)

func (UpdateKeyPage) Type() protocol.TransactionType {
	return protocol.TransactionTypeUpdateKeyPage
}

func (UpdateKeyPage) SignerIsAuthorized(delegate AuthDelegate, batch *database.Batch, transaction *protocol.Transaction, location *url.URL, signer protocol.Signer) (fallback bool, err error) {
	principalBook, principalPageIdx, ok := protocol.ParseKeyPageUrl(transaction.Header.Principal)
	if !ok {
		return false, errors.Format(errors.StatusBadRequest, "principal is not a key page")
	}

	signerBook, signerPageIdx, ok := protocol.ParseKeyPageUrl(signer.GetUrl())
	if !ok {
		return true, nil // Signer is not a page
	}

	// If the signer is a page of the principal
	if principalBook.Equal(signerBook) {
		// Lower indices are higher priority
		if signerPageIdx > principalPageIdx {
			return false, errors.Format(errors.StatusUnauthorized, "signer %v is lower priority than the principal %v", signer.GetUrl(), transaction.Header.Principal)
		}

		// Operation-specific checks
		body, ok := transaction.Body.(*protocol.UpdateKeyPage)
		if !ok {
			return false, errors.Format(errors.StatusBadRequest, "invalid payload: want %T, got %T", new(protocol.UpdateKeyPage), transaction.Body)
		}
		for _, op := range body.Operation {
			switch op.Type() {
			case protocol.KeyPageOperationTypeUpdateAllowed:
				if signerPageIdx == principalPageIdx {
					return false, errors.Format(errors.StatusUnauthorized, "%v cannot modify its own allowed operations", transaction.Header.Principal)
				}
			}
		}
	}

	// Signers belonging to new delegates are authorized to sign the transaction
	newOwners, err := getNewOwners(batch, transaction)
	if err != nil {
		return false, errors.Wrap(errors.StatusUnknown, err)
	}

	for _, owner := range newOwners {
		if owner.Equal(signerBook) {
			return false, delegate.SignerIsAuthorized(batch, transaction, location, signer, true)
		}
	}

	// Run the normal checks
	return true, nil
}

func (UpdateKeyPage) TransactionIsReady(delegate AuthDelegate, batch *database.Batch, transaction *protocol.Transaction, status *protocol.TransactionStatus) (ready, fallback bool, err error) {
	// All new delegates must sign the transaction
	newOwners, err := getNewOwners(batch, transaction)
	if err != nil {
		return false, false, errors.Wrap(errors.StatusUnknown, err)
	}

	for _, owner := range newOwners {
		ok, err := delegate.AuthorityIsSatisfied(batch, transaction, status, owner)
		if !ok || err != nil {
			return false, false, err
		}
	}

	// Fallback to general authorization
	return false, true, nil
}

func (UpdateKeyPage) Execute(st *StateManager, tx *Delivery) (protocol.TransactionResult, error) {
	return (UpdateKeyPage{}).Validate(st, tx)
}

func (UpdateKeyPage) Validate(st *StateManager, tx *Delivery) (protocol.TransactionResult, error) {
	body, ok := tx.Transaction.Body.(*protocol.UpdateKeyPage)
	if !ok {
		return nil, fmt.Errorf("invalid payload: want %T, got %T", new(protocol.UpdateKeyPage), tx.Transaction.Body)
	}

	page, ok := st.Origin.(*protocol.KeyPage)
	if !ok {
		return nil, fmt.Errorf("invalid origin record: want account type %v, got %v", protocol.AccountTypeKeyPage, st.Origin.Type())
	}

	bookUrl, _, ok := protocol.ParseKeyPageUrl(st.OriginUrl)
	if !ok {
		return nil, fmt.Errorf("invalid origin record: page url is invalid: %s", page.Url)
	}

	var book *protocol.KeyBook
	err := st.LoadUrlAs(bookUrl, &book)
	if err != nil {
		return nil, fmt.Errorf("invalid key book: %v", err)
	}

	if book.BookType == protocol.BookTypeValidator {
		return nil, fmt.Errorf("UpdateKeyPage cannot be used to modify the validator key book")
	}

	for _, op := range body.Operation {
		err = UpdateKeyPage{}.executeOperation(page, op)
		if err != nil {
			return nil, err
		}
	}

	didUpdateKeyPage(page)
	err = st.Update(page)
	if err != nil {
		return nil, fmt.Errorf("failed to update %v: %v", page.GetUrl(), err)
	}

	// If we are the DN and the page is an operator book, broadcast the update to the BVNs
<<<<<<< HEAD
	if protocol.IsDnUrl(st.nodeUrl) && page.KeyBook().Equal(st.nodeUrl.JoinPath(protocol.OperatorBook)) {
=======
	if protocol.IsDnUrl(st.NodeUrl()) && page.KeyBook().Equal(st.NodeUrl().JoinPath(protocol.OperatorBook)) {
>>>>>>> fd7887ef
		err = operatorUpdatesToLedger(st, err, body)
		if err != nil {
			return nil, err
		}
	}
	return nil, nil
}

func operatorUpdatesToLedger(st *StateManager, err error, body *protocol.UpdateKeyPage) error {
	var ledgerState *protocol.InternalLedger
<<<<<<< HEAD
	err = st.LoadUrlAs(st.nodeUrl.JoinPath(protocol.Ledger), &ledgerState)
=======
	err = st.LoadUrlAs(st.NodeUrl().JoinPath(protocol.Ledger), &ledgerState)
>>>>>>> fd7887ef
	if err != nil {
		return fmt.Errorf("unable to load main ledger: %w", err)
	}

	for _, op := range body.Operation {
		ledgerState.OperatorUpdates = append(ledgerState.OperatorUpdates, op)
	}
	err = st.Update(ledgerState)
	if err != nil {
		return fmt.Errorf("unable to update main ledger: %w", err)
	}

	return nil
}

func (UpdateKeyPage) executeOperation(page *protocol.KeyPage, op protocol.KeyPageOperation) error {
	switch op := op.(type) {
	case *protocol.AddKeyOperation:
		if op.Entry.IsEmpty() {
			return fmt.Errorf("cannot add an empty entry")
		}

		_, _, found := findKeyPageEntry(page, &op.Entry)
		if found {
			return fmt.Errorf("cannot have duplicate entries on key page")
		}

		entry := new(protocol.KeySpec)
		entry.PublicKeyHash = op.Entry.KeyHash
		entry.Owner = op.Entry.Owner
		page.Keys = append(page.Keys, entry)
		return nil

	case *protocol.RemoveKeyOperation:
		index, _, found := findKeyPageEntry(page, &op.Entry)
		if !found {
			return fmt.Errorf("entry to be removed not found on the key page")
		}

		page.Keys = append(page.Keys[:index], page.Keys[index+1:]...)

		_, pageIndex, ok := protocol.ParseKeyPageUrl(page.Url)
		if !ok {
			return errors.Format(errors.StatusInternalError, "principal is not a key page")
		}
		if len(page.Keys) == 0 && pageIndex == 0 {
			return fmt.Errorf("cannot delete last key of the highest priority page of a key book")
		}

		if page.AcceptThreshold > uint64(len(page.Keys)) {
			page.AcceptThreshold = uint64(len(page.Keys))
		}
		return nil

	case *protocol.UpdateKeyOperation:
		if op.NewEntry.IsEmpty() {
			return fmt.Errorf("cannot add an empty entry")
		}

		_, entry, found := findKeyPageEntry(page, &op.OldEntry)
		if !found {
			return fmt.Errorf("entry to be updated not found on the key page")
		}

		_, _, found = findKeyPageEntry(page, &op.NewEntry)
		if found {
			return fmt.Errorf("cannot have duplicate entries on key page")
		}

		entry.PublicKeyHash = op.NewEntry.KeyHash
		entry.Owner = op.NewEntry.Owner
		return nil

	case *protocol.SetThresholdKeyPageOperation:
		return page.SetThreshold(op.Threshold)

	case *protocol.UpdateAllowedKeyPageOperation:
		if page.TransactionBlacklist == nil {
			page.TransactionBlacklist = new(protocol.AllowedTransactions)
		}

		for _, txn := range op.Allow {
			bit, ok := txn.AllowedTransactionBit()
			if !ok {
				return fmt.Errorf("transaction type %v cannot be (dis)allowed", txn)
			}
			page.TransactionBlacklist.Clear(bit)
		}

		for _, txn := range op.Deny {
			bit, ok := txn.AllowedTransactionBit()
			if !ok {
				return fmt.Errorf("transaction type %v cannot be (dis)allowed", txn)
			}
			page.TransactionBlacklist.Set(bit)
		}

		if *page.TransactionBlacklist == 0 {
			page.TransactionBlacklist = nil
		}
		return nil

	default:
		return fmt.Errorf("invalid operation: %v", op.Type())
	}
}

func didUpdateKeyPage(page *protocol.KeyPage) {
	page.Version += 1

	// We're changing the height of the key page, so reset all the nonces
	for _, key := range page.Keys {
		key.LastUsedOn = 0
	}
}

func findKeyPageEntry(page *protocol.KeyPage, search *protocol.KeySpecParams) (int, *protocol.KeySpec, bool) {
	var i int
	var entry protocol.KeyEntry
	var ok bool
	if len(search.KeyHash) > 0 {
		i, entry, ok = page.EntryByKeyHash(search.KeyHash)
	} else if search.Owner != nil {
		i, entry, ok = page.EntryByDelegate(search.Owner)
	} else {
		return -1, nil, false
	}

	var keySpec *protocol.KeySpec
	if ok {
		// If this is not true, something is seriously wrong
		keySpec = entry.(*protocol.KeySpec)
	}
	return i, keySpec, ok
}

func getNewOwners(batch *database.Batch, transaction *protocol.Transaction) ([]*url.URL, error) {
	body, ok := transaction.Body.(*protocol.UpdateKeyPage)
	if !ok {
		return nil, fmt.Errorf("invalid payload: want %T, got %T", new(protocol.UpdateKeyPage), transaction.Body)
	}

	var page *protocol.KeyPage
	err := batch.Account(transaction.Header.Principal).GetStateAs(&page)
	if err != nil {
		return nil, errors.Format(errors.StatusUnknown, "load principal: %w", err)
	}

	var owners []*url.URL
	for _, op := range body.Operation {
		switch op := op.(type) {
		case *protocol.AddKeyOperation:
			if op.Entry.Owner == nil {
				continue
			}

			owners = append(owners, op.Entry.Owner)

		case *protocol.UpdateKeyOperation:
			// Don't check if the new entry does not have an owner
			if op.NewEntry.Owner == nil {
				continue
			}

			// Don't check if the owner is not changing
			_, oldEntry, ok := findKeyPageEntry(page, &op.OldEntry)
			if ok && oldEntry.Owner != nil && oldEntry.Owner.Equal(op.NewEntry.Owner) {
				continue
			}

			owners = append(owners, op.NewEntry.Owner)

		default:
			continue
		}
	}

	return owners, nil
}<|MERGE_RESOLUTION|>--- conflicted
+++ resolved
@@ -128,11 +128,7 @@
 	}
 
 	// If we are the DN and the page is an operator book, broadcast the update to the BVNs
-<<<<<<< HEAD
-	if protocol.IsDnUrl(st.nodeUrl) && page.KeyBook().Equal(st.nodeUrl.JoinPath(protocol.OperatorBook)) {
-=======
 	if protocol.IsDnUrl(st.NodeUrl()) && page.KeyBook().Equal(st.NodeUrl().JoinPath(protocol.OperatorBook)) {
->>>>>>> fd7887ef
 		err = operatorUpdatesToLedger(st, err, body)
 		if err != nil {
 			return nil, err
@@ -143,11 +139,7 @@
 
 func operatorUpdatesToLedger(st *StateManager, err error, body *protocol.UpdateKeyPage) error {
 	var ledgerState *protocol.InternalLedger
-<<<<<<< HEAD
-	err = st.LoadUrlAs(st.nodeUrl.JoinPath(protocol.Ledger), &ledgerState)
-=======
 	err = st.LoadUrlAs(st.NodeUrl().JoinPath(protocol.Ledger), &ledgerState)
->>>>>>> fd7887ef
 	if err != nil {
 		return fmt.Errorf("unable to load main ledger: %w", err)
 	}
