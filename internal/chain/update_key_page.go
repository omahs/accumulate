package chain

import (
	"bytes"
	"fmt"

	"github.com/tendermint/tendermint/crypto/ed25519"
	"gitlab.com/accumulatenetwork/accumulate/protocol"
	"gitlab.com/accumulatenetwork/accumulate/types"
	"gitlab.com/accumulatenetwork/accumulate/types/api/transactions"
)

type UpdateKeyPage struct{}

func (UpdateKeyPage) Type() types.TxType {
	return types.TxTypeUpdateKeyPage
}

func (UpdateKeyPage) Validate(st *StateManager, tx *transactions.Envelope) (protocol.TransactionResult, error) {
	body, ok := tx.Transaction.Body.(*protocol.UpdateKeyPage)
	if !ok {
		return nil, fmt.Errorf("invalid payload: want %T, got %T", new(protocol.UpdateKeyPage), tx.Transaction.Body)
	}

	page, ok := st.Origin.(*protocol.KeyPage)
	if !ok {
		return nil, fmt.Errorf("invalid origin record: want account type %v, got %v", protocol.AccountTypeKeyPage, st.Origin.GetType())
	}

	if page.KeyBook == nil {
		return nil, fmt.Errorf("invalid origin record: page %s does not have a KeyBook", page.Url)
	}

	// We're changing the height of the key page, so reset all the nonces
	for _, key := range page.Keys {
		key.Nonce = 0
	}

	// Find the old key.  Also go ahead and check cases where we must have the
	// old key, can't have the old key, and don't care about the old key.
	var bodyKey *protocol.KeySpec
	indexKey := -1
	indexNewKey := -1
	if len(body.Key) > 0 { // SetThreshold doesn't care about the old key
		for i, key := range page.Keys { // Look for the old key
			if bytes.Equal(key.PublicKey, body.Key) { // User must supply an exact match of the key as is on the key page
				bodyKey, indexKey = key, i
				break
			}
		}
	}
	if len(body.NewKey) > 0 {
		for i, key := range page.Keys { // Look for the old key
			if bytes.Equal(key.PublicKey, body.NewKey) { // User must supply an exact match of the key as is on the key page
				indexNewKey = i
				break
			}
		}
	}

	book := new(protocol.KeyBook)
	err := st.LoadUrlAs(page.KeyBook, book)
	if err != nil {
		return nil, fmt.Errorf("invalid key book: %v", err)
	}

	priority := getPriority(st, book)
	if priority < 0 {
		return nil, fmt.Errorf("cannot find %q in key book with ID %X", st.OriginUrl, page.KeyBook)
	}

	// 0 is the highest priority, followed by 1, etc
	if tx.Transaction.KeyPageIndex > uint64(priority) {
		return nil, fmt.Errorf("cannot modify %q with a lower priority key page", st.OriginUrl)
	}

	isValidatorBook := st.nodeUrl.JoinPath(protocol.ValidatorBook).Equal(bookUrl)
	switch body.Operation {
	case protocol.KeyPageOperationAdd:
		// Check that a NewKey was provided, and that the key isn't already on
		// the Key Page
		if len(body.NewKey) == 0 { // Provided
			return nil, fmt.Errorf("must provide a new key")
		}
		if indexNewKey > 0 { // Not on the Key Page
			return nil, fmt.Errorf("cannot have duplicate keys on key page")
		}

		key := &protocol.KeySpec{
			PublicKey: body.NewKey,
		}
		if body.Owner != nil {
			key.Owner = body.Owner
		}
		page.Keys = append(page.Keys, key)

<<<<<<< HEAD
		if isValidatorBook && len(body.NewKey) == ed25519.PubKeySize {
			st.AddValidator(body.NewKey)
			page.Threshold = protocol.GetValidatorsMOfN(len(page.Keys))
=======
		if len(body.NewKey) == ed25519.PubKeySize && st.nodeUrl.JoinPath(protocol.ValidatorBook).Equal(book.Url) {
			st.AddValidator(body.NewKey)
>>>>>>> 1b78bcb0
		}

	case protocol.KeyPageOperationUpdate:
		// check that the Key to update is on the key Page, and the new Key
		// is not already on the Key Page
		if indexKey < 0 { // The Key to update is on key page
			return nil, fmt.Errorf("key to be updated not found on the key page")
		}
		if indexNewKey >= 0 { // The new key is not on the key page
			return nil, fmt.Errorf("key must be updated to a key not found on key page")
		}

		bodyKey.PublicKey = body.NewKey
		if body.Owner != nil {
			bodyKey.Owner = body.Owner
		}

<<<<<<< HEAD
		if len(body.NewKey) == ed25519.PubKeySize && isValidatorBook {
=======
		if len(body.NewKey) == ed25519.PubKeySize && st.nodeUrl.JoinPath(protocol.ValidatorBook).Equal(book.Url) {
>>>>>>> 1b78bcb0
			st.DisableValidator(body.Key)
			st.AddValidator(body.NewKey)
		}

	case protocol.KeyPageOperationRemove:
		// Make sure the key to be removed is on the Key Page
		if indexKey < 0 {
			return nil, fmt.Errorf("key to be removed not found on the key page")
		}

		page.Keys = append(page.Keys[:indexKey], page.Keys[indexKey+1:]...)

		keyCount := len(page.Keys)
		if keyCount == 0 && priority == 0 {
			return nil, fmt.Errorf("cannot delete last key of the highest priority page of a key book")
		}

<<<<<<< HEAD
		if isValidatorBook {
=======
		if page.Threshold > uint64(len(page.Keys)) {
			page.Threshold = uint64(len(page.Keys))
		}

		if st.nodeUrl.JoinPath(protocol.ValidatorBook).Equal(book.Url) {
>>>>>>> 1b78bcb0
			st.DisableValidator(body.Key)
			page.Threshold = protocol.GetValidatorsMOfN(keyCount)
		} else {
			if page.Threshold > uint64(keyCount) {
				page.Threshold = uint64(keyCount)
			}
		}

		// SetThreshold sets the signature threshold for the Key Page
	case protocol.KeyPageOperationSetThreshold:
		if isValidatorBook {
			return nil, fmt.Errorf("the threshold of a validator book is controlled automatically and therefore it can't be set manually")
		}

		// Don't care what values are provided by keys....
		if err := page.SetThreshold(body.Threshold); err != nil {
			return nil, err
		}

	default:
		return nil, fmt.Errorf("invalid operation: %v", body.Operation)
	}

	st.Update(page)
	return nil, nil
}

func getPriority(st *StateManager, book *protocol.KeyBook) int {
	var priority = -1
	for i := uint64(0); i < book.PageCount; i++ {
		pageUrl := protocol.FormatKeyPageUrl(book.Url, i)
		if pageUrl.AccountID32() == st.OriginChainId {
			priority = int(i)
		}
	}
	return priority
}<|MERGE_RESOLUTION|>--- conflicted
+++ resolved
@@ -94,14 +94,9 @@
 		}
 		page.Keys = append(page.Keys, key)
 
-<<<<<<< HEAD
 		if isValidatorBook && len(body.NewKey) == ed25519.PubKeySize {
 			st.AddValidator(body.NewKey)
 			page.Threshold = protocol.GetValidatorsMOfN(len(page.Keys))
-=======
-		if len(body.NewKey) == ed25519.PubKeySize && st.nodeUrl.JoinPath(protocol.ValidatorBook).Equal(book.Url) {
-			st.AddValidator(body.NewKey)
->>>>>>> 1b78bcb0
 		}
 
 	case protocol.KeyPageOperationUpdate:
@@ -119,11 +114,7 @@
 			bodyKey.Owner = body.Owner
 		}
 
-<<<<<<< HEAD
 		if len(body.NewKey) == ed25519.PubKeySize && isValidatorBook {
-=======
-		if len(body.NewKey) == ed25519.PubKeySize && st.nodeUrl.JoinPath(protocol.ValidatorBook).Equal(book.Url) {
->>>>>>> 1b78bcb0
 			st.DisableValidator(body.Key)
 			st.AddValidator(body.NewKey)
 		}
@@ -141,15 +132,7 @@
 			return nil, fmt.Errorf("cannot delete last key of the highest priority page of a key book")
 		}
 
-<<<<<<< HEAD
 		if isValidatorBook {
-=======
-		if page.Threshold > uint64(len(page.Keys)) {
-			page.Threshold = uint64(len(page.Keys))
-		}
-
-		if st.nodeUrl.JoinPath(protocol.ValidatorBook).Equal(book.Url) {
->>>>>>> 1b78bcb0
 			st.DisableValidator(body.Key)
 			page.Threshold = protocol.GetValidatorsMOfN(keyCount)
 		} else {
