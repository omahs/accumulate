package chain

import (
	"fmt"

	"gitlab.com/accumulatenetwork/accumulate/internal/url"
	"gitlab.com/accumulatenetwork/accumulate/protocol"
)

type UpdateKeyPage struct {
}

func (UpdateKeyPage) Type() protocol.TransactionType {
	return protocol.TransactionTypeUpdateKeyPage
}

func (UpdateKeyPage) Execute(st *StateManager, tx *Delivery) (protocol.TransactionResult, error) {
	return nil, updateKeyPage(st, tx, true)
}

func (UpdateKeyPage) Validate(st *StateManager, tx *Delivery) (protocol.TransactionResult, error) {
	return nil, updateKeyPage(st, tx, false)
}

func updateKeyPage(st *StateManager, tx *Delivery, execute bool) error {
	body, ok := tx.Transaction.Body.(*protocol.UpdateKeyPage)
	if !ok {
		return fmt.Errorf("invalid payload: want %T, got %T", new(protocol.UpdateKeyPage), tx.Transaction.Body)
	}

	page, ok := st.Origin.(*protocol.KeyPage)
	if !ok {
		return fmt.Errorf("invalid origin record: want account type %v, got %v", protocol.AccountTypeKeyPage, st.Origin.Type())
	}

	bookUrl, _, ok := protocol.ParseKeyPageUrl(st.OriginUrl)
	if !ok {
		return fmt.Errorf("invalid origin record: page url is invalid: %s", page.Url)
	}

	var book *protocol.KeyBook
	err := st.LoadUrlAs(bookUrl, &book)
	if err != nil {
		return fmt.Errorf("invalid key book: %v", err)
	}

	if book.BookType == protocol.BookTypeValidator {
		return fmt.Errorf("UpdateKeyPage cannot be used to modify the validator key book")
	}

	pagePri, ok := getKeyPageIndex(page.Url)
	if !ok {
		return fmt.Errorf("cannot parse key page URL: %v", page.Url)
	}

	signerPri, ok := getKeyPageIndex(st.SignatorUrl)
	if !ok {
		return fmt.Errorf("cannot parse key page URL: %v", st.SignatorUrl)
	}

	// 0 is the highest priority, followed by 1, etc
	if signerPri > pagePri {
		return fmt.Errorf("cannot modify %q with a lower priority key page", page.Url)
	}

	for _, op := range body.Operation {
		err = UpdateKeyPage{}.executeOperation(page, pagePri, signerPri, op)
		if err != nil {
			return err
		}
	}

	didUpdateKeyPage(page)
<<<<<<< HEAD
	st.Update(page)

	// If we are the DN and the page is an operator book, broadcast the update to the BVNs
	if execute && protocol.IsDnUrl(st.nodeUrl) && page.KeyBook().Equal(st.nodeUrl.JoinPath(protocol.OperatorBook)) {
		for _, bvn := range st.network.GetBvnNames() {
			bvnUrl, err := url.Parse(bvn)
			if err != nil {
				return fmt.Errorf("%s is not a valid BVN URL", bvn)
			}
			st.Submit(bvnUrl.JoinPath(protocol.OperatorBook, "/2"), body)
		}
	}
	return nil
=======
	err = st.Update(page)
	if err != nil {
		return nil, fmt.Errorf("failed to update %v: %v", page.GetUrl(), err)
	}
	return nil, nil
>>>>>>> e4b8f4a2
}

func (UpdateKeyPage) executeOperation(page *protocol.KeyPage, pagePri, signerPri uint64, op protocol.KeyPageOperation) error {
	switch op := op.(type) {
	case *protocol.AddKeyOperation:
		if op.Entry.IsEmpty() {
			return fmt.Errorf("cannot add an empty entry")
		}

		_, _, found := findKeyPageEntry(page, &op.Entry)
		if found {
			return fmt.Errorf("cannot have duplicate entries on key page")
		}

		entry := new(protocol.KeySpec)
		entry.PublicKeyHash = op.Entry.KeyHash
		entry.Owner = op.Entry.Owner
		page.Keys = append(page.Keys, entry)
		return nil

	case *protocol.RemoveKeyOperation:
		index, _, found := findKeyPageEntry(page, &op.Entry)
		if !found {
			return fmt.Errorf("entry to be removed not found on the key page")
		}

		page.Keys = append(page.Keys[:index], page.Keys[index+1:]...)

		if len(page.Keys) == 0 && pagePri == 0 {
			return fmt.Errorf("cannot delete last key of the highest priority page of a key book")
		}

		if page.AcceptThreshold > uint64(len(page.Keys)) {
			page.AcceptThreshold = uint64(len(page.Keys))
		}
		return nil

	case *protocol.UpdateKeyOperation:
		if op.NewEntry.IsEmpty() {
			return fmt.Errorf("cannot add an empty entry")
		}

		_, entry, found := findKeyPageEntry(page, &op.OldEntry)
		if !found {
			return fmt.Errorf("entry to be updated not found on the key page")
		}

		_, _, found = findKeyPageEntry(page, &op.NewEntry)
		if found {
			return fmt.Errorf("cannot have duplicate entries on key page")
		}

		entry.PublicKeyHash = op.NewEntry.KeyHash
		entry.Owner = op.NewEntry.Owner
		return nil

	case *protocol.SetThresholdKeyPageOperation:
		return page.SetThreshold(op.Threshold)

	case *protocol.UpdateAllowedKeyPageOperation:
		if signerPri == pagePri {
			return fmt.Errorf("%v cannot modify its own allowed operations", page.Url)
		}

		if page.TransactionBlacklist == nil {
			page.TransactionBlacklist = new(protocol.AllowedTransactions)
		}

		for _, txn := range op.Allow {
			bit, ok := txn.AllowedTransactionBit()
			if !ok {
				return fmt.Errorf("transaction type %v cannot be (dis)allowed", txn)
			}
			page.TransactionBlacklist.Clear(bit)
		}

		for _, txn := range op.Deny {
			bit, ok := txn.AllowedTransactionBit()
			if !ok {
				return fmt.Errorf("transaction type %v cannot be (dis)allowed", txn)
			}
			page.TransactionBlacklist.Set(bit)
		}

		if *page.TransactionBlacklist == 0 {
			page.TransactionBlacklist = nil
		}
		return nil

	default:
		return fmt.Errorf("invalid operation: %v", op.Type())
	}
}

func getKeyPageIndex(page *url.URL) (uint64, bool) {
	_, index, ok := protocol.ParseKeyPageUrl(page)
	return index - 1, ok
}

func didUpdateKeyPage(page *protocol.KeyPage) {
	page.Version += 1

	// We're changing the height of the key page, so reset all the nonces
	for _, key := range page.Keys {
		key.LastUsedOn = 0
	}
}

func findKeyPageEntry(page *protocol.KeyPage, search *protocol.KeySpecParams) (int, *protocol.KeySpec, bool) {
	var i int
	var entry protocol.KeyEntry
	var ok bool
	if len(search.KeyHash) > 0 {
		i, entry, ok = page.EntryByKeyHash(search.KeyHash)
	} else if search.Owner != nil {
		i, entry, ok = page.EntryByDelegate(search.Owner)
	} else {
		return -1, nil, false
	}

	var keySpec *protocol.KeySpec
	if ok {
		// If this is not true, something is seriously wrong
		keySpec = entry.(*protocol.KeySpec)
	}
	return i, keySpec, ok
}<|MERGE_RESOLUTION|>--- conflicted
+++ resolved
@@ -7,8 +7,7 @@
 	"gitlab.com/accumulatenetwork/accumulate/protocol"
 )
 
-type UpdateKeyPage struct {
-}
+type UpdateKeyPage struct{}
 
 func (UpdateKeyPage) Type() protocol.TransactionType {
 	return protocol.TransactionTypeUpdateKeyPage
@@ -71,8 +70,10 @@
 	}
 
 	didUpdateKeyPage(page)
-<<<<<<< HEAD
-	st.Update(page)
+	err = st.Update(page)
+	if err != nil {
+		return nil, fmt.Errorf("failed to update %v: %v", page.GetUrl(), err)
+	}
 
 	// If we are the DN and the page is an operator book, broadcast the update to the BVNs
 	if execute && protocol.IsDnUrl(st.nodeUrl) && page.KeyBook().Equal(st.nodeUrl.JoinPath(protocol.OperatorBook)) {
@@ -85,13 +86,6 @@
 		}
 	}
 	return nil
-=======
-	err = st.Update(page)
-	if err != nil {
-		return nil, fmt.Errorf("failed to update %v: %v", page.GetUrl(), err)
-	}
-	return nil, nil
->>>>>>> e4b8f4a2
 }
 
 func (UpdateKeyPage) executeOperation(page *protocol.KeyPage, pagePri, signerPri uint64, op protocol.KeyPageOperation) error {
