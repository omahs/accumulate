package chain

import (
	"crypto/ed25519"
	"math/big"

	accapi "github.com/AccumulateNetwork/accumulated/internal/api"
	"github.com/AccumulateNetwork/accumulated/internal/url"
	"github.com/AccumulateNetwork/accumulated/types"
	"github.com/AccumulateNetwork/accumulated/types/api/transactions"
	"github.com/AccumulateNetwork/accumulated/types/state"
)

func NewBlockValidator(query *accapi.Query, db *state.StateDB, key ed25519.PrivateKey) (*Executor, error) {
	return NewExecutor(query, db, key,
		IdentityCreate{},
		TokenTx{},
		TokenAccountCreate{},
		AddCredits{},
		CreateSigSpec{},
		CreateSigSpecGroup{},
<<<<<<< HEAD
=======
		UpdateKeyPage{},
>>>>>>> f5b66a63
		SyntheticCreateChain{},
		SyntheticTokenDeposit{},
		SyntheticDepositCredits{},
	)
}

// TxExecutor executes a specific type of transaction.
type TxExecutor interface {
	// Type is the transaction type the executor can execute.
	Type() types.TxType

	// CheckTx partially validates the transaction.
	CheckTx(*StateManager, *transactions.GenTransaction) error

	// DeliverTx fully validates and executes the transaction.
	DeliverTx(*StateManager, *transactions.GenTransaction) error
}

type creditChain interface {
	state.Chain
	CreditCredits(amount uint64)
	DebitCredits(amount uint64) bool
}

type tokenChain interface {
	state.Chain
	NextTx() uint64
	ParseTokenUrl() (*url.URL, error)
	CreditTokens(amount *big.Int) bool
	CanDebitTokens(amount *big.Int) bool
	DebitTokens(amount *big.Int) bool
}<|MERGE_RESOLUTION|>--- conflicted
+++ resolved
@@ -15,14 +15,12 @@
 	return NewExecutor(query, db, key,
 		IdentityCreate{},
 		TokenTx{},
+		TokenIssuance{},
 		TokenAccountCreate{},
 		AddCredits{},
 		CreateSigSpec{},
 		CreateSigSpecGroup{},
-<<<<<<< HEAD
-=======
 		UpdateKeyPage{},
->>>>>>> f5b66a63
 		SyntheticCreateChain{},
 		SyntheticTokenDeposit{},
 		SyntheticDepositCredits{},
