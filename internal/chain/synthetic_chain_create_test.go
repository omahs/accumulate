package chain_test

import (
	"testing"

	"github.com/stretchr/testify/require"
	. "gitlab.com/accumulatenetwork/accumulate/internal/chain"
	"gitlab.com/accumulatenetwork/accumulate/internal/database"
	acctesting "gitlab.com/accumulatenetwork/accumulate/internal/testing"
	"gitlab.com/accumulatenetwork/accumulate/internal/url"
	"gitlab.com/accumulatenetwork/accumulate/protocol"
)

func TestSyntheticChainCreate_MultiSlash(t *testing.T) {
	db := database.OpenInMemory(nil)

	fooKey := generateKey()
	batch := db.Begin(true)
	require.NoError(t, acctesting.CreateADI(batch, fooKey, "foo"))
	require.NoError(t, batch.Commit())

	book, err := url.Parse("foo/book0")
	require.NoError(t, err)

	account := protocol.NewTokenAccount()
	account.Url, err = url.Parse("foo/bar/baz")
	require.NoError(t, err)
	account.TokenUrl = protocol.AcmeUrl()
	account.KeyBook = book
	body := new(protocol.SyntheticCreateChain)
	body.Cause[0] = 1
	require.NoError(t, body.Create(account))

	env := acctesting.NewTransaction().
		WithPrincipal(url.MustParse("foo")).
		WithSigner(protocol.FormatKeyPageUrl(book, 0), 1).
		WithTimestamp(1).
		WithBody(body).
<<<<<<< HEAD
		SignLegacyED25519(fooKey).
		Build()
=======
		Initiate(protocol.SignatureTypeED25519, fooKey)
>>>>>>> 90683a40

	st := NewStateManagerForTest(t, db, env)
	defer st.Discard()

	_, err = SyntheticCreateChain{}.Validate(st, env)
	require.EqualError(t, err, `missing identity for acc://foo/bar/baz`) // We created ADI acc://foo not acc://foo/bar
}

func TestSyntheticChainCreate_MultiSlash_SubADI(t *testing.T) {
	db := database.OpenInMemory(nil)

	fooKey := generateKey()
	batch := db.Begin(true)
	require.NoError(t, acctesting.CreateADI(batch, fooKey, "foo"))
	require.NoError(t, acctesting.CreateSubADI(batch, "foo", "foo/bar"))
	require.NoError(t, batch.Commit())

	book, err := url.Parse("foo/book0")
	require.NoError(t, err)

	account := protocol.NewTokenAccount()
	account.Url, err = url.Parse("foo/bar/baz")
	require.NoError(t, err)
	account.TokenUrl = protocol.AcmeUrl()
	account.KeyBook = book
	body := new(protocol.SyntheticCreateChain)
	body.Cause[0] = 1
	require.NoError(t, body.Create(account))

	env := acctesting.NewTransaction().
		WithPrincipal(url.MustParse("foo")).
		WithSigner(protocol.FormatKeyPageUrl(book, 0), 1).
		WithTimestamp(1).
		WithBody(body).
<<<<<<< HEAD
		SignLegacyED25519(fooKey).
		Build()
=======
		Initiate(protocol.SignatureTypeED25519, fooKey)
>>>>>>> 90683a40

	st := NewStateManagerForTest(t, db, env)
	defer st.Discard()

	_, err = SyntheticCreateChain{}.Validate(st, env)
	require.NoError(t, err) // We created ADI acc://foo not acc://foo/bar
}<|MERGE_RESOLUTION|>--- conflicted
+++ resolved
@@ -36,12 +36,7 @@
 		WithSigner(protocol.FormatKeyPageUrl(book, 0), 1).
 		WithTimestamp(1).
 		WithBody(body).
-<<<<<<< HEAD
-		SignLegacyED25519(fooKey).
-		Build()
-=======
 		Initiate(protocol.SignatureTypeED25519, fooKey)
->>>>>>> 90683a40
 
 	st := NewStateManagerForTest(t, db, env)
 	defer st.Discard()
@@ -76,12 +71,7 @@
 		WithSigner(protocol.FormatKeyPageUrl(book, 0), 1).
 		WithTimestamp(1).
 		WithBody(body).
-<<<<<<< HEAD
-		SignLegacyED25519(fooKey).
-		Build()
-=======
 		Initiate(protocol.SignatureTypeED25519, fooKey)
->>>>>>> 90683a40
 
 	st := NewStateManagerForTest(t, db, env)
 	defer st.Discard()
