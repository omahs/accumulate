--- conflicted
+++ resolved
@@ -2,7 +2,6 @@
 
 import (
 	"fmt"
-	tmos "github.com/tendermint/tendermint/libs/os"
 	"os"
 	"path/filepath"
 	"sync"
@@ -102,10 +101,6 @@
 	var fileName string
 
 	var val dataValue
-<<<<<<< HEAD
-	needHeader := true
-=======
->>>>>>> cf2ac01e
 	for dkey, dset := range d.data {
 		//Don't try to write file if no entries saved.
 		if dset.size > 0 {
@@ -113,11 +108,7 @@
 			fileName = filepath.Join(d.path, d.processName+"_"+dkey+fileEnd)
 			fileNames = append(fileNames, fileName)
 
-<<<<<<< HEAD
-			needHeader = !tmos.FileExists(fileName)
-=======
 			needHeader := !tmos.FileExists(fileName)
->>>>>>> cf2ac01e
 			file, err := os.OpenFile(fileName, os.O_RDWR|os.O_CREATE|os.O_APPEND, 0700)
 			if err != nil {
 				//open failed, try to dump to local directory.
@@ -197,10 +188,6 @@
 					return nil, err
 				}
 			}
-			//err = write(file, "\n")
-			//if err != nil {
-			//	return nil, err
-			//}
 
 			if dset.size >= dset.maxsize {
 				err = write(file, "\n#Dataset may have been closed due to max memory limit.\n")
