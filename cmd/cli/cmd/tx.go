package cmd

import (
	"context"
	"encoding/hex"
	"encoding/json"
	"errors"
	"fmt"
	"strconv"
	"time"

	api2 "github.com/AccumulateNetwork/accumulate/internal/api/v2"
	"github.com/AccumulateNetwork/accumulate/internal/url"
<<<<<<< HEAD
	"github.com/AccumulateNetwork/accumulate/types"
	"github.com/AccumulateNetwork/accumulate/types/api"
=======
	"github.com/AccumulateNetwork/accumulate/protocol"
>>>>>>> 3f3e9dd9
	"github.com/AccumulateNetwork/jsonrpc2/v15"
	"github.com/spf13/cobra"
	"golang.org/x/sync/errgroup"
)

var txCmd = &cobra.Command{
	Use:   "tx",
	Short: "Create and get token txs",
	Run: func(cmd *cobra.Command, args []string) {
		var out string
		var err error
		if len(args) > 0 {
			switch arg := args[0]; arg {
			case "get":
				if len(args) > 1 {
					out, err = GetTX(args[1])
				} else {
					fmt.Println("Usage:")
					PrintTXGet()
				}
			case "history":
				if len(args) > 3 {
					out, err = GetTXHistory(args[1], args[2], args[3])
				} else {
					fmt.Println("Usage:")
					PrintTXHistoryGet()
				}
			case "create":
				if len(args) > 3 {
					out, err = CreateTX(args[1], args[2:])
				} else {
					fmt.Println("Usage:")
					PrintTXCreate()
				}
			default:
				fmt.Println("Usage:")
				PrintTX()
			}
		} else {
			fmt.Println("Usage:")
			PrintTX()
		}
		printOutput(cmd, out, err)
	},
}

var (
	TxWait      time.Duration
	TxWaitSynth time.Duration
)

func init() {
	txCmd.Flags().DurationVarP(&TxWait, "wait", "w", 0, "Wait for the transaction to complete")
	txCmd.Flags().DurationVar(&TxWaitSynth, "wait-synth", 0, "Wait for synthetic transactions to complete")
}

func PrintTXGet() {
	fmt.Println("  accumulate tx get [txid]			Get token transaction by txid")
}

func PrintTXCreate() {
	fmt.Println("  accumulate tx create [from] [to] [amount]	Create new token tx")
}

func PrintTXHistoryGet() {
	fmt.Println("  accumulate tx history [url] [starting transaction number] [ending transaction number]	Get transaction history")
}

func PrintTX() {
	PrintTXGet()
	PrintTXCreate()
	PrintTXHistoryGet()
}

func getTX(hash []byte, wait time.Duration) (*api2.QueryResponse, error) {
	var res api2.QueryResponse
	var err error

	params := new(api2.TxnQuery)
	params.Txid = hash

	if wait > 0 {
		params.Wait = wait
	}

	data, err := json.Marshal(params)
	jsondata := json.RawMessage(data)
	if err != nil {
		return nil, err
	}

	err = Client.Request(context.Background(), "query-tx", jsondata, &res)
	if err != nil {
		return nil, err
	}
	return &res, nil
}

func GetTX(hash string) (string, error) {
	txid, err := hex.DecodeString(hash)
	if err != nil {
		return "", err
	}

	t := Client.Timeout
	defer func() { Client.Timeout = t }()

	if TxWait > 0 {
		Client.Timeout = TxWait * 2
	}

	res, err := getTX(txid, TxWait)
	if err != nil {
		var rpcErr jsonrpc2.Error
		if errors.As(err, &rpcErr) {
			return PrintJsonRpcError(err)
		}
		return "", err
	}

	out, err := PrintQueryResponseV2(res)
	if err != nil {
		return "", err
	}

	if TxWaitSynth == 0 || len(res.SyntheticTxids) == 0 {
		return out, nil
	}

	if TxWaitSynth > 0 {
		Client.Timeout = TxWaitSynth * 2
	}

	errg := new(errgroup.Group)
	for _, txid := range res.SyntheticTxids {
		txid := txid // Do not capture the loop variable in the closure
		errg.Go(func() error {
			res, err := getTX(txid[:], TxWaitSynth)
			if err != nil {
				return err
			}

			o, err := PrintQueryResponseV2(res)
			if err != nil {
				return err
			}

			if WantJsonOutput {
				out += "\n"
			}
			out += o
			return nil
		})
	}
	err = errg.Wait()
	if err != nil {
		var rpcErr jsonrpc2.Error
		if errors.As(err, &rpcErr) {
			return PrintJsonRpcError(err)
		}
		return PrintJsonRpcError(err)
	}

	return out, nil
}

func GetTXHistory(accountUrl string, s string, e string) (string, error) {

	var res api2.QueryMultiResponse
	start, err := strconv.Atoi(s)
	if err != nil {
		return "", err
	}
	end, err := strconv.Atoi(e)
	if err != nil {
		return "", err
	}

	u, err := url.Parse(accountUrl)
	if err != nil {
		return "", err
	}

	params := new(api2.TxHistoryQuery)
	params.UrlQuery.Url = u.String()
	params.QueryPagination.Start = uint64(start)
	params.QueryPagination.Count = uint64(end)

	data, err := json.Marshal(params)
	if err != nil {
		return "", err
	}

	if err := Client.Request(context.Background(), "query-tx-history", json.RawMessage(data), &res); err != nil {
		return PrintJsonRpcError(err)
	}

	if WantJsonOutput {
		data, err := json.Marshal(res)
		if err != nil {
			return "", err
		}
		return string(data), nil
	}

	var out string
	out += fmt.Sprintf("\n\tTrasaction History Start: %d\t Count: %d\t Total: %d\n", res.Start, res.Count, res.Total)
	for i := range res.Items {
		s, err := PrintQueryResponseV2(res.Items[i])
		if err != nil {
			return "", err
		}
		out += s
	}

	return out, err
}

func CreateTX(sender string, args []string) (string, error) {
	//sender string, receiver string, amount string
	u, err := url.Parse(sender)
	if err != nil {
		return "", err
	}

	args, si, pk, err := prepareSigner(u, args)

	if len(args) < 2 {
		return "", fmt.Errorf("unable to prepare signer, %v", err)
	}

	u2, err := url.Parse(args[0])
	if err != nil {
		return "", fmt.Errorf("invalid receiver url %s, %v", args[0], err)
	}
<<<<<<< HEAD
	amount := args[1]

	amt, err := strconv.ParseFloat(amount, 64)

	tokenSend := api.NewTokenTx(types.String(u.String()),
		api.NewTokenTxOutput(types.String(u2.String()), uint64(amt*1e8)))

	res, err := dispatchTxRequest("send-tokens", tokenSend, u, si, pk)
=======

	amount := args[1]
	amt, err := strconv.ParseFloat(amount, 64)
	if err != nil {
		return "", fmt.Errorf("invalid amount %q: %v", amount, err)
	}

	// TODO Fetch the precision instead of hard-coding it
	send := new(protocol.SendTokens)
	send.AddRecipient(u2, uint64(amt*protocol.AcmePrecision))

	res, err := dispatchTxRequest("send-tokens", send, u, si, pk)
>>>>>>> 3f3e9dd9
	if err != nil {
		return "", err
	}
	return ActionResponseFrom(res).Print()
}<|MERGE_RESOLUTION|>--- conflicted
+++ resolved
@@ -11,12 +11,7 @@
 
 	api2 "github.com/AccumulateNetwork/accumulate/internal/api/v2"
 	"github.com/AccumulateNetwork/accumulate/internal/url"
-<<<<<<< HEAD
-	"github.com/AccumulateNetwork/accumulate/types"
-	"github.com/AccumulateNetwork/accumulate/types/api"
-=======
 	"github.com/AccumulateNetwork/accumulate/protocol"
->>>>>>> 3f3e9dd9
 	"github.com/AccumulateNetwork/jsonrpc2/v15"
 	"github.com/spf13/cobra"
 	"golang.org/x/sync/errgroup"
@@ -252,16 +247,6 @@
 	if err != nil {
 		return "", fmt.Errorf("invalid receiver url %s, %v", args[0], err)
 	}
-<<<<<<< HEAD
-	amount := args[1]
-
-	amt, err := strconv.ParseFloat(amount, 64)
-
-	tokenSend := api.NewTokenTx(types.String(u.String()),
-		api.NewTokenTxOutput(types.String(u2.String()), uint64(amt*1e8)))
-
-	res, err := dispatchTxRequest("send-tokens", tokenSend, u, si, pk)
-=======
 
 	amount := args[1]
 	amt, err := strconv.ParseFloat(amount, 64)
@@ -274,7 +259,6 @@
 	send.AddRecipient(u2, uint64(amt*protocol.AcmePrecision))
 
 	res, err := dispatchTxRequest("send-tokens", send, u, si, pk)
->>>>>>> 3f3e9dd9
 	if err != nil {
 		return "", err
 	}
