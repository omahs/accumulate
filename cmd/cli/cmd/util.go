package cmd

import (
	"bytes"
	"context"
	"encoding"
	"encoding/json"
	"fmt"
	"log"
	"math"
	"math/big"
	"strconv"
	"time"

	url2 "github.com/AccumulateNetwork/accumulate/internal/url"
	"github.com/AccumulateNetwork/accumulate/protocol"
	"github.com/AccumulateNetwork/accumulate/types"
	acmeapi "github.com/AccumulateNetwork/accumulate/types/api"
	"github.com/AccumulateNetwork/accumulate/types/api/response"
	"github.com/AccumulateNetwork/accumulate/types/api/transactions"
	"github.com/AccumulateNetwork/accumulate/types/synthetic"
	"github.com/AccumulateNetwork/jsonrpc2/v15"
)

func prepareSigner(actor *url2.URL, args []string) ([]string, *transactions.SignatureInfo, []byte, error) {
	//adiActor labelOrPubKeyHex height index
	var privKey []byte
	var err error

	ct := 0
	if len(args) == 0 {
		return nil, nil, nil, fmt.Errorf("insufficent arguments on comand line")
	}

	ed := transactions.SignatureInfo{}
	ed.URL = actor.String()
	ed.MSHeight = 1
	ed.PriorityIdx = 0

	if IsLiteAccount(actor.String()) == true {
		privKey, err = LookupByLabel(actor.String()) //LookupByAnon(actor.String())
		if err != nil {
			return nil, nil, nil, fmt.Errorf("unable to find private key for lite account %s %v", actor.String(), err)
		}
		return args, &ed, privKey, nil
	}

	if len(args) > 1 {
		b, err := pubKeyFromString(args[0])
		if err != nil {
			privKey, err = LookupByLabel(args[0])
			if err != nil {
				return nil, nil, nil, fmt.Errorf("invalid public key or wallet label specified on command line")
			}

		} else {
			privKey, err = LookupByPubKey(b)
			if err != nil {
				return nil, nil, nil, fmt.Errorf("invalid public key, cannot resolve signing key")
			}
		}
		ct++
	} else {
		return nil, nil, nil, fmt.Errorf("insufficent arguments on comand line")
	}

	if len(args) > 2 {
		if v, err := strconv.ParseInt(args[1], 10, 64); err == nil {
			ct++
			ed.PriorityIdx = uint64(v)
			if len(args) > 3 {
				if v, err := strconv.ParseInt(args[2], 10, 64); err == nil {
					ct++
					ed.MSHeight = uint64(v)
				}
			}
		}
	}

	return args[ct:], &ed, privKey, nil
}

func prepareGenTx(jsonPayload []byte, binaryPayload []byte, actor *url2.URL, si *transactions.SignatureInfo, privKey []byte, nonce uint64) (*acmeapi.APIRequestRaw, error) {

	params := &acmeapi.APIRequestRaw{}
	params.Tx = &acmeapi.APIRequestRawTx{}

	params.Tx.Data = &json.RawMessage{}
	*params.Tx.Data = jsonPayload
	params.Tx.Signer = &acmeapi.Signer{}
	params.Tx.Signer.PublicKey.FromBytes(privKey[32:])
	params.Tx.Signer.Nonce = nonce
	params.Tx.Sponsor = types.String(actor.String())
	params.Tx.KeyPage = &acmeapi.APIRequestKeyPage{}
	params.Tx.KeyPage.Height = si.MSHeight
	params.Tx.KeyPage.Index = si.PriorityIdx

	params.Tx.Sig = types.Bytes64{}

	gtx := new(transactions.GenTransaction)
	gtx.Transaction = binaryPayload

	gtx.ChainID = actor.ResourceChain()
	gtx.Routing = actor.Routing()

	si.Nonce = nonce
	gtx.SigInfo = si

	ed := new(transactions.ED25519Sig)
	err := ed.Sign(nonce, privKey, gtx.TransactionHash())
	if err != nil {
		return nil, err
	}
	params.Tx.Sig.FromBytes(ed.GetSignature())
	//The public key needs to be used to verify the signature, however,
	//to pass verification, the validator will hash the key and check the
	//sig spec group to make sure this key belongs to the identity.
	params.Tx.Signer.PublicKey.FromBytes(ed.GetPublicKey())

	gtx.Signature = append(gtx.Signature, ed)

	return params, err
}

func IsLiteAccount(url string) bool {
	u, err := url2.Parse(url)
	if err != nil {
		log.Fatal(err)
	}
	u2, err := url2.Parse(u.Authority)
	if err != nil {
		log.Fatal(err)
	}
	return protocol.IsValidAdiUrl(u2) != nil
}

func GetUrl(url string, method string) ([]byte, error) {

	var res interface{}
	var str []byte

	u, err := url2.Parse(url)
	params := acmeapi.APIRequestURL{}
	params.URL = types.String(u.String())

	if err := Client.Request(context.Background(), method, params, &res); err != nil {
		ret, err := PrintJsonRpcError(err)
		return []byte(ret), err
	}

	str, err = json.Marshal(res)
	if err != nil {
		return nil, err
	}

	return str, nil
}

type KeyPageStore struct {
	PrivKeys []types.Bytes `json:"privKeys"`
}

type KeyBookStore struct {
	KeyPageList []string `json:"keyPages"`
}

type AccountKeyBookStore struct {
	KeyBook KeyBookStore `json:"keyBook"`
}

//
//func (a *AdiStore) MarshalBinary() ([]byte, error) {
//	var buf bytes.Buffer
//
//	buf.Write(common.Uint64Bytes(uint64(len(a.tokenAccounts))))
//	for i := range a.tokenAccounts {
//		buf.Write(common.SliceBytes([]byte(a.tokenAccounts[i])))
//	}
//
//	buf.Write(common.Uint64Bytes(uint64(len(a.keyBooks))))
//	for i := range a.keyBooks {
//		buf.Write(common.SliceBytes([]byte(a.keyBooks[i])))
//	}
//
//	return buf.Bytes(), nil
//}
//
//func (a *AdiStore) UnmarshalBinary(data []byte) (err error) {
//	defer func() {
//		if rErr := recover(); rErr != nil {
//			err = fmt.Errorf("insufficent data to unmarshal AdiStore %v", rErr)
//		}
//	}()
//
//	var s []byte
//	l, data := common.BytesUint64(data)
//	for i := uint64(0); i < l; i++ {
//		s, data = common.BytesSlice(data)
//		a.tokenAccounts[i] = string(s)
//	}
//
//	l, data = common.BytesUint64(data)
//	for i := uint64(0); i < l; i++ {
//		s, data = common.BytesSlice(data)
//		a.keyBooks[i] = string(s)
//	}
//
//	return nil
//}

func dispatchRequest(action string, payload interface{}, actor *url2.URL, si *transactions.SignatureInfo, privKey []byte) (interface{}, error) {
	json.Marshal(payload)

	data, err := json.Marshal(payload)
	if err != nil {
		return nil, err
	}

	dataBinary, err := payload.(encoding.BinaryMarshaler).MarshalBinary()
	if err != nil {
		return nil, err
	}

	nonce := uint64(time.Now().Unix())
	params, err := prepareGenTx(data, dataBinary, actor, si, privKey, nonce)
	if err != nil {
		return nil, err
	}

	var res interface{}
	if err := Client.Request(context.Background(), "create-sig-spec-group", params, &res); err != nil {
		return nil, err
	}

	return res, nil
}

type ActionResponse struct {
	Txid      types.Bytes32 `json:"txid"`
	Hash      types.Bytes32 `json:"hash"`
	Log       types.String  `json:"log"`
	Code      types.String  `json:"code"`
	Codespace types.String  `json:"codespace"`
	Error     types.String  `json:"error"`
	Mempool   types.String  `json:"mempool"`
}

<<<<<<< HEAD
func (a *ActionResponse) Print() (string, error) {
=======
func (a *ActionResponse) Print() {
	ok := a.Code == "0" || a.Code == ""
>>>>>>> 3cdc35d6
	if WantJsonOutput {
		if ok {
			a.Code = "ok"
		}
		out, err := json.Marshal(a)
		if err != nil {
			return "", err
		}
<<<<<<< HEAD

		return string(out), nil
=======
		log.SetFlags(log.Flags() &^ (log.Ldate | log.Ltime))
		log.Print(string(dump))
>>>>>>> 3cdc35d6
	} else {
		var out string
		out += fmt.Sprintf("\n\tTransaction Identifier\t:\t%x\n", a.Txid)
		out += fmt.Sprintf("\tTendermint Reference\t:\t%x\n", a.Hash)
		if !ok {
			out += fmt.Sprintf("\tError code\t\t:\t%s\n", a.Code)
		} else {
			out += fmt.Sprintf("\tError code\t\t:\tok\n")
		}
		if a.Error != "" {
			out += fmt.Sprintf("\tError\t\t:\t%s\n", a.Error)
		}
		if a.Log != "" {
			out += fmt.Sprintf("\tLog\t\t\t:\t%s\n", a.Log)
		}
		if a.Codespace != "" {
			out += fmt.Sprintf("\tCodespace\t\t:\t%s\n", a.Codespace)
		}
<<<<<<< HEAD
		return out, nil
=======
		log.Print(out)
	}

	if !ok {
		os.Exit(1)
>>>>>>> 3cdc35d6
	}
}

func PrintJsonRpcError(err error) (string, error) {
	var e jsonrpc2.Error
	switch err.(type) {
	case jsonrpc2.Error:
		e = err.(jsonrpc2.Error)
		return "", fmt.Errorf("jsonrpc error. %v", e)
	default:
		return "", fmt.Errorf("error with request, %v", err)
	}

	var out string
	if WantJsonOutput {
		out, err := json.Marshal(e)
		if err != nil {
			return "", err
		}
<<<<<<< HEAD
		return fmt.Sprintf(string(out)), nil
=======
		log.SetFlags(log.Flags() &^ (log.Ldate | log.Ltime))
		log.Print(string(dump))
>>>>>>> 3cdc35d6
	} else {
		out += fmt.Sprintf("\n\tMessage\t\t:\t%v\n", e.Message)
		out += fmt.Sprintf("\tError Code\t:\t%v\n", e.Code)
		out += fmt.Sprintf("\tDetail\t\t:\t%s\n", e.Data)
<<<<<<< HEAD
		return fmt.Sprintf(string(out)), nil
=======
		log.Print(out)
>>>>>>> 3cdc35d6
	}
}

var (
	ApiToString = map[string]string{
		"anonTokenAccount": "lite account",
		"tokenAccount":     "ADI token account",
		"adi":              "ADI",
		"sigSpecGroup":     "Key Book",
		"sigSpec":          "Key Page",
	}
)

func formatAmount(tokenUrl string, amount *big.Int) (string, error) {

	//query the token
	tokenData, err := Get(tokenUrl)
	if err != nil {
		return "", fmt.Errorf("error retrieving token url, %v", err)
	}
	r := acmeapi.APIDataResponse{}
	err = json.Unmarshal([]byte(tokenData), &r)
	if err != nil {
		return "", err
	}

	t := protocol.TokenIssuer{}
	err = json.Unmarshal(*r.Data, &t)
	if err != nil {
		return "", err
	}

	bf := big.Float{}
	bd := big.Float{}
	bd.SetFloat64(math.Pow(10.0, float64(t.Precision)))
	bf.SetInt(amount)
	bal := big.Float{}
	bal.Quo(&bf, &bd)

	return fmt.Sprintf("%s %s", bal.String(), t.Symbol), nil
}

func printGeneralTransactionParameters(res *acmeapi.APIDataResponse) string {
	out := fmt.Sprintf("---\n")
	out += fmt.Sprintf("  - Transaction           : %x\n", res.TxId.AsBytes32())
	out += fmt.Sprintf("  - Signer Url            : %s\n", res.Sponsor)
	out += fmt.Sprintf("  - Signature             : %x\n", res.Sig.Bytes())
	out += fmt.Sprintf("  - Signer Key            : %x\n", res.Signer.PublicKey.Bytes())
	out += fmt.Sprintf("  - Signer Nonce          : %d\n", res.Signer.Nonce)
	out += fmt.Sprintf("  - Key Page              : %d (height) / %d (index)\n", res.KeyPage.Height, res.KeyPage.Index)
	out += fmt.Sprintf("===\n")
	return out
}

func PrintQueryResponse(res *acmeapi.APIDataResponse) (string, error) {
	if WantJsonOutput {
		data, err := json.Marshal(res)
		if err != nil {
			return "", err
		}
		return string(data), nil
	} else {
		switch res.Type {
		case "anonTokenAccount":
			ata := response.AnonTokenAccount{}
			err := json.Unmarshal(*res.Data, &ata)
			if err != nil {
				return "", err
			}

			amt, err := formatAmount(ata.TokenUrl, &ata.Balance.Int)
			if err != nil {
				amt = "unknown"
			}

			var out string
			out += fmt.Sprintf("\n\tAccount Url\t:\t%v\n", ata.Url)
			out += fmt.Sprintf("\tToken Url\t:\t%v\n", ata.TokenUrl)
			out += fmt.Sprintf("\tBalance\t\t:\t%s\n", amt)
			out += fmt.Sprintf("\tCredits\t\t:\t%s\n", ata.CreditBalance.String())
			out += fmt.Sprintf("\tNonce\t\t:\t%d\n", ata.Nonce)

			return out, nil
		case "tokenAccount":
			ata := response.TokenAccount{}
			err := json.Unmarshal(*res.Data, &ata)
			if err != nil {
				return "", err
			}

			amt, err := formatAmount(ata.TokenUrl, &ata.Balance.Int)
			if err != nil {
				amt = "unknown"
			}
			var out string
			out += fmt.Sprintf("\n\tAccount Url\t:\t%v\n", ata.Url)
			out += fmt.Sprintf("\tToken Url\t:\t%v\n", ata.TokenUrl)
			out += fmt.Sprintf("\tBalance\t\t:\t%s\n", amt)
			out += fmt.Sprintf("\tKey Book Url\t:\t%s\n", ata.KeyBookUrl)

			return out, nil
		case "adi":
			adi := response.ADI{}
			err := json.Unmarshal(*res.Data, &adi)
			if err != nil {
				return "", err
			}

			var out string
			out += fmt.Sprintf("\n\tADI Url\t\t:\t%v\n", adi.Url)
			out += fmt.Sprintf("\tKey Book Url\t:\t%s\n", adi.KeyBookName)

			return out, nil
		case "directory":
			dqr := protocol.DirectoryQueryResult{}
			err := json.Unmarshal(*res.Data, &dqr)
			if err != nil {
				return "", err
			}
			var out string
			out += fmt.Sprintf("\n\tADI Entries\n")
			for _, s := range dqr.Entries {
				data, err := Get(s)
				if err != nil {
					return "", err
				}
				r := acmeapi.APIDataResponse{}
				err = json.Unmarshal([]byte(data), &r)

				chainType := "unknown"
				if err == nil {
					if v, ok := ApiToString[*r.Type.AsString()]; ok {
						chainType = v
					}
				}
				out += fmt.Sprintf("\t%v (%s)\n", s, chainType)
			}
			return out, nil
		case "sigSpecGroup":
			//workaround for protocol unmarshaling bug
			var ssg struct {
				Type      types.ChainType `json:"type" form:"type" query:"type" validate:"required"`
				ChainUrl  types.String    `json:"url" form:"url" query:"url" validate:"required,alphanum"`
				SigSpecId []byte          `json:"sigSpecId"` //this is the chain id for the sig spec for the chain
				SigSpecs  []types.Bytes32 `json:"sigSpecs"`
			}

			err := json.Unmarshal(*res.Data, &ssg)
			if err != nil {
				return "", err
			}

			u, err := url2.Parse(*ssg.ChainUrl.AsString())
			if err != nil {
				return "", err
			}
			var out string
			out += fmt.Sprintf("\n\tHeight\t\tKey Page Url\n")
			for i, v := range ssg.SigSpecs {
				//enable this code when testnet updated to a version > 0.2.1.
				//data, err := GetByChainId(v[:])
				//keypage := "unknown"
				//
				//if err == nil {
				//	r := acmeapi.APIDataResponse{}
				//	err = json.Unmarshal(*data.Data, &r)
				//	if err == nil {
				//		ss := protocol.SigSpec{}
				//		err = json.Unmarshal(*r.Data, &ss)
				//		keypage = *ss.ChainUrl.AsString()
				//	}
				//}
				//out += fmt.Sprintf("\t%d\t\t:\t%s\n", i, keypage)
				//hack to resolve the keypage url given the chainid
				s, err := resolveKeyPageUrl(u.Authority, v[:])
				if err != nil {
					return "", err
				}
				out += fmt.Sprintf("\t%d\t\t:\t%s\n", i+1, s)
			}
			return out, nil
		case "sigSpec":
			ss := protocol.SigSpec{}
			err := json.Unmarshal(*res.Data, &ss)
			if err != nil {
				return "", err
			}

			out := fmt.Sprintf("\n\tIndex\tNonce\tPublic Key\t\t\t\t\t\t\t\tKey Name\n")
			for i, k := range ss.Keys {
				keyName := ""
				name, err := FindLabelFromPubKey(k.PublicKey)
				if err == nil {
					keyName = name
				}
				out += fmt.Sprintf("\t%d\t%d\t%x\t%s", i, k.Nonce, k.PublicKey, keyName)
			}
			return out, nil
		case "tokenTx":
			tx := response.TokenTx{}
			err := json.Unmarshal(*res.Data, &tx)
			if err != nil {
				return "", fmt.Errorf("cannot extract token transaction data from request")
			}

			var out string
			for i := range tx.ToAccount {
				bi := big.Int{}
				bi.SetInt64(int64(tx.ToAccount[i].Amount))
				amt, err := formatAmount("acc://ACME", &bi)
				if err != nil {
					amt = "unknown"
				}
				out += fmt.Sprintf("Send %s from %s to %s\n", amt, *tx.From.AsString(), tx.ToAccount[i].URL.String)
				out += fmt.Sprintf("  - Synthetic Transaction : %x\n", tx.ToAccount[i].SyntheticTxId)
			}

			out += printGeneralTransactionParameters(res)
			return out, nil
		case "syntheticTokenDeposit":
			deposit := synthetic.TokenTransactionDeposit{}
			err := json.Unmarshal(*res.Data, &deposit)

			if err != nil {
				return "", err
			}

			out := "\n"
			amt, err := formatAmount(*deposit.TokenUrl.AsString(), &deposit.DepositAmount.Int)
			if err != nil {
				amt = "unknown"
			}
			out += fmt.Sprintf("Receive %s from %s to %s\n", amt, *deposit.FromUrl.AsString(),
				*deposit.ToUrl.AsString())

			out += printGeneralTransactionParameters(res)
			return out, nil

		default:
		}
	}
	return "", nil
}

func resolveKeyPageUrl(adi string, chainId []byte) (string, error) {
	var res acmeapi.APIDataResponse
	params := acmeapi.APIRequestURL{}
	params.URL = types.String(adi)
	if err := Client.Request(context.Background(), "get-directory", params, &res); err != nil {
		return PrintJsonRpcError(err)
	}

	dqr := protocol.DirectoryQueryResult{}
	err := json.Unmarshal(*res.Data, &dqr)
	if err != nil {
		return "", err
	}

	for _, s := range dqr.Entries {
		u, err := url2.Parse(s)
		if err != nil {
			continue
		}

		if bytes.Equal(u.ResourceChain(), chainId) {
			return s, nil
		}
	}

	return fmt.Sprintf("unresolvable chain %x", chainId), nil
}<|MERGE_RESOLUTION|>--- conflicted
+++ resolved
@@ -245,12 +245,9 @@
 	Mempool   types.String  `json:"mempool"`
 }
 
-<<<<<<< HEAD
 func (a *ActionResponse) Print() (string, error) {
-=======
-func (a *ActionResponse) Print() {
 	ok := a.Code == "0" || a.Code == ""
->>>>>>> 3cdc35d6
+
 	if WantJsonOutput {
 		if ok {
 			a.Code = "ok"
@@ -259,13 +256,7 @@
 		if err != nil {
 			return "", err
 		}
-<<<<<<< HEAD
-
 		return string(out), nil
-=======
-		log.SetFlags(log.Flags() &^ (log.Ldate | log.Ltime))
-		log.Print(string(dump))
->>>>>>> 3cdc35d6
 	} else {
 		var out string
 		out += fmt.Sprintf("\n\tTransaction Identifier\t:\t%x\n", a.Txid)
@@ -284,15 +275,7 @@
 		if a.Codespace != "" {
 			out += fmt.Sprintf("\tCodespace\t\t:\t%s\n", a.Codespace)
 		}
-<<<<<<< HEAD
 		return out, nil
-=======
-		log.Print(out)
-	}
-
-	if !ok {
-		os.Exit(1)
->>>>>>> 3cdc35d6
 	}
 }
 
@@ -312,21 +295,12 @@
 		if err != nil {
 			return "", err
 		}
-<<<<<<< HEAD
-		return fmt.Sprintf(string(out)), nil
-=======
-		log.SetFlags(log.Flags() &^ (log.Ldate | log.Ltime))
-		log.Print(string(dump))
->>>>>>> 3cdc35d6
+		return string(out), nil
 	} else {
 		out += fmt.Sprintf("\n\tMessage\t\t:\t%v\n", e.Message)
 		out += fmt.Sprintf("\tError Code\t:\t%v\n", e.Code)
 		out += fmt.Sprintf("\tDetail\t\t:\t%s\n", e.Data)
-<<<<<<< HEAD
-		return fmt.Sprintf(string(out)), nil
-=======
-		log.Print(out)
->>>>>>> 3cdc35d6
+		return out, nil
 	}
 }
 
