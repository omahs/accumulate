--- conflicted
+++ resolved
@@ -343,213 +343,7 @@
 	}
 
 	if flagInit.Reset {
-<<<<<<< HEAD
-		nodeReset()
-	}
-
-	_, err = node.Init(node.InitOptions{
-		NodeNr:     &nodeNr,
-		Version:    1,
-		WorkDir:    flagMain.WorkDir,
-		Port:       nodePort,
-		GenesisDoc: genDoc,
-		Config:     []*cfg.Config{config},
-		RemoteIP:   []string{u.Hostname()},
-		ListenIP:   []string{u.Hostname()},
-		Logger:     newLogger(),
-	})
-	check(err)
-}
-
-var baseIP net.IP
-var ipCount byte
-
-func nextIP() string {
-	if len(flagInitDevnet.IPs) > 1 {
-		ipCount++
-		if len(flagInitDevnet.IPs) < int(ipCount) {
-			fatalf("not enough IPs")
-		}
-		return flagInitDevnet.IPs[ipCount-1]
-	}
-
-	if baseIP == nil {
-		baseIP = net.ParseIP(flagInitDevnet.IPs[0])
-		if baseIP == nil {
-			fatalf("invalid IP: %q", flagInitDevnet.IPs[0])
-		}
-		if baseIP[15] == 0 {
-			fatalf("invalid IP: base IP address must not end with .0")
-		}
-	}
-
-	ip := make(net.IP, len(baseIP))
-	copy(ip, baseIP)
-	ip[15] += ipCount
-	ipCount++
-	return ip.String()
-}
-
-func initDevNet(cmd *cobra.Command, _ []string) {
-	count := flagInitDevnet.NumValidators + flagInitDevnet.NumFollowers
-	verifyInitFlags(cmd, count)
-
-	compose := new(dc.Config)
-	compose.Version = "3"
-	compose.Services = make([]dc.ServiceConfig, 0, 1+count*(flagInitDevnet.NumBvns+1))
-	compose.Volumes = make(map[string]dc.VolumeConfig, 1+count*(flagInitDevnet.NumBvns+1))
-
-	partitions := make([]config.Partition, flagInitDevnet.NumBvns+1)
-	dnConfig := make([]*cfg.Config, count)
-	dnRemote := make([]string, count)
-	dnListen := make([]string, count)
-	initDNs(count, dnConfig, dnRemote, dnListen, compose, partitions)
-
-	bvnConfig := make([][]*cfg.Config, flagInitDevnet.NumBvns)
-	bvnRemote := make([][]string, flagInitDevnet.NumBvns)
-	bvnListen := make([][]string, flagInitDevnet.NumBvns)
-	initBVNs(bvnConfig, count, bvnRemote, bvnListen, compose, partitions)
-
-	handleDNSSuffix(dnRemote, bvnRemote)
-
-	if flagInit.Reset {
-		nodeReset()
-	}
-
-	if !flagInitDevnet.Compose {
-		createInLocalFS(dnConfig, dnRemote, dnListen, bvnConfig, bvnRemote, bvnListen)
-		return
-	}
-	createDockerCompose(cmd, dnRemote, compose)
-}
-
-func verifyInitFlags(cmd *cobra.Command, count int) {
-	if flagInitDevnet.Compose {
-		flagInitDevnet.Docker = true
-	}
-
-	if flagInitDevnet.Docker && cmd.Flag("ip").Changed {
-		fatalf("--ip and --docker are mutually exclusive")
-	}
-
-	if flagInitDevnet.NumBvns == 0 {
-		fatalf("Must have at least one block validator network")
-	}
-
-	if flagInitDevnet.NumValidators == 0 {
-		fatalf("Must have at least one block validator node")
-	}
-
-	switch len(flagInitDevnet.IPs) {
-	case 1:
-		// Generate a sequence from the base IP
-	case count * (flagInitDevnet.NumBvns + 1):
-		// One IP per node
-	default:
-		fatalf("not enough IPs - you must specify one base IP or one IP for each node")
-	}
-}
-
-func initDNs(count int, dnConfig []*cfg.Config, dnRemote []string, dnListen []string, compose *dc.Config, partitions []cfg.Partition) {
-	dnNodes := make([]config.Node, count)
-	for i := 0; i < count; i++ {
-		nodeType := cfg.Validator
-		if i >= flagInitDevnet.NumValidators {
-			nodeType = cfg.Follower
-		}
-		dnConfig[i], dnRemote[i], dnListen[i] = initDevNetNode(cfg.Directory, nodeType, 0, i, compose)
-		dnNodes[i] = config.Node{
-			Type:    nodeType,
-			Address: fmt.Sprintf("http://%s:%d", dnRemote[i], flagInitDevnet.BasePort),
-		}
-		dnConfig[i].Accumulate.Network.Partitions = partitions
-		dnConfig[i].Accumulate.LocalAddress = parseHost(dnNodes[i].Address)
-	}
-
-	partitions[0] = config.Partition{
-		Id:       protocol.Directory,
-		Type:     config.Directory,
-		BasePort: int64(flagInitDevnet.BasePort),
-		Nodes:    dnNodes,
-	}
-}
-
-func initBVNs(bvnConfigs [][]*cfg.Config, count int, bvnRemotes [][]string, bvnListen [][]string, compose *dc.Config, partitions []cfg.Partition) {
-	for bvn := range bvnConfigs {
-		partitionID := fmt.Sprintf("BVN%d", bvn)
-		bvnConfigs[bvn] = make([]*cfg.Config, count)
-		bvnRemotes[bvn] = make([]string, count)
-		bvnListen[bvn] = make([]string, count)
-		bvnNodes := make([]config.Node, count)
-
-		for i := 0; i < count; i++ {
-			nodeType := cfg.Validator
-			if i >= flagInitDevnet.NumValidators {
-				nodeType = cfg.Follower
-			}
-			bvnConfigs[bvn][i], bvnRemotes[bvn][i], bvnListen[bvn][i] = initDevNetNode(cfg.BlockValidator, nodeType, bvn, i, compose)
-			bvnNodes[i] = config.Node{
-				Type:    nodeType,
-				Address: fmt.Sprintf("http://%s:%d", bvnRemotes[bvn][i], flagInitDevnet.BasePort),
-			}
-			bvnConfigs[bvn][i].Accumulate.Network.Partitions = partitions
-			bvnConfigs[bvn][i].Accumulate.LocalAddress = parseHost(bvnNodes[i].Address)
-		}
-		partitions[bvn+1] = config.Partition{
-			Id:       partitionID,
-			Type:     config.BlockValidator,
-			BasePort: int64(flagInitDevnet.BasePort),
-			Nodes:    bvnNodes,
-		}
-	}
-}
-
-func handleDNSSuffix(dnRemote []string, bvnRemote [][]string) {
-	if flagInitDevnet.Docker && flagInitDevnet.DnsSuffix != "" {
-		for i := range dnRemote {
-			dnRemote[i] += flagInitDevnet.DnsSuffix
-		}
-		for _, remotes := range bvnRemote {
-			for i := range remotes {
-				remotes[i] += flagInitDevnet.DnsSuffix
-			}
-		}
-	}
-}
-
-func createInLocalFS(dnConfig []*cfg.Config, dnRemote []string, dnListen []string, bvnConfig [][]*cfg.Config, bvnRemote [][]string, bvnListen [][]string) {
-	logger := newLogger()
-	netValMap := make(genesis.NetworkValidatorMap)
-	genInit, err := node.Init(node.InitOptions{
-		WorkDir:             filepath.Join(flagMain.WorkDir, "dn"),
-		Port:                flagInitDevnet.BasePort,
-		Config:              dnConfig,
-		RemoteIP:            dnRemote,
-		ListenIP:            dnListen,
-		NetworkValidatorMap: netValMap,
-		Logger:              logger.With("partition", protocol.Directory),
-	})
-	check(err)
-	genList := []genesis.Bootstrap{genInit}
-
-	for bvn := range bvnConfig {
-		bvnConfig, bvnRemote, bvnListen := bvnConfig[bvn], bvnRemote[bvn], bvnListen[bvn]
-		genesis, err := node.Init(node.InitOptions{
-			WorkDir:             filepath.Join(flagMain.WorkDir, fmt.Sprintf("bvn%d", bvn)),
-			Port:                flagInitDevnet.BasePort,
-			Config:              bvnConfig,
-			RemoteIP:            bvnRemote,
-			ListenIP:            bvnListen,
-			NetworkValidatorMap: netValMap,
-			Logger:              logger.With("partition", fmt.Sprintf("BVN%d", bvn)),
-		})
-		check(err)
-		if genesis != nil {
-			genList = append(genList, genesis)
-		}
-=======
 		networkReset()
->>>>>>> d492911f
 	}
 
 	config.SetRoot(filepath.Join(flagMain.WorkDir, nodeDir))
