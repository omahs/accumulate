--- conflicted
+++ resolved
@@ -79,20 +79,12 @@
 }
 
 var flagInitNode struct {
-<<<<<<< HEAD
-	GenesisDoc       string
-	ListenIP         string
-	Follower         bool
-	SkipVersionCheck bool
-	SeedProxy        string
-=======
 	GenesisDoc          string
 	ListenIP            string
 	Follower            bool
 	SkipVersionCheck    bool
 	SeedProxy           string
 	AllowUnhealthyPeers bool
->>>>>>> 56269e1a
 }
 
 var flagInitDualNode struct {
@@ -150,10 +142,7 @@
 	cmdInitNode.Flags().StringVarP(&flagInitNode.ListenIP, "listen", "l", "", "Address and port to listen on, e.g. tcp://1.2.3.4:5678")
 	cmdInitNode.Flags().BoolVar(&flagInitNode.SkipVersionCheck, "skip-version-check", false, "Do not enforce the version check")
 	cmdInitNode.Flags().StringVar(&flagInitNode.SeedProxy, "seed", "", "Fetch network configuration from seed proxy")
-<<<<<<< HEAD
-=======
 	cmdInitNode.Flags().BoolVarP(&flagInitNode.AllowUnhealthyPeers, "skip-peer-health-check", "", false, "do not check health of peers")
->>>>>>> 56269e1a
 	_ = cmdInitNode.MarkFlagRequired("listen")
 
 	cmdInitDualNode.Flags().BoolVarP(&flagInitDualNode.Follower, "follow", "f", false, "Do not participate in voting")
@@ -256,12 +245,9 @@
 	config.P2P.BootstrapPeers = fmt.Sprintf("%s@%s:%d", status.NodeInfo.NodeID, netAddr, netPort+int(cfg.PortOffsetTendermintP2P))
 
 	if flagInitNode.SeedProxy != "" {
-<<<<<<< HEAD
-=======
 		if flagInitNode.AllowUnhealthyPeers {
 			warnf("peers must be checked to use for bootstrapping when using, --allow-unhealthy-peers will have no effect")
 		}
->>>>>>> 56269e1a
 		//go gather a more robust network description
 		seedProxy, err := proxy.New(flagInitNode.SeedProxy)
 		check(err)
@@ -276,11 +262,7 @@
 			//go build a list of healthy nodes
 			u, err := cfg.OffsetPort(addr, netPort, int(cfg.PortOffsetTendermintP2P))
 			checkf(err, "failed to parse url from network info %s", addr)
-<<<<<<< HEAD
-			u.Scheme = ""
-=======
-
->>>>>>> 56269e1a
+
 			//check the health of the peer
 			peerClient, err := rpchttp.New(fmt.Sprintf("tcp://%s:%s", u.Hostname(), u.Port()))
 			checkf(err, "failed to create Tendermint client for %s", u.String())
@@ -302,34 +284,6 @@
 		for _, peer := range netInfo.Peers {
 			u, err := url.Parse(peer.URL)
 			checkf(err, "failed to parse url from network info %s", peer.URL)
-<<<<<<< HEAD
-			u.Scheme = ""
-			//check the health of the peer
-			peerClient, err := rpchttp.New(fmt.Sprintf("tcp://%s:%s", u.Hostname(), u.Port()))
-			checkf(err, "failed to create Tendermint client for %s", u.String())
-
-			peerStatus, err := peerClient.Status(context.Background())
-			if err != nil {
-				warnf("ignoring peer: not healthy %s", u.String())
-				continue
-			}
-
-			statBytes, err := peerStatus.NodeInfo.NodeID.Bytes()
-			if err != nil {
-				warnf("ignoring healthy peer %s because peer id is invalid", u.String())
-				continue
-			}
-
-			peerBytes, err := peer.ID.Bytes()
-			if err != nil {
-				warnf("ignoring peer %s because node id is not valid", u.String())
-			}
-
-			if bytes.Compare(statBytes, peerBytes) == 0 {
-				//if we have a healthy node with a matching id, add it as a bootstrap peer
-				config.P2P.BootstrapPeers += "," + u.String()
-			}
-=======
 
 			clientUrl := fmt.Sprintf("tcp://%s:%s", u.Hostname(), u.Port())
 
@@ -365,7 +319,6 @@
 
 			//if we have a healthy node with a matching id, add it as a bootstrap peer
 			config.P2P.BootstrapPeers += "," + u.String()
->>>>>>> 56269e1a
 		}
 	}
 
