package main

import (
	"bytes"
	"context"
	"crypto/sha256"
	"errors"
	"fmt"
	"io"
	"io/fs"
	"net"
	"net/url"
	"os"
	"path"
	"path/filepath"
	"strconv"
	"strings"
	"time"

	"github.com/rs/zerolog"
	"github.com/spf13/cobra"
	"github.com/tendermint/tendermint/libs/log"
	rpchttp "github.com/tendermint/tendermint/rpc/client/http"
	"github.com/tendermint/tendermint/types"
	"gitlab.com/accumulatenetwork/accumulate"
	cmd2 "gitlab.com/accumulatenetwork/accumulate/cmd/accumulate/cmd"
	cfg "gitlab.com/accumulatenetwork/accumulate/config"
	"gitlab.com/accumulatenetwork/accumulate/internal/accumulated"
	"gitlab.com/accumulatenetwork/accumulate/internal/api/v2"
	"gitlab.com/accumulatenetwork/accumulate/internal/logging"
	client "gitlab.com/accumulatenetwork/accumulate/pkg/client/api/v2"
	"gitlab.com/accumulatenetwork/accumulate/pkg/proxy"
	"gitlab.com/accumulatenetwork/accumulate/protocol"
	etcd "go.etcd.io/etcd/client/v3"
)

var cmdInit = &cobra.Command{
	Use:   "init",
	Short: "Initialize a network or node",
	Args:  cobra.NoArgs,
}

var cmdInitNode = &cobra.Command{
<<<<<<< HEAD
	Use:   "node <network-name|url>",
	Short: "Initialize a node",
	Run:   initNode,
	Args:  cobra.ExactArgs(1),
=======
	Use:   "node <partition.network name> or <peer url>",
	Short: "Initialize a node using the partition.network name and --seed or via a peer URL",
	Run: func(cmd *cobra.Command, args []string) {
		out, err := initNode(cmd, args)
		printOutput(cmd, out, err)
	},
	Args: cobra.ExactArgs(1),
>>>>>>> fa7db36e
}

var flagInit struct {
	NoEmptyBlocks    bool
	NoWebsite        bool
	Reset            bool
	LogLevels        string
	Etcd             []string
	EnableTimingLogs bool
	DnStallLimit     int
}

var flagInitNode struct {
	GenesisDoc          string
	ListenIP            string
	PublicIP            string
	Follower            bool
	SkipVersionCheck    bool
	SeedProxy           string
	AllowUnhealthyPeers bool
	NoPrometheus        bool
}

var flagInitDualNode struct {
	GenesisDoc       string
	Follower         bool
	SkipVersionCheck bool
	SeedProxy        string
	PublicIP         string
<<<<<<< HEAD
=======
	//ResolvePublicIP  bool
	NoPrometheus bool
	ListenIP     string
>>>>>>> fa7db36e
}

var flagInitDevnet struct {
	Name          string
	NumBvns       int
	NumValidators int
	NumFollowers  int
	BasePort      int
	IPs           []string
	Docker        bool
	DockerImage   string
	UseVolumes    bool
	Compose       bool
	DnsSuffix     string
	Globals       string
}

var flagInitNetwork struct {
	GenesisDoc     string
	FactomBalances string
}

func initInitFlags() {
	cmdInitNetwork.ResetFlags()
	cmdInitNetwork.Flags().StringVar(&flagInitNetwork.GenesisDoc, "genesis-doc", "", "Genesis doc for the target network")
	cmdInitNetwork.Flags().StringVar(&flagInitNetwork.FactomBalances, "factom-balances", "", "Factom addresses and balances file path for writing onto the genesis block")

	cmdInit.ResetFlags()
	cmdInit.PersistentFlags().BoolVar(&flagInit.NoEmptyBlocks, "no-empty-blocks", false, "Do not create empty blocks")
	cmdInit.PersistentFlags().BoolVar(&flagInit.NoWebsite, "no-website", false, "Disable website")
	cmdInit.PersistentFlags().BoolVar(&flagInit.Reset, "reset", false, "Delete any existing directories within the working directory")
	cmdInit.PersistentFlags().StringVar(&flagInit.LogLevels, "log-levels", "", "Override the default log levels")
	cmdInit.PersistentFlags().StringSliceVar(&flagInit.Etcd, "etcd", nil, "Use etcd endpoint(s)")
	cmdInit.PersistentFlags().BoolVar(&flagInit.EnableTimingLogs, "enable-timing-logs", false, "Enable core timing analysis logging")
	cmdInit.PersistentFlags().IntVar(&flagInit.DnStallLimit, "dn-stall-limit", 0, "Override the default DN stall limit")
	_ = cmdInit.MarkFlagRequired("network")

	cmdInitNode.ResetFlags()
	cmdInitNode.Flags().BoolVarP(&flagInitNode.Follower, "follow", "f", false, "Do not participate in voting")
	cmdInitNode.Flags().StringVar(&flagInitNode.GenesisDoc, "genesis-doc", "", "Genesis doc for the target network")
<<<<<<< HEAD
	cmdInitNode.Flags().StringVarP(&flagInitNode.ListenIP, "listen", "l", "", "Address and port to listen on, e.g. tcp://1.2.3.4:5678")
=======
	cmdInitNode.Flags().StringVarP(&flagInitNode.ListenIP, "listen", "l", "", "Address and port to listen on, e.g. tcp://1.2.3.4:5678, default will be http://0.0.0.0:basePort where base port is determined by seed or peer")
>>>>>>> fa7db36e
	cmdInitNode.Flags().StringVarP(&flagInitNode.PublicIP, "public", "p", "", "public IP or URL")
	cmdInitNode.Flags().BoolVar(&flagInitNode.SkipVersionCheck, "skip-version-check", false, "Do not enforce the version check")
	cmdInitNode.Flags().StringVar(&flagInitNode.SeedProxy, "seed", "", "Fetch network configuration from seed proxy")
	cmdInitNode.Flags().BoolVarP(&flagInitNode.AllowUnhealthyPeers, "skip-peer-health-check", "", false, "do not check health of peers")
	cmdInitNode.Flags().BoolVarP(&flagInitNode.NoPrometheus, "no-prometheus", "", false, "disable prometheus")

	cmdInitDualNode.ResetFlags()
	cmdInitDualNode.Flags().BoolVarP(&flagInitDualNode.Follower, "follow", "f", false, "Do not participate in voting")
	cmdInitDualNode.Flags().StringVar(&flagInitDualNode.GenesisDoc, "genesis-doc", "", "Genesis doc for the target network")
	cmdInitDualNode.Flags().BoolVar(&flagInitDualNode.SkipVersionCheck, "skip-version-check", false, "Do not enforce the version check")
	cmdInitDualNode.Flags().StringVarP(&flagInitDualNode.PublicIP, "public", "p", "", "public IP or URL")
<<<<<<< HEAD
=======
	cmdInitDualNode.Flags().StringVarP(&flagInitDualNode.ListenIP, "listen", "l", "", "Address to listen on, where port is determined by seed or peer")
>>>>>>> fa7db36e
	cmdInitDualNode.Flags().StringVar(&flagInitDualNode.SeedProxy, "seed", "", "Fetch network configuration from seed proxy")
	cmdInitDualNode.Flags().BoolVarP(&flagInitDualNode.NoPrometheus, "no-prometheus", "", false, "disable prometheus")
	//cmdInitDualNode.Flags().BoolVar(&flagInitDualNode.ResolvePublicIP, "resolve-public-ip", true, "resolve public IP address of node and add to configuration")

	cmdInitDevnet.ResetFlags()
	cmdInitDevnet.Flags().StringVar(&flagInitDevnet.Name, "name", "DevNet", "Network name")
	cmdInitDevnet.Flags().IntVarP(&flagInitDevnet.NumBvns, "bvns", "b", 2, "Number of block validator networks to configure")
	cmdInitDevnet.Flags().IntVarP(&flagInitDevnet.NumValidators, "validators", "v", 2, "Number of validator nodes per partition to configure")
	cmdInitDevnet.Flags().IntVarP(&flagInitDevnet.NumFollowers, "followers", "f", 1, "Number of follower nodes per partition to configure")
	cmdInitDevnet.Flags().IntVar(&flagInitDevnet.BasePort, "port", 26656, "Base port to use for listeners")
	cmdInitDevnet.Flags().StringSliceVar(&flagInitDevnet.IPs, "ip", []string{"127.0.1.1"}, "IP addresses to use or base IP - must not end with .0")
	cmdInitDevnet.Flags().BoolVar(&flagInitDevnet.Docker, "docker", false, "Configure a network that will be deployed with Docker Compose")
	cmdInitDevnet.Flags().StringVar(&flagInitDevnet.DockerImage, "image", "registry.gitlab.com/accumulatenetwork/accumulate", "Docker image name (and tag)")
	cmdInitDevnet.Flags().BoolVar(&flagInitDevnet.UseVolumes, "use-volumes", false, "Use Docker volumes instead of a local directory")
	cmdInitDevnet.Flags().BoolVar(&flagInitDevnet.Compose, "compose", false, "Only write the Docker Compose file, do not write the configuration files")
	cmdInitDevnet.Flags().StringVar(&flagInitDevnet.DnsSuffix, "dns-suffix", "", "DNS suffix to add to hostnames used when initializing dockerized nodes")
	cmdInitDevnet.Flags().StringVar(&flagInitDevnet.Globals, "globals", "", "Override network globals")
}

func init() {
	cmdMain.AddCommand(cmdInit)
	cmdInit.AddCommand(cmdInitNode, cmdInitDevnet, cmdInitNetwork, cmdInitDualNode)

	initInitFlags()
}

func networkReset() {
	ent, err := os.ReadDir(flagMain.WorkDir)
	if errors.Is(err, fs.ErrNotExist) {
		return
	}
	check(err)
	for _, ent := range ent {
		if ent.Name() == "priv_validator_key.json" {
			err := os.Remove(filepath.Join(flagMain.WorkDir, ent.Name()))
			check(err)
		}
		if !ent.IsDir() {
			continue
		}

		dir := path.Join(flagMain.WorkDir, ent.Name())
		if strings.HasPrefix(ent.Name(), "dnn") || strings.HasPrefix(ent.Name(), "bvnn") {
			os.RemoveAll(filepath.Join(flagMain.WorkDir, ent.Name()))
			continue
		}
		if !strings.HasPrefix(ent.Name(), "node-") {
			fmt.Fprintf(os.Stderr, "Skipping %s\n", dir)
			continue
		}

		if !nodeReset(dir) {
			fmt.Printf("Keeping %s\n", dir)
			continue
		}

		fmt.Printf("Deleting %s\n", dir)
		err = os.Remove(dir)
		check(err)
	}
}

func nodeReset(dir string) bool {
	ent, err := os.ReadDir(dir)
	check(err)
<<<<<<< HEAD
	var skipped bool
	for _, ent := range ent {

		if ent.Name() == "priv_validator_key.json" {
			err := os.Remove(filepath.Join(dir, ent.Name()))
			check(err)
		}
		if !ent.IsDir() {
			skipped = true
			continue
		}

		isDelete := false
		if ent.Name() == "bvnn" {
			isDelete = true
		} else if ent.Name() == "dnn" {
			isDelete = true
=======
	var keep bool
	for _, ent := range ent {
		if ent.Name() == "priv_validator_key.json" {
			file := filepath.Join(dir, ent.Name())
			fmt.Printf("Deleting %s\n", file)
			err := os.Remove(file)
			check(err)
			continue
		}
		if !ent.IsDir() {
			keep = true
			continue
>>>>>>> fa7db36e
		}

		switch strings.ToLower(ent.Name()) {
		case "dnn", "bvnn":
			dir := path.Join(dir, ent.Name())
			fmt.Fprintf(os.Stderr, "Deleting %s\n", dir)
			err = os.RemoveAll(dir)
			check(err)

		default:
			dir := path.Join(dir, ent.Name())
			fmt.Fprintf(os.Stderr, "Skipping %s\n", dir)
			keep = true
		}
	}
	return !keep
}

<<<<<<< HEAD
func findInDescribe(addr string, partitionId string, d *config.Network) (partition *config.Partition, node *config.Node, err error) {
=======
func findInDescribe(addr string, partitionId string, d *cfg.Network) (partition *cfg.Partition, node *cfg.Node, err error) {
	if partitionId == "" {
		partitionId = d.Id
	}
>>>>>>> fa7db36e
	for i, v := range d.Partitions {
		//search for the address.
		partition = &d.Partitions[i]
		if strings.EqualFold(partition.Id, partitionId) {
			for j, n := range v.Nodes {
<<<<<<< HEAD
				nodeAddr, _, err := resolveAddr(n.Address)
=======
				nodeAddr, err := resolveAddr(n.Address)
>>>>>>> fa7db36e
				if err != nil {
					return nil, nil, fmt.Errorf("cannot resolve node address in network describe")
				}
				if nodeAddr == addr {
					node = &v.Nodes[j]
					return partition, node, nil
				}
			}
			return partition, nil, nil
		}
<<<<<<< HEAD
	}
	return nil, nil, fmt.Errorf("cannot locate %s in network description", addr)
}

func initNode(cmd *cobra.Command, args []string) {
	netAddr, netPort, err := resolveAddr(args[0])
	checkf(err, "invalid network URL")

	publicAddr := ""
	if flagInitNode.PublicIP != "" {
		publicAddr, err = resolveIp(flagInitNode.PublicIP)
		checkf(err, "invalid public address")
	}

	u, err := url.Parse(flagInitNode.ListenIP)
	checkf(err, "invalid --listen %q", flagInitNode.ListenIP)
=======
	}
	return nil, nil, fmt.Errorf("cannot locate partition %s or address %s in network description", partitionId, addr)
}

func initNodeFromSeedProxy(cmd *cobra.Command, args []string) (int, *cfg.Config, *types.GenesisDoc, error) {
	s := strings.Split(args[0], ".")
	if len(s) != 2 {
		fatalf("network must be in the form of <partition-name>.<network-name>, e.g. mainnet.bvn0")
	}
	partitionName := s[0]
	networkName := s[1]

	if flagInitNode.AllowUnhealthyPeers {
		warnf("peers must be checked to use for bootstrapping when using, --allow-unhealthy-peers will have no effect")
	}

	//go gather a more robust network description
	seedProxy, err := proxy.New(flagInitNode.SeedProxy)
	check(err)

	slr := proxy.SeedListRequest{}
	slr.Network = networkName
	slr.Partition = partitionName
	slr.Sign = true
	resp, err := seedProxy.GetSeedList(context.Background(), &slr)
	if err != nil {
		return 0, nil, nil, fmt.Errorf("proxy returned seeding error, %v", err)
	}

	//check to make sure the signature checks out.
	b, err := resp.SeedList.MarshalBinary()
	if err != nil {
		return 0, nil, nil, fmt.Errorf("invalid seed list, %v", err)
	}

	txHash := sha256.Sum256(b)
	if !resp.Signature.Verify(nil, txHash[:]) {
		return 0, nil, nil, fmt.Errorf("invalid signature from proxy")
	}

	config := cfg.Default(networkName, resp.Type, getNodeTypeFromFlag(), partitionName)
>>>>>>> fa7db36e

	var lastHealthyTmPeer *rpchttp.HTTP
	var lastHealthyAccPeer *client.Client
	for _, addr := range resp.Addresses {
		//go build a list of healthy nodes
		u, err := cfg.OffsetPort(addr, int(resp.BasePort), int(cfg.PortOffsetTendermintRpc))
		if err != nil {
			return 0, nil, nil, fmt.Errorf("failed to parse url from network info %s, %v", addr, err)
		}
		//check the health of the peer
		peerClient, err := rpchttp.New(fmt.Sprintf("tcp://%s:%s", u.Hostname(), u.Port()))
		if err != nil {
			return 0, nil, nil, fmt.Errorf("failed to create Tendermint client for %s, %v", u.String(), err)
		}

		peerStatus, err := peerClient.Status(context.Background())
		if err != nil {
			warnf("ignoring peer: not healthy %s", u.String())
			continue
		}

		lastHealthyTmPeer = peerClient

		//need a healthy accumulate node to further verify the proxy
		u, err = cfg.OffsetPort(addr, int(resp.BasePort), int(cfg.PortOffsetAccumulateApi))
		if err != nil {
			return 0, nil, nil, err
		}

		lastHealthyAccPeer, err = client.New(fmt.Sprintf("http://%s:%s", u.Hostname(), u.Port()))
		if err != nil {
			return 0, nil, nil, fmt.Errorf("failed to create accumulate client for %s, %v", u.String(), err)
		}

		//if we have a healthy node with a matching id, add it as a bootstrap peer
		if config.P2P.BootstrapPeers != "" {
			config.P2P.BootstrapPeers += ","
		}
		u, err = cfg.OffsetPort(addr, int(resp.BasePort), int(cfg.PortOffsetTendermintP2P))
		if err != nil {
			return 0, nil, nil, err
		}
		config.P2P.BootstrapPeers += peerStatus.NodeInfo.NodeID.AddressString(u.String())
	}

	if lastHealthyAccPeer == nil || lastHealthyTmPeer == nil {
		return 0, nil, nil, fmt.Errorf("no healthy peers, cannot continue")
	}
	var genDoc *types.GenesisDoc
	if cmd.Flag("genesis-doc").Changed {
		genDoc, err = types.GenesisDocFromFile(flagInitNode.GenesisDoc)
		if err != nil {
			return 0, nil, nil, fmt.Errorf("failed to load genesis doc %q, %v", flagInitNode.GenesisDoc, err)
		}
	} else {
		if lastHealthyTmPeer == nil {
			return 0, nil, nil, fmt.Errorf("no healthy tendermint peers, cannot fetch genesis document")
		}
		warnf("You are fetching the Genesis document from %s! Only do this if you trust %[1]s and your connection to it!", args[0])
		rgen, err := lastHealthyTmPeer.Genesis(context.Background())
		if err != nil {
			return 0, nil, nil, fmt.Errorf("failed to get genesis from %s, %v", args[0], err)
		}
		genDoc = rgen.Genesis
	}

	cmd2.Client = lastHealthyAccPeer
	//now check the resigtry keybook to make sure the proxy is a registered proxy
	res, err := cmd2.GetUrl("accuproxy.acme/registry/1")
	if err != nil {
		return 0, nil, nil, fmt.Errorf("cannot query the accuproxy registry, %v", err)
	}

	kp := protocol.KeyPage{}
	err = cmd2.Remarshal(res.Data, &kp)
	if err != nil {
		return 0, nil, nil, fmt.Errorf("cannot remarshal key page, %v", err)
	}

	_, _, found := kp.EntryByKeyHash(resp.Signature.GetPublicKeyHash())
	if !found {
		return 0, nil, nil, fmt.Errorf("seed proxy is not registered")
	}

	//now query the whole network configuration from the proxy.
	ncr := proxy.NetworkConfigRequest{}
	ncr.Sign = true
	ncr.Network = networkName
	nc, err := seedProxy.GetNetworkConfig(context.Background(), &ncr)
	if err != nil {
		return 0, nil, nil, err
	}

	d, err := nc.NetworkState.MarshalBinary()
	if err != nil {
		return 0, nil, nil, err
	}

	h := sha256.Sum256(d)
	if !nc.Signature.Verify(nil, h[:]) {
		return 0, nil, nil, fmt.Errorf("cannot verify network configuration from proxy")
	}
	_, _, found = kp.EntryByKeyHash(nc.Signature.GetPublicKeyHash())
	if !found {
		return 0, nil, nil, fmt.Errorf("seed proxy is not registered")
	}

	version := &api.VersionResponse{
		Version:        nc.NetworkState.Version,
		Commit:         nc.NetworkState.Commit,
		VersionIsKnown: nc.NetworkState.VersionIsKnown,
		IsTestNet:      nc.NetworkState.IsTestNet,
	}
	err = versionCheck(version, "proxy")
	if err != nil {
		return 0, nil, nil, err
	}

	config.Accumulate.Describe = cfg.Describe{NetworkType: resp.Type, PartitionId: partitionName, LocalAddress: "", Network: nc.NetworkState.Network}

	return int(resp.BasePort), config, genDoc, nil
}

func initNodeFromPeer(cmd *cobra.Command, args []string) (int, *cfg.Config, *types.GenesisDoc, error) {
	netAddr, netPort, err := resolveAddrWithPort(args[0])
	if err != nil {
		return 0, nil, nil, fmt.Errorf("invalid peer url %v", err)
	}

	accClient, err := client.New(fmt.Sprintf("http://%s:%d", netAddr, netPort+int(cfg.PortOffsetAccumulateApi)))
	if err != nil {
		return 0, nil, nil, fmt.Errorf("failed to create API client for %s, %v", args[0], err)
	}

	tmClient, err := rpchttp.New(fmt.Sprintf("tcp://%s:%d", netAddr, netPort+int(cfg.PortOffsetTendermintRpc)))
	if err != nil {
		return 0, nil, nil, fmt.Errorf("failed to create Tendermint client for %s, %v", args[0], err)
	}

	version, err := getVersion(accClient)
	if err != nil {
		return 0, nil, nil, err
	}

	err = versionCheck(version, args[0])
	if err != nil {
		return 0, nil, nil, err
	}

	description, err := accClient.Describe(context.Background())
	if err != nil {
		return 0, nil, nil, fmt.Errorf("failed to get description from %s, %v", args[0], err)
	}

	var genDoc *types.GenesisDoc
	if cmd.Flag("genesis-doc").Changed {
		genDoc, err = types.GenesisDocFromFile(flagInitNode.GenesisDoc)
		if err != nil {
			return 0, nil, nil, fmt.Errorf("failed to load genesis doc %q, %v", flagInitNode.GenesisDoc, err)
		}
	} else {
		warnf("You are fetching the Genesis document from %s! Only do this if you trust %[1]s and your connection to it!", args[0])
		rgen, err := tmClient.Genesis(context.Background())
		if err != nil {
			return 0, nil, nil, fmt.Errorf("failed to get genesis from %s, %v", args[0], err)
		}
		genDoc = rgen.Genesis
	}

	status, err := tmClient.Status(context.Background())
	if err != nil {
		return 0, nil, nil, fmt.Errorf("failed to get status of %s, %v", args[0], err)
	}

	config := cfg.Default(description.Network.Id, description.NetworkType, getNodeTypeFromFlag(), description.PartitionId)
	config.P2P.BootstrapPeers = fmt.Sprintf("%s@%s:%d", status.NodeInfo.NodeID, netAddr, netPort+int(cfg.PortOffsetTendermintP2P))

	//otherwise make the best out of what we have to establish our bootstrap peers
	netInfo, err := tmClient.NetInfo(context.Background())
	checkf(err, "failed to get network info from node")

	for _, peer := range netInfo.Peers {
		u, err := url.Parse(peer.URL)
		checkf(err, "failed to parse url from network info %s", peer.URL)

		port, err := strconv.ParseInt(u.Port(), 10, 64)
		checkf(err, "failed to parse port for peer: %q", u.Port())

		clientUrl := fmt.Sprintf("tcp://%s:%d", u.Hostname(), port+int64(cfg.PortOffsetTendermintRpc))

		if !flagInitNode.AllowUnhealthyPeers {
			//check the health of the peer
			peerClient, err := rpchttp.New(clientUrl)
			checkf(err, "failed to create Tendermint client for %s", u.String())

			peerStatus, err := peerClient.Status(context.Background())
			if err != nil {
				warnf("ignoring peer: not healthy %s", clientUrl)
				continue
			}

			statBytes, err := peerStatus.NodeInfo.NodeID.Bytes()
			if err != nil {
				warnf("ignoring healthy peer %s because peer id is invalid", u.String())
				continue
			}

			peerBytes, err := peer.ID.Bytes()
			if err != nil {
				warnf("ignoring peer %s because node id is not valid", u.String())
				continue
			}

			if !bytes.Equal(statBytes, peerBytes) {
				warnf("ignoring stale peer %s", u.String())
				continue
			}
		}

		//if we have a healthy node with a matching id, add it as a bootstrap peer
		config.P2P.BootstrapPeers += "," + u.String()
	}

<<<<<<< HEAD
			port, err := strconv.ParseInt(u.Port(), 10, 64)
			checkf(err, "failed to parse port for peer: %q", u.Port())

			clientUrl := fmt.Sprintf("tcp://%s:%d", u.Hostname(), port+int64(cfg.PortOffsetTendermintRpc))
=======
	config.Accumulate.Describe = cfg.Describe{
		NetworkType: description.NetworkType, PartitionId: description.PartitionId,
		LocalAddress: "", Network: description.Network}
	return netPort, config, genDoc, nil
}
>>>>>>> fa7db36e

func initNode(cmd *cobra.Command, args []string) (string, error) {
	if !cmd.Flag("work-dir").Changed {
		return cmd.UsageString(), fmt.Errorf("Error: --work-dir flag is required\n\n")
	}

	var config *cfg.Config
	var genDoc *types.GenesisDoc
	var basePort int
	var err error
	if flagInitNode.SeedProxy != "" {
		basePort, config, genDoc, err = initNodeFromSeedProxy(cmd, args)
		if err != nil {
			return "", fmt.Errorf("failed to configure node from seed proxy, %v", err)
		}
	} else {
		basePort, config, genDoc, err = initNodeFromPeer(cmd, args)
		if err != nil {
			return "", fmt.Errorf("failed to configure node from peer, %v", err)
		}
	}

	listenUrl, err := url.Parse(fmt.Sprintf("tcp://0.0.0.0:%d", basePort))
	if err != nil {
		return "", fmt.Errorf("invalid default listen url, %v", err)
	}
	if flagInitNode.ListenIP != "" {
		listenUrl, err = url.Parse(flagInitNode.ListenIP)
		if err != nil {
			return "", fmt.Errorf("invalid --listen %q %v", flagInitNode.ListenIP, err)
		}

		if listenUrl.Port() != "" {
			p, err := strconv.ParseInt(listenUrl.Port(), 10, 16)
			if err != nil {
				return "", fmt.Errorf("invalid port number %q, %v", listenUrl.Port(), err)
			}
			basePort = int(p)
		}
	}

	var publicAddr string
	if flagInitNode.PublicIP != "" {
		publicAddr, err = resolveIp(flagInitNode.PublicIP)
		if err != nil {
			return "", fmt.Errorf("invalid public address %v", err)
		}

		partition, node, err := findInDescribe(publicAddr, config.Accumulate.PartitionId, &config.Accumulate.Network)
		if err != nil {
			return "", fmt.Errorf("cannot resolve public address in description, %v", err)
		}

		//the address wasn't found in the network description, so add it
		var localAddr string
		var port int
		if node == nil {
			u, err := ensureNodeOnPartition(partition, publicAddr, getNodeTypeFromFlag())
			if err != nil {
				return "", err
			}

			localAddr, port, err = resolveAddrWithPort(u.String())
			if err != nil {
				return "", fmt.Errorf("invalid node address %v", err)
			}
		} else {
			localAddr, port, err = resolveAddrWithPort(node.Address)
			if err != nil {
				return "", fmt.Errorf("invalid node address %v", err)
			}
		}
		//local address expect ip:port only with no scheme for connection manager to work
		config.Accumulate.LocalAddress = fmt.Sprintf("%s:%d", localAddr, port)
	}

<<<<<<< HEAD
	if publicAddr != "" {
		partition, _, err := findInDescribe(publicAddr, description.PartitionId, &description.Network)
		checkf(err, "cannot resolve public address in description")
		//the address wasn't found in the network description, so add it
		partition.Nodes = append(partition.Nodes, cfg.Node{Address: "http://" + publicAddr, Type: nodeType})
	}
	config.Accumulate.Describe = cfg.Describe{NetworkType: description.NetworkType, PartitionId: description.PartitionId, LocalAddress: "", Network: description.Network}
=======
>>>>>>> fa7db36e
	config.Accumulate.AnalysisLog.Enabled = flagInit.EnableTimingLogs
	config.Instrumentation.Prometheus = !flagInitNode.NoPrometheus

	if flagInit.LogLevels != "" {
		_, _, err := logging.ParseLogLevel(flagInit.LogLevels, io.Discard)
		if err != nil {
			return "", fmt.Errorf("--log-level, %v", err)
		}

		config.LogLevel = flagInit.LogLevels
	}

	if len(flagInit.Etcd) > 0 {
		config.Accumulate.Storage.Type = cfg.EtcdStorage
		config.Accumulate.Storage.Etcd = new(etcd.Config)
		config.Accumulate.Storage.Etcd.Endpoints = flagInit.Etcd
		config.Accumulate.Storage.Etcd.DialTimeout = 5 * time.Second
	}

	if flagInit.Reset {
		networkReset()
	}
<<<<<<< HEAD
=======

>>>>>>> fa7db36e
	netDir := netDir(config.Accumulate.Describe.NetworkType)
	config.SetRoot(filepath.Join(flagMain.WorkDir, netDir))
	accumulated.ConfigureNodePorts(&accumulated.NodeInit{
		AdvertizeAddress: listenUrl.Hostname(),
		ListenAddress:    listenUrl.Hostname(),
		BasePort:         uint64(basePort),
	}, config, 0)

	config.PrivValidator.Key = "../priv_validator_key.json"
<<<<<<< HEAD
=======

	privValKey, err := accumulated.LoadOrGenerateTmPrivKey(config.PrivValidator.KeyFile())
	DidError = err
	if err != nil {
		return "", fmt.Errorf("load/generate private key files, %v", err)
	}

	nodeKey, err := accumulated.LoadOrGenerateTmPrivKey(config.NodeKeyFile())
	if err != nil {
		return "", fmt.Errorf("load/generate node key files, %v", err)
	}
>>>>>>> fa7db36e

	privValKey, err := accumulated.LoadOrGenerateTmPrivKey(config.PrivValidator.KeyFile())
	checkf(err, "load/generate private key files")
	nodeKey, err := accumulated.LoadOrGenerateTmPrivKey(config.NodeKeyFile())
	checkf(err, "load/generate node key files")
	err = accumulated.WriteNodeFiles(config, privValKey, nodeKey, genDoc)
	if err != nil {
		return "", fmt.Errorf("write node files, %v", err)
	}

	return "", nil
}

func netDir(networkType cfg.NetworkType) string {
	switch networkType {
	case cfg.Directory:
		return "dnn"
	case cfg.BlockValidator:
		return "bvnn"
	}
	fatalf("Unsupported network type %v", networkType)
	return ""
}

func newLogger() log.Logger {
	levels := cfg.DefaultLogLevels
	if flagInit.LogLevels != "" {
		levels = flagInit.LogLevels
	}

	writer, err := logging.NewConsoleWriter("plain")
	check(err)
	level, writer, err := logging.ParseLogLevel(levels, writer)
	check(err)
	logger, err := logging.NewTendermintLogger(zerolog.New(writer), level, false)
	check(err)
	return logger
}

func resolveIp(addr string) (string, error) {
<<<<<<< HEAD
	host, _, err := resolveAddr(addr)
=======
	host, err := resolveAddr(addr)
>>>>>>> fa7db36e
	if err == nil {
		return host, nil
	}

	ip := net.ParseIP(addr)
	if ip == nil {
		return "", fmt.Errorf("address in not an IP or url")
	}

	return ip.String(), nil
}

<<<<<<< HEAD
func resolveAddr(addr string) (string, int, error) {
=======
func resolveAddrWithPort(addr string) (string, int, error) {
>>>>>>> fa7db36e
	ip, err := url.Parse(addr)
	if err != nil {
		//try adding a scheme to see if that helps
		ip, err = url.Parse("tcp://" + addr)
		if err != nil {
			return "", 0, fmt.Errorf("%q is not a URL", addr)
		}
	}
	if ip.Path != "" && ip.Path != "/" {
		return "", 0, fmt.Errorf("address cannot have a path")
	}

	if ip.Port() == "" {
		return "", 0, fmt.Errorf("%q does not specify a port number", addr)
	}
	port, err := strconv.ParseUint(ip.Port(), 10, 16)
	if err != nil {
		return "", 0, fmt.Errorf("%q is not a valid port number", ip.Port())
	}

	return ip.Hostname(), int(port), nil
}

func resolveAddr(addr string) (string, error) {
	ip, err := url.Parse(addr)
	if err != nil {
		//try adding a scheme to see if that helps
		ip, err = url.Parse("tcp://" + addr)
		if err != nil {
			return "", fmt.Errorf("%q is not a URL", addr)
		}
	}

	if ip.Path != "" && ip.Path != "/" {
		return "", fmt.Errorf("address cannot have a path")
	}

	return ip.Hostname(), nil
}

func getNodeTypeFromFlag() cfg.NodeType {
	nodeType := cfg.Validator
	if flagInitNode.Follower {
		nodeType = cfg.Follower
	}
	return nodeType
}

func versionCheck(version *api.VersionResponse, peer string) error {
	switch {
	case !accumulate.IsVersionKnown() && !version.VersionIsKnown:
		warnf("The version of this executable and %s is unknown. If there is a version mismatch, the node may fail.", peer)

	case accumulate.Commit != version.Commit:
		if flagInitNode.SkipVersionCheck {
			warnf("This executable is version %s but %s is %s. This may cause the node to fail.", formatVersion(accumulate.Version, accumulate.IsVersionKnown()), peer, formatVersion(version.Version, version.VersionIsKnown))
		} else {
			return fmt.Errorf("wrong version: network is %s, we are %s", formatVersion(version.Version, version.VersionIsKnown), formatVersion(accumulate.Version, accumulate.IsVersionKnown()))
		}
	}
	return nil
}<|MERGE_RESOLUTION|>--- conflicted
+++ resolved
@@ -41,12 +41,6 @@
 }
 
 var cmdInitNode = &cobra.Command{
-<<<<<<< HEAD
-	Use:   "node <network-name|url>",
-	Short: "Initialize a node",
-	Run:   initNode,
-	Args:  cobra.ExactArgs(1),
-=======
 	Use:   "node <partition.network name> or <peer url>",
 	Short: "Initialize a node using the partition.network name and --seed or via a peer URL",
 	Run: func(cmd *cobra.Command, args []string) {
@@ -54,7 +48,6 @@
 		printOutput(cmd, out, err)
 	},
 	Args: cobra.ExactArgs(1),
->>>>>>> fa7db36e
 }
 
 var flagInit struct {
@@ -84,12 +77,9 @@
 	SkipVersionCheck bool
 	SeedProxy        string
 	PublicIP         string
-<<<<<<< HEAD
-=======
 	//ResolvePublicIP  bool
 	NoPrometheus bool
 	ListenIP     string
->>>>>>> fa7db36e
 }
 
 var flagInitDevnet struct {
@@ -130,11 +120,7 @@
 	cmdInitNode.ResetFlags()
 	cmdInitNode.Flags().BoolVarP(&flagInitNode.Follower, "follow", "f", false, "Do not participate in voting")
 	cmdInitNode.Flags().StringVar(&flagInitNode.GenesisDoc, "genesis-doc", "", "Genesis doc for the target network")
-<<<<<<< HEAD
-	cmdInitNode.Flags().StringVarP(&flagInitNode.ListenIP, "listen", "l", "", "Address and port to listen on, e.g. tcp://1.2.3.4:5678")
-=======
 	cmdInitNode.Flags().StringVarP(&flagInitNode.ListenIP, "listen", "l", "", "Address and port to listen on, e.g. tcp://1.2.3.4:5678, default will be http://0.0.0.0:basePort where base port is determined by seed or peer")
->>>>>>> fa7db36e
 	cmdInitNode.Flags().StringVarP(&flagInitNode.PublicIP, "public", "p", "", "public IP or URL")
 	cmdInitNode.Flags().BoolVar(&flagInitNode.SkipVersionCheck, "skip-version-check", false, "Do not enforce the version check")
 	cmdInitNode.Flags().StringVar(&flagInitNode.SeedProxy, "seed", "", "Fetch network configuration from seed proxy")
@@ -146,10 +132,7 @@
 	cmdInitDualNode.Flags().StringVar(&flagInitDualNode.GenesisDoc, "genesis-doc", "", "Genesis doc for the target network")
 	cmdInitDualNode.Flags().BoolVar(&flagInitDualNode.SkipVersionCheck, "skip-version-check", false, "Do not enforce the version check")
 	cmdInitDualNode.Flags().StringVarP(&flagInitDualNode.PublicIP, "public", "p", "", "public IP or URL")
-<<<<<<< HEAD
-=======
 	cmdInitDualNode.Flags().StringVarP(&flagInitDualNode.ListenIP, "listen", "l", "", "Address to listen on, where port is determined by seed or peer")
->>>>>>> fa7db36e
 	cmdInitDualNode.Flags().StringVar(&flagInitDualNode.SeedProxy, "seed", "", "Fetch network configuration from seed proxy")
 	cmdInitDualNode.Flags().BoolVarP(&flagInitDualNode.NoPrometheus, "no-prometheus", "", false, "disable prometheus")
 	//cmdInitDualNode.Flags().BoolVar(&flagInitDualNode.ResolvePublicIP, "resolve-public-ip", true, "resolve public IP address of node and add to configuration")
@@ -215,25 +198,6 @@
 func nodeReset(dir string) bool {
 	ent, err := os.ReadDir(dir)
 	check(err)
-<<<<<<< HEAD
-	var skipped bool
-	for _, ent := range ent {
-
-		if ent.Name() == "priv_validator_key.json" {
-			err := os.Remove(filepath.Join(dir, ent.Name()))
-			check(err)
-		}
-		if !ent.IsDir() {
-			skipped = true
-			continue
-		}
-
-		isDelete := false
-		if ent.Name() == "bvnn" {
-			isDelete = true
-		} else if ent.Name() == "dnn" {
-			isDelete = true
-=======
 	var keep bool
 	for _, ent := range ent {
 		if ent.Name() == "priv_validator_key.json" {
@@ -246,7 +210,6 @@
 		if !ent.IsDir() {
 			keep = true
 			continue
->>>>>>> fa7db36e
 		}
 
 		switch strings.ToLower(ent.Name()) {
@@ -265,24 +228,16 @@
 	return !keep
 }
 
-<<<<<<< HEAD
-func findInDescribe(addr string, partitionId string, d *config.Network) (partition *config.Partition, node *config.Node, err error) {
-=======
 func findInDescribe(addr string, partitionId string, d *cfg.Network) (partition *cfg.Partition, node *cfg.Node, err error) {
 	if partitionId == "" {
 		partitionId = d.Id
 	}
->>>>>>> fa7db36e
 	for i, v := range d.Partitions {
 		//search for the address.
 		partition = &d.Partitions[i]
 		if strings.EqualFold(partition.Id, partitionId) {
 			for j, n := range v.Nodes {
-<<<<<<< HEAD
-				nodeAddr, _, err := resolveAddr(n.Address)
-=======
 				nodeAddr, err := resolveAddr(n.Address)
->>>>>>> fa7db36e
 				if err != nil {
 					return nil, nil, fmt.Errorf("cannot resolve node address in network describe")
 				}
@@ -293,24 +248,6 @@
 			}
 			return partition, nil, nil
 		}
-<<<<<<< HEAD
-	}
-	return nil, nil, fmt.Errorf("cannot locate %s in network description", addr)
-}
-
-func initNode(cmd *cobra.Command, args []string) {
-	netAddr, netPort, err := resolveAddr(args[0])
-	checkf(err, "invalid network URL")
-
-	publicAddr := ""
-	if flagInitNode.PublicIP != "" {
-		publicAddr, err = resolveIp(flagInitNode.PublicIP)
-		checkf(err, "invalid public address")
-	}
-
-	u, err := url.Parse(flagInitNode.ListenIP)
-	checkf(err, "invalid --listen %q", flagInitNode.ListenIP)
-=======
 	}
 	return nil, nil, fmt.Errorf("cannot locate partition %s or address %s in network description", partitionId, addr)
 }
@@ -352,7 +289,6 @@
 	}
 
 	config := cfg.Default(networkName, resp.Type, getNodeTypeFromFlag(), partitionName)
->>>>>>> fa7db36e
 
 	var lastHealthyTmPeer *rpchttp.HTTP
 	var lastHealthyAccPeer *client.Client
@@ -576,18 +512,11 @@
 		config.P2P.BootstrapPeers += "," + u.String()
 	}
 
-<<<<<<< HEAD
-			port, err := strconv.ParseInt(u.Port(), 10, 64)
-			checkf(err, "failed to parse port for peer: %q", u.Port())
-
-			clientUrl := fmt.Sprintf("tcp://%s:%d", u.Hostname(), port+int64(cfg.PortOffsetTendermintRpc))
-=======
 	config.Accumulate.Describe = cfg.Describe{
 		NetworkType: description.NetworkType, PartitionId: description.PartitionId,
 		LocalAddress: "", Network: description.Network}
 	return netPort, config, genDoc, nil
 }
->>>>>>> fa7db36e
 
 func initNode(cmd *cobra.Command, args []string) (string, error) {
 	if !cmd.Flag("work-dir").Changed {
@@ -664,16 +593,6 @@
 		config.Accumulate.LocalAddress = fmt.Sprintf("%s:%d", localAddr, port)
 	}
 
-<<<<<<< HEAD
-	if publicAddr != "" {
-		partition, _, err := findInDescribe(publicAddr, description.PartitionId, &description.Network)
-		checkf(err, "cannot resolve public address in description")
-		//the address wasn't found in the network description, so add it
-		partition.Nodes = append(partition.Nodes, cfg.Node{Address: "http://" + publicAddr, Type: nodeType})
-	}
-	config.Accumulate.Describe = cfg.Describe{NetworkType: description.NetworkType, PartitionId: description.PartitionId, LocalAddress: "", Network: description.Network}
-=======
->>>>>>> fa7db36e
 	config.Accumulate.AnalysisLog.Enabled = flagInit.EnableTimingLogs
 	config.Instrumentation.Prometheus = !flagInitNode.NoPrometheus
 
@@ -696,10 +615,7 @@
 	if flagInit.Reset {
 		networkReset()
 	}
-<<<<<<< HEAD
-=======
-
->>>>>>> fa7db36e
+
 	netDir := netDir(config.Accumulate.Describe.NetworkType)
 	config.SetRoot(filepath.Join(flagMain.WorkDir, netDir))
 	accumulated.ConfigureNodePorts(&accumulated.NodeInit{
@@ -709,8 +625,6 @@
 	}, config, 0)
 
 	config.PrivValidator.Key = "../priv_validator_key.json"
-<<<<<<< HEAD
-=======
 
 	privValKey, err := accumulated.LoadOrGenerateTmPrivKey(config.PrivValidator.KeyFile())
 	DidError = err
@@ -722,12 +636,7 @@
 	if err != nil {
 		return "", fmt.Errorf("load/generate node key files, %v", err)
 	}
->>>>>>> fa7db36e
-
-	privValKey, err := accumulated.LoadOrGenerateTmPrivKey(config.PrivValidator.KeyFile())
-	checkf(err, "load/generate private key files")
-	nodeKey, err := accumulated.LoadOrGenerateTmPrivKey(config.NodeKeyFile())
-	checkf(err, "load/generate node key files")
+
 	err = accumulated.WriteNodeFiles(config, privValKey, nodeKey, genDoc)
 	if err != nil {
 		return "", fmt.Errorf("write node files, %v", err)
@@ -763,11 +672,7 @@
 }
 
 func resolveIp(addr string) (string, error) {
-<<<<<<< HEAD
-	host, _, err := resolveAddr(addr)
-=======
 	host, err := resolveAddr(addr)
->>>>>>> fa7db36e
 	if err == nil {
 		return host, nil
 	}
@@ -780,11 +685,7 @@
 	return ip.String(), nil
 }
 
-<<<<<<< HEAD
-func resolveAddr(addr string) (string, int, error) {
-=======
 func resolveAddrWithPort(addr string) (string, int, error) {
->>>>>>> fa7db36e
 	ip, err := url.Parse(addr)
 	if err != nil {
 		//try adding a scheme to see if that helps
@@ -793,6 +694,7 @@
 			return "", 0, fmt.Errorf("%q is not a URL", addr)
 		}
 	}
+
 	if ip.Path != "" && ip.Path != "/" {
 		return "", 0, fmt.Errorf("address cannot have a path")
 	}
