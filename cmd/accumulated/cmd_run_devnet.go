package main

import (
	"fmt"
	"io"
	"os"
	"os/signal"
	"path/filepath"
	"strconv"
	"strings"
	"sync"

	"github.com/fatih/color"
	"github.com/spf13/cobra"
	"github.com/tendermint/tendermint/libs/log"
	"gitlab.com/accumulatenetwork/accumulate/config"
	"gitlab.com/accumulatenetwork/accumulate/internal/accumulated"
	"gitlab.com/accumulatenetwork/accumulate/internal/testing"
)

var cmdRunDevnet = &cobra.Command{
	Use:   "devnet",
	Short: "Run all nodes of a local devnet",
	Run:   runDevNet,
	Args:  cobra.NoArgs,
}

var flagRunDevnet = struct {
	Except []int
	Debug  bool
}{}

func init() {
	cmdRun.AddCommand(cmdRunDevnet)

	cmdRunDevnet.Flags().IntSliceVarP(&flagRunDevnet.Except, "except", "x", nil, "Numbers of nodes that should not be launched")
	cmdRunDevnet.Flags().BoolVar(&flagRunDevnet.Debug, "debug", false, "Enable debugging features")

	if os.Getenv("FORCE_COLOR") != "" {
		color.NoColor = false
	}
}

var colors = []*color.Color{
	color.New(color.FgRed),
	color.New(color.FgGreen),
	color.New(color.FgYellow),
	color.New(color.FgBlue),
	color.New(color.FgMagenta),
	color.New(color.FgCyan),
}

var fallbackColor = color.New(color.FgHiBlack)

func runDevNet(*cobra.Command, []string) {
	if flagRunDevnet.Debug {
		testing.EnableDebugFeatures()
	}

	skip := map[int]bool{}
	for _, id := range flagRunDevnet.Except {
		skip[id] = true
	}

<<<<<<< HEAD
	type Node struct {
		Partition string
		Number    int
	}
	var nodes []Node

	dir := flagMain.WorkDir
	for _, node := range getNodesFromPartitionDir(filepath.Join(dir, "dn")) {
		nodes = append(nodes, Node{"dn", node})
		id := fmt.Sprintf("dn.%d", node)
=======
	nodes := getNodeDirs(flagMain.WorkDir)
	for _, node := range nodes {
		id := fmt.Sprint(node)
>>>>>>> d492911f
		if len(id) > nodeIdLen {
			nodeIdLen = len(id)
		}
	}

<<<<<<< HEAD
	ent, err := os.ReadDir(dir)
	checkf(err, "failed to read %q", dir)

	for _, ent := range ent {
		if !ent.IsDir() || ent.Name() == "dn" {
			continue
		}

		partition := ent.Name()
		for _, node := range getNodesFromPartitionDir(filepath.Join(dir, partition)) {
			nodes = append(nodes, Node{partition, node})
			id := fmt.Sprintf("%s.%d", partition, node)
			if len(id) > nodeIdLen {
				nodeIdLen = len(id)
			}
		}
	}

=======
>>>>>>> d492911f
	stop := make(chan struct{})
	done := new(sync.WaitGroup)

	logWriter := newLogWriter(nil)

	started := new(sync.WaitGroup)
	for _, node := range nodes {
<<<<<<< HEAD
		if skip[fmt.Sprintf("%s.%d", node.Partition, node.Number)] {
			continue
		}

		// Load the node
		dir := filepath.Join(dir, node.Partition, fmt.Sprintf("Node%d", node.Number))
		daemon, err := accumulated.Load(dir, func(format string) (io.Writer, error) {
			return logWriter(format, func(w io.Writer, format string, color bool) io.Writer {
				return newNodeWriter(w, format, node.Partition, node.Number, color)
			})
		})
=======
		if skip[node] {
			continue
		}

		name := fmt.Sprintf("node-%d", node)

		// Load the DNN
		dnn, err := accumulated.Load(
			filepath.Join(flagMain.WorkDir, name, "dnn"),
			func(c *config.Config) (io.Writer, error) {
				return logWriter(c.LogFormat, func(w io.Writer, format string, color bool) io.Writer {
					return newNodeWriter(w, format, "dn", node, color)
				})
			},
		)
>>>>>>> d492911f
		check(err)

		bvnn, err := accumulated.Load(
			filepath.Join(flagMain.WorkDir, name, "bvnn"),
			func(c *config.Config) (io.Writer, error) {
				return logWriter(c.LogFormat, func(w io.Writer, format string, color bool) io.Writer {
					return newNodeWriter(w, format, strings.ToLower(c.Accumulate.SubnetId), node, color)
				})
			},
		)
		check(err)

		startDevNetNode(dnn, started, done, stop)
		startDevNetNode(bvnn, started, done, stop)

		// Connect once everything is setup
		go func() {
			started.Wait()
			check(dnn.ConnectDirectly(bvnn))
		}()

	}

	started.Wait()
	color.HiBlack("----- Started -----")

	// Wait for SIGINT
	sigs := make(chan os.Signal, 1)
	signal.Notify(sigs, os.Interrupt)
	<-sigs

	// Overwrite the ^C
	print("\r")
	color.HiBlack("----- Stopping -----")

	// Turn of signal handling, so that another SIGINT will exit immediately
	signal.Stop(sigs)

	// Signal everyone to stop
	close(stop)

	// Wait for everyone to stop
	done.Wait()
}

<<<<<<< HEAD
func getNodesFromPartitionDir(dir string) []int {
=======
func startDevNetNode(daemon *accumulated.Daemon, started, done *sync.WaitGroup, stop chan struct{}) {
	// Disable features not compatible with multi-node, single-process
	daemon.Config.Instrumentation.Prometheus = false
	daemon.Config.Accumulate.Website.Enabled = false

	started.Add(1)
	go func() {
		defer started.Done()

		// Start it
		check(daemon.Start())

		// On signal, stop the node
		done.Add(1)
		go func() {
			defer done.Done()
			<-stop
			check(daemon.Stop())
		}()
	}()
}

func getNodeDirs(dir string) []int {
>>>>>>> d492911f
	var nodes []int

	ent, err := os.ReadDir(dir)
	checkf(err, "failed to read %q", dir)

	for _, ent := range ent {
		// We only want directories starting with node-
		if !ent.IsDir() || !strings.HasPrefix(ent.Name(), "node-") {
			continue
		}

		// We only want directories named node-#, e.g. node-1
		node, err := strconv.ParseInt(ent.Name()[5:], 10, 16)
		if err != nil {
			continue
		}

		nodes = append(nodes, int(node))
	}

	return nodes
}

var nodeIdLen int

var partitionColor = map[string]*color.Color{}

func newNodeWriter(w io.Writer, format, partition string, node int, color bool) io.Writer {
	switch format {
	case log.LogFormatPlain, log.LogFormatText:
<<<<<<< HEAD
		id := fmt.Sprintf("%s.%d", partition, node)
		s := fmt.Sprintf("[%s]", id) + strings.Repeat(" ", nodeIdLen-len(id)+1)
=======
		id := fmt.Sprintf("%s.%d", subnet, node)
		s := fmt.Sprintf("[%s]", id) + strings.Repeat(" ", nodeIdLen+len("bvnxx")-len(id)+1)
>>>>>>> d492911f
		if !color {
			return &plainNodeWriter{s, w}
		}

		c, ok := partitionColor[partition]
		if !ok {
			c = fallbackColor
			if len(colors) > 0 {
				c = colors[0]
				colors = colors[1:]
			}
			partitionColor[partition] = c
		}

		s = c.Sprint(s)
		return &plainNodeWriter{s, w}

	case log.LogFormatJSON:
		s := fmt.Sprintf(`"partition":"%s","node":%d`, partition, node)
		return &jsonNodeWriter{s, w}

	default:
		return w
	}
}

type plainNodeWriter struct {
	s string
	w io.Writer
}

func (w *plainNodeWriter) Write(b []byte) (int, error) {
	c := make([]byte, len(w.s)+len(b))
	n := copy(c, []byte(w.s))
	copy(c[n:], b)

	n, err := w.w.Write(c)
	if n >= len(w.s) {
		n -= len(w.s)
	}
	return n, err
}

type jsonNodeWriter struct {
	s string
	w io.Writer
}

func (w *jsonNodeWriter) Write(b []byte) (int, error) {
	if b[0] != '{' {
		return w.w.Write(b)
	}

	c := make([]byte, 0, len(w.s)+len(b)+1)
	c = append(c, '{')
	c = append(c, []byte(w.s)...)
	c = append(c, ',')
	c = append(c, b[1:]...)

	n, err := w.w.Write(c)
	if n >= len(w.s)+1 {
		n -= len(w.s) + 1
	}
	return n, err
}<|MERGE_RESOLUTION|>--- conflicted
+++ resolved
@@ -62,48 +62,14 @@
 		skip[id] = true
 	}
 
-<<<<<<< HEAD
-	type Node struct {
-		Partition string
-		Number    int
-	}
-	var nodes []Node
-
-	dir := flagMain.WorkDir
-	for _, node := range getNodesFromPartitionDir(filepath.Join(dir, "dn")) {
-		nodes = append(nodes, Node{"dn", node})
-		id := fmt.Sprintf("dn.%d", node)
-=======
 	nodes := getNodeDirs(flagMain.WorkDir)
 	for _, node := range nodes {
 		id := fmt.Sprint(node)
->>>>>>> d492911f
 		if len(id) > nodeIdLen {
 			nodeIdLen = len(id)
 		}
 	}
 
-<<<<<<< HEAD
-	ent, err := os.ReadDir(dir)
-	checkf(err, "failed to read %q", dir)
-
-	for _, ent := range ent {
-		if !ent.IsDir() || ent.Name() == "dn" {
-			continue
-		}
-
-		partition := ent.Name()
-		for _, node := range getNodesFromPartitionDir(filepath.Join(dir, partition)) {
-			nodes = append(nodes, Node{partition, node})
-			id := fmt.Sprintf("%s.%d", partition, node)
-			if len(id) > nodeIdLen {
-				nodeIdLen = len(id)
-			}
-		}
-	}
-
-=======
->>>>>>> d492911f
 	stop := make(chan struct{})
 	done := new(sync.WaitGroup)
 
@@ -111,19 +77,6 @@
 
 	started := new(sync.WaitGroup)
 	for _, node := range nodes {
-<<<<<<< HEAD
-		if skip[fmt.Sprintf("%s.%d", node.Partition, node.Number)] {
-			continue
-		}
-
-		// Load the node
-		dir := filepath.Join(dir, node.Partition, fmt.Sprintf("Node%d", node.Number))
-		daemon, err := accumulated.Load(dir, func(format string) (io.Writer, error) {
-			return logWriter(format, func(w io.Writer, format string, color bool) io.Writer {
-				return newNodeWriter(w, format, node.Partition, node.Number, color)
-			})
-		})
-=======
 		if skip[node] {
 			continue
 		}
@@ -139,14 +92,13 @@
 				})
 			},
 		)
->>>>>>> d492911f
 		check(err)
 
 		bvnn, err := accumulated.Load(
 			filepath.Join(flagMain.WorkDir, name, "bvnn"),
 			func(c *config.Config) (io.Writer, error) {
 				return logWriter(c.LogFormat, func(w io.Writer, format string, color bool) io.Writer {
-					return newNodeWriter(w, format, strings.ToLower(c.Accumulate.SubnetId), node, color)
+					return newNodeWriter(w, format, strings.ToLower(c.Accumulate.PartitionId), node, color)
 				})
 			},
 		)
@@ -185,9 +137,6 @@
 	done.Wait()
 }
 
-<<<<<<< HEAD
-func getNodesFromPartitionDir(dir string) []int {
-=======
 func startDevNetNode(daemon *accumulated.Daemon, started, done *sync.WaitGroup, stop chan struct{}) {
 	// Disable features not compatible with multi-node, single-process
 	daemon.Config.Instrumentation.Prometheus = false
@@ -211,7 +160,6 @@
 }
 
 func getNodeDirs(dir string) []int {
->>>>>>> d492911f
 	var nodes []int
 
 	ent, err := os.ReadDir(dir)
@@ -242,13 +190,8 @@
 func newNodeWriter(w io.Writer, format, partition string, node int, color bool) io.Writer {
 	switch format {
 	case log.LogFormatPlain, log.LogFormatText:
-<<<<<<< HEAD
 		id := fmt.Sprintf("%s.%d", partition, node)
-		s := fmt.Sprintf("[%s]", id) + strings.Repeat(" ", nodeIdLen-len(id)+1)
-=======
-		id := fmt.Sprintf("%s.%d", subnet, node)
 		s := fmt.Sprintf("[%s]", id) + strings.Repeat(" ", nodeIdLen+len("bvnxx")-len(id)+1)
->>>>>>> d492911f
 		if !color {
 			return &plainNodeWriter{s, w}
 		}
