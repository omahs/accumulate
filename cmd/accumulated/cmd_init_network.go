--- conflicted
+++ resolved
@@ -20,28 +20,7 @@
 	"gitlab.com/accumulatenetwork/accumulate/protocol"
 )
 
-<<<<<<< HEAD
-type Node struct {
-	IP   string          `json:"ip"`
-	Type config.NodeType `json:"type"`
-}
-
-type Partition struct {
-	Name  string             `json:"name"`
-	Type  config.NetworkType `json:"type"`
-	Port  int                `json:"port"`
-	Nodes []Node             `json:"nodes"`
-}
-
-type Network struct {
-	Network   string      `json:"network"`
-	Partition []Partition `json:"partition"`
-}
-
-func loadNetworkConfiguration(file string) (ret Network, err error) {
-=======
 func loadNetworkConfiguration(file string) (ret config.Network, err error) {
->>>>>>> 97973d2b
 	jsonFile, err := os.Open(file)
 	defer func() { _ = jsonFile.Close() }()
 	// if we os.Open returns an error then handle it
@@ -59,39 +38,22 @@
 	network, err := loadNetworkConfiguration(networkConfigFile)
 	check(err)
 
-<<<<<<< HEAD
-	var directory *Partition
-	var bvns []*Partition
-
-	var bvnPartition []*Partition
-
-	//now look for the partition.
-	for i, v := range network.Partition {
-=======
-	var directory *config.Subnet
-	var bvns []*config.Subnet
-
-	var bvnSubnet []*config.Subnet
-
-	//now look for the subnet.
-	for i, v := range network.Subnets {
->>>>>>> 97973d2b
+	var directory *config.Partition
+	var bvns []*config.Partition
+
+	var bvnPartition []*config.Partition
+
+	//now look for the Partition.
+	for i, v := range network.Partitions {
 		//while we are at it, also find the directory.
 		if v.Type == config.Directory {
 			if directory != nil {
 				fatalf("more than one directory partition is defined, can only have 1")
 			}
-<<<<<<< HEAD
-			directory = &network.Partition[i]
+			directory = &network.Partitions[i]
 		}
 		if v.Type == config.BlockValidator {
 			bvnPartition = append(bvnPartition, &network.Partition[i])
-=======
-			directory = &network.Subnets[i]
-		}
-		if v.Type == config.BlockValidator {
-			bvnSubnet = append(bvnSubnet, &network.Subnets[i])
->>>>>>> 97973d2b
 		}
 	}
 
@@ -106,11 +68,7 @@
 	//quick validation to make sure the directory node maps to each of the BVN's defined
 	for _, dnn := range directory.Nodes {
 		found := false
-<<<<<<< HEAD
-		for _, bvn := range network.Partition {
-=======
-		for _, bvn := range network.Subnets {
->>>>>>> 97973d2b
+		for _, bvn := range network.Partitions {
 			if bvn.Type == config.Directory {
 				continue
 			}
@@ -132,11 +90,7 @@
 	}
 
 	// we'll need 1 DN for each BVN.
-<<<<<<< HEAD
-	numBvns := len(network.Partition) - 1
-=======
-	numBvns := len(network.Subnets) - 1
->>>>>>> 97973d2b
+	numBvns := len(network.Partitions) - 1
 
 	if flagInitNetwork.Compose {
 		flagInitNetwork.Docker = true
@@ -161,24 +115,6 @@
 	var dnRemote []string
 	dnListen := make([]string, len(directory.Nodes))
 
-<<<<<<< HEAD
-	var accSub []config.Partition
-	for _, sub := range network.Partition {
-		s := config.Partition{}
-		s.ID = sub.Name
-		s.Type = sub.Type
-		for _, a := range sub.Nodes {
-			address := fmt.Sprintf("http://%s:%d", a.IP, sub.Port)
-			n := config.Node{}
-			n.Address = address
-			n.Type = a.Type
-			s.Nodes = append(s.Nodes, n)
-		}
-		accSub = append(accSub, s)
-	}
-
-=======
->>>>>>> 97973d2b
 	//need to configure the dn for each BVN assuming 1 bvn
 	for i := range directory.Nodes {
 		var remotes []string
@@ -200,17 +136,10 @@
 			c.Accumulate.Website.Enabled = false
 		}
 		dnListen[i] = "0.0.0.0"
-<<<<<<< HEAD
-		c.Accumulate.Network.LocalPartitionID = directory.Name
-		c.Accumulate.Network.Type = directory.Type
-		c.Accumulate.Network.Partitions = accSub
-		c.Accumulate.Network.LocalAddress = fmt.Sprintf("%s:%d", bvns[i].Nodes[0].IP, directory.Port)
-=======
-		c.Accumulate.SubnetId = directory.Id
+		c.Accumulate.PartitionId = directory.Id
 		c.Accumulate.NetworkType = directory.Type
 		c.Accumulate.Network = network
 		c.Accumulate.LocalAddress = fmt.Sprintf("%s:%d", bvns[i].Nodes[0].Address, directory.BasePort)
->>>>>>> 97973d2b
 	}
 
 	bvnConfig := make([][]*cfg.Config, len(bvnPartition))
@@ -220,11 +149,7 @@
 		bvnListen[i] = make([]string, len(v.Nodes))
 	}
 
-<<<<<<< HEAD
-	bvnRemote := make([][]string, len(bvnPartition)) //numBvns)
-=======
-	bvnRemote := make([][]string, len(bvnSubnet))
->>>>>>> 97973d2b
+	bvnRemote := make([][]string, len(bvnPartition))
 
 	for i, v := range bvnPartition {
 		for j := range v.Nodes {
@@ -243,23 +168,10 @@
 			if flagInit.NoWebsite {
 				c.Accumulate.Website.Enabled = false
 			}
-<<<<<<< HEAD
-			c.Accumulate.Network.Type = config.BlockValidator
-			c.Accumulate.Network.LocalPartitionID = v.Name
-			c.Accumulate.Network.LocalAddress = fmt.Sprintf("%s:%d", v.Nodes[j].IP, v.Port)
-			c.Accumulate.Network.Partitions = accSub
-		}
-	}
-
-	for _, sub := range bvnPartition {
-		for _, bvn := range sub.Nodes {
-			addresses[sub.Name] = append(addresses[sub.Name], fmt.Sprintf("http://%s:%d", bvn.IP, sub.Port))
-=======
 			c.Accumulate.NetworkType = config.BlockValidator
 			c.Accumulate.SubnetId = v.Id
 			c.Accumulate.LocalAddress = fmt.Sprintf("%s:%d", v.Nodes[j].Address, v.BasePort)
 			c.Accumulate.Network = network // Subnets = accSub
->>>>>>> 97973d2b
 		}
 	}
 
@@ -273,17 +185,10 @@
 			if flagInit.NoWebsite {
 				c.Accumulate.Website.Enabled = false
 			}
-<<<<<<< HEAD
-			c.Accumulate.Network.Type = config.BlockValidator
-			c.Accumulate.Network.LocalPartitionID = v.Name
-			c.Accumulate.Network.LocalAddress = fmt.Sprintf("%s:%d", v.Nodes[j].IP, v.Port)
-			c.Accumulate.Network.Partitions = accSub
-=======
 			c.Accumulate.NetworkType = config.BlockValidator
 			c.Accumulate.SubnetId = v.Id
 			c.Accumulate.LocalAddress = fmt.Sprintf("%s:%d", v.Nodes[j].Address, v.BasePort)
 			c.Accumulate.Network = network
->>>>>>> 97973d2b
 		}
 	}
 
@@ -319,11 +224,7 @@
 				RemoteIP:            bvnRemote[i],
 				ListenIP:            bvnListen[i],
 				NetworkValidatorMap: netValMap,
-<<<<<<< HEAD
-				Logger:              logger.With("partition", bvns[i].Name),
-=======
-				Logger:              logger.With("subnet", bvns[i].Id),
->>>>>>> 97973d2b
+				Logger:              logger.With("partition", bvns[i].Id),
 				FactomAddressesFile: factomAddressesFile,
 			})
 			check(err)
@@ -391,11 +292,7 @@
 	check(err)
 }
 
-<<<<<<< HEAD
-func initNetworkNode(networkName string, partitionName string, nodes []Node, netType cfg.NetworkType, nodeType cfg.NodeType,
-=======
-func initNetworkNode(networkName string, subnetName string, nodes []config.Node, netType cfg.NetworkType, nodeType cfg.NodeType,
->>>>>>> 97973d2b
+func initNetworkNode(networkName string, partitionName string, nodes []config.Node, netType cfg.NetworkType, nodeType cfg.NodeType,
 	bvn, node int, compose *dc.Config) (config *cfg.Config, remote []string, listen string) {
 
 	if netType == cfg.Directory {
