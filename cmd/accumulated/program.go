--- conflicted
+++ resolved
@@ -87,12 +87,10 @@
 	// Only one node can run Prometheus
 	p.secondary.Config.Instrumentation.Prometheus = false
 
-<<<<<<< HEAD
 	if flagRun.EnableTimingLogs {
 		p.secondary.Config.Accumulate.AnalysisLog.Enabled = true
 	}
 
-=======
 	return startDual(p.primary, p.secondary)
 }
 
@@ -105,7 +103,6 @@
 }
 
 func startDual(primary, secondary *accumulated.Daemon) (err error) {
->>>>>>> 8a433aa5
 	var didStartPrimary, didStartSecondary bool
 	errg := new(errgroup.Group)
 	errg.Go(func() error {
