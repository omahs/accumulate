--- conflicted
+++ resolved
@@ -52,155 +52,8 @@
 	if service.Interactive() {
 		logWriter = logging.NewConsoleWriter
 	} else {
-<<<<<<< HEAD
-		logWriter, err = logging.NewServiceLogger(s, cfg.LogFormat)
-	}
-	if err != nil {
-		fmt.Fprintf(os.Stderr, "Error: failed to initialize log writer: %v", err)
-		os.Exit(1)
-	}
-
-	logLevel, logWriter, err := logging.ParseLogLevel(cfg.LogLevel, logWriter)
-	if err != nil {
-		fmt.Fprintf(os.Stderr, "Error: failed to parse log level: %v", err)
-		os.Exit(1)
-	}
-
-	logger, err := logging.NewTendermintLogger(zerolog.New(logWriter), logLevel, false)
-	if err != nil {
-		fmt.Fprintf(os.Stderr, "Error: failed to initialize logger: %v", err)
-		os.Exit(1)
-	}
-
-	if cfg.Accumulate.SentryDSN != "" {
-		opts := sentry.ClientOptions{
-			Dsn:           cfg.Accumulate.SentryDSN,
-			Environment:   "Accumulate",
-			HTTPTransport: sentryHack{},
-		}
-		if accumulate.IsVersionKnown() {
-			opts.Release = accumulate.Commit
-		}
-		err = sentry.Init(opts)
-		if err != nil {
-			return fmt.Errorf("configuring sentry: %v", err)
-		}
-		defer sentry.Flush(2 * time.Second)
-	}
-
-	dbPath := filepath.Join(cfg.RootDir, "valacc.db")
-	//ToDo: FIX:::  bvcId := sha256.Sum256([]byte(config.Instrumentation.Namespace))
-	p.db, err = state.NewStateDB().WithLogger(logger).OpenFromFile(dbPath)
-	if err != nil {
-		return fmt.Errorf("failed to open database %s: %v", dbPath, err)
-	}
-
-	// read private validator
-	pv, err := privval.LoadFilePV(
-		cfg.PrivValidator.KeyFile(),
-		cfg.PrivValidator.StateFile(),
-	)
-	if err != nil {
-		return fmt.Errorf("failed to load private validator: %v", err)
-	}
-
-	p.relay, err = relay.NewWith(cfg.Accumulate.Networks...)
-	if err != nil {
-		return fmt.Errorf("failed to create RPC relay: %v", err)
-	}
-
-	// Create a proxy local client which we will populate with the local client
-	// after the node has been created.
-	clientProxy := node.NewLocalClient()
-
-	execOpts := chain.ExecutorOptions{
-		Query:  apiv1.NewQuery(p.relay),
-		Local:  clientProxy,
-		DB:     p.db,
-		Logger: logger,
-		Key:    pv.Key.PrivKey.Bytes(),
-	}
-	var exec *chain.Executor
-	switch cfg.Accumulate.Type {
-	case config.BlockValidator:
-		exec, err = chain.NewBlockValidatorExecutor(execOpts)
-	case config.Directory:
-		exec, err = chain.NewDirectoryExecutor(execOpts)
-	default:
-		return fmt.Errorf("%q is not a valid Accumulate subnet type", cfg.Accumulate.Type)
-	}
-	if err != nil {
-		return fmt.Errorf("failed to initialize chain executor: %v", err)
-	}
-
-	app, err := abci.NewAccumulator(p.db, pv.Key.PubKey.Address(), exec, logger)
-	if err != nil {
-		return fmt.Errorf("failed to initialize ACBI app: %v", err)
-	}
-
-	// Create node
-	p.node, err = node.New(cfg, app, logger)
-	if err != nil {
-		return fmt.Errorf("failed to initialize node: %v", err)
-	}
-
-	// Start node
-	// TODO Feed Tendermint logger to service logger
-	err = p.node.Start()
-	if err != nil {
-		return fmt.Errorf("failed to start node: %v", err)
-	}
-
-	if cfg.Accumulate.API.EnableSubscribeTX {
-		err = p.relay.Start()
-		if err != nil {
-			return fmt.Errorf("failed to start RPC relay: %v", err)
-		}
-	}
-
-	// Create a local client
-	lnode, ok := p.node.Service.(local.NodeService)
-	if !ok {
-		return fmt.Errorf("node is not a local node service!")
-	}
-	lclient, err := local.New(lnode)
-	if err != nil {
-		return fmt.Errorf("failed to create local node client: %v", err)
-	}
-	clientProxy.Set(lclient)
-
-	// Configure JSON-RPC
-	var jrpcOpts api.JrpcOptions
-	jrpcOpts.Config = &cfg.Accumulate.API
-	jrpcOpts.QueueDuration = time.Second / 4
-	jrpcOpts.QueueDepth = 100
-	jrpcOpts.QueryV1 = apiv1.NewQuery(p.relay)
-	jrpcOpts.Local = lclient
-
-	// Build the list of remote addresses and query clients
-	jrpcOpts.Remote = make([]string, len(cfg.Accumulate.Networks))
-	clients := make([]api.ABCIQueryClient, len(cfg.Accumulate.Networks))
-	for i, net := range cfg.Accumulate.Networks {
-		switch {
-		case net == "self", net == cfg.Accumulate.Network, net == cfg.RPC.ListenAddress:
-			jrpcOpts.Remote[i] = "local"
-			clients[i] = lclient
-
-		default:
-			addr, err := networks.GetRpcAddr(net, networks.TmRpcPortOffset)
-			if err != nil {
-				return fmt.Errorf("invalid network name or address: %v", err)
-			}
-
-			jrpcOpts.Remote[i] = addr
-			clients[i], err = rpchttp.New(addr)
-			if err != nil {
-				return fmt.Errorf("failed to create RPC client: %v", err)
-			}
-=======
 		logWriter = func(format string) (io.Writer, error) {
 			return logging.NewServiceLogger(s, format)
->>>>>>> 23f1c381
 		}
 	}
 
