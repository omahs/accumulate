package main

import (
	"fmt"
	"net"
	"net/url"
	"os"
	"path"
	"strconv"
	"strings"

	"github.com/spf13/cobra"
	cfg "gitlab.com/accumulatenetwork/accumulate/config"
)

// initDualNode accumulate init dual Mainnet.BVN0 http://ip:dnport
func initDualNode(cmd *cobra.Command, args []string) {
<<<<<<< HEAD
	partitionName := args[0]
=======
	s := strings.Split(args[0], ".")
	if len(s) != 2 {
		fatalf("network must be in the form of <network-name>.<subnet-name>, e.g. mainnet.bvn0")
	}
	networkName := s[0]
	subnetName := s[1]
	_ = networkName

>>>>>>> 97973d2b
	u, err := url.Parse(args[1])
	check(err)

	host := u.Hostname()
	port := u.Port()
	if port == "" {
		fatalf("cannot resolve host and port %v", args[1])
	}

	addr, err := net.LookupIP(host)
	checkf(err, "unknown host %s", u.Hostname())
	netAddr := addr[0].String()

	dnBasePort, err := strconv.ParseUint(port, 10, 16)
	checkf(err, "invalid DN port number")

	workDir := flagMain.WorkDir

	flagInitNode.ListenIP = fmt.Sprintf("http://0.0.0.0:%d", dnBasePort)
	flagInitNode.SkipVersionCheck = flagInitDualNode.SkipVersionCheck
	flagInitNode.GenesisDoc = flagInitDualNode.GenesisDoc
	flagInitNode.SeedProxy = flagInitDualNode.SeedProxy
	flagInitNode.Follower = false

	// configure the BVN first so we know how to setup the bvn.
	flagMain.WorkDir = path.Join(workDir, "dn")
	args = []string{"0", u.String()}
	//flagInit.Net = args[0]
	initNode(cmd, args)
	dnNodePath := path.Join(flagMain.WorkDir, "Node0")
	c, err := cfg.Load(dnNodePath)
	check(err)

	//make sure we have a block validator type
	if c.Accumulate.NetworkType != cfg.Directory {
		fatalf("expecting directory but received %v", c.Accumulate.NetworkType)
	}

	//now find out what bvn we are on then let
<<<<<<< HEAD
	dnPartition := c.Accumulate.Network.LocalAddress
	dnHost, _, err := net.SplitHostPort(dnPartition)
=======
	dnSubNet := c.Accumulate.LocalAddress
	dnHost, _, err := net.SplitHostPort(dnSubNet)
>>>>>>> 97973d2b
	checkf(err, "cannot resolve bvn host and port")

	_ = netAddr

	var bvn *cfg.Partition
	for i, v := range c.Accumulate.Network.Partitions {
		//search for the directory.
<<<<<<< HEAD
		if v.ID == partitionName {
			bvn = &c.Accumulate.Network.Partitions[i]
=======
		if v.Id == subnetName {
			bvn = &c.Accumulate.Network.Subnets[i]
>>>>>>> 97973d2b
			break
		}
	}

	if bvn == nil {
		fatalf("directory not found in bvn configuration")
	}

	// now search for the dn associated with the local address
	var bvnHost *cfg.Node
	var bvnBasePort string
	var bvnHostIP string
	for i, v := range bvn.Nodes {
		//loop through the nodes searching for this bvn.
		u, err := url.Parse(v.Address)
		checkf(err, "cannot resolve dn host and port")
		bvnHostIP = u.Hostname()
		bvnBasePort = u.Port()
		if dnHost == bvnHostIP {
			bvnHost = &bvn.Nodes[i]
		}
	}

	if bvnHost == nil {
		fatalf("bvn host not found in %v partition", partitionName)
	}

	if flagInit.NoEmptyBlocks {
		c.Consensus.CreateEmptyBlocks = false
	}
	if flagInit.NoWebsite {
		c.Accumulate.Website.Enabled = false
	}

	if len(c.P2P.PersistentPeers) > 0 {
		c.P2P.BootstrapPeers = c.P2P.PersistentPeers
		c.P2P.PersistentPeers = ""
	}
	dnWebHostUrl, err := url.Parse(c.Accumulate.Website.ListenAddress)
	checkf(err, "cannot parse website listen address (%v) for node", c.Accumulate.Website.ListenAddress)

	err = cfg.Store(c)
	checkf(err, "cannot store configuration file for node")

	flagInitNode.ListenIP = fmt.Sprintf("http://0.0.0.0:%v", bvnBasePort)
	flagMain.WorkDir = path.Join(workDir, "bvn")
	args = []string{"0", bvnHost.Address}
	initNode(cmd, args)

	bvnNodePath := path.Join(flagMain.WorkDir, "Node0")

	c, err = cfg.Load(bvnNodePath)

	checkf(err, "cannot load configuration file for node")

	if flagInit.NoEmptyBlocks {
		c.Consensus.CreateEmptyBlocks = false
	}
	if flagInit.NoWebsite {
		c.Accumulate.Website.Enabled = false
	}
	webPort, err := strconv.ParseUint(dnWebHostUrl.Port(), 10, 16)
	checkf(err, "invalid port for bvn website (%v)", dnWebHostUrl.Port())
	c.Accumulate.Website.ListenAddress = fmt.Sprintf("http://%s:%d", dnWebHostUrl.Hostname(), webPort+1)

	//in dual mode, the key between bvn and dn is shared.
	//This will be cleaned up when init system is overhauled with AC-1263
	if c.PrivValidator != nil {
		c.PrivValidator.Key = path.Join(dnNodePath, "/config/priv_validator_key.json")
	}
	os.Remove(path.Join(bvnNodePath, "/config/priv_validator_key.json"))
	if len(c.P2P.PersistentPeers) > 0 {
		c.P2P.BootstrapPeers = c.P2P.PersistentPeers
		c.P2P.PersistentPeers = ""
	}

	err = cfg.Store(c)
	checkf(err, "cannot store configuration file for node")
}<|MERGE_RESOLUTION|>--- conflicted
+++ resolved
@@ -15,18 +15,14 @@
 
 // initDualNode accumulate init dual Mainnet.BVN0 http://ip:dnport
 func initDualNode(cmd *cobra.Command, args []string) {
-<<<<<<< HEAD
-	partitionName := args[0]
-=======
 	s := strings.Split(args[0], ".")
 	if len(s) != 2 {
 		fatalf("network must be in the form of <network-name>.<subnet-name>, e.g. mainnet.bvn0")
 	}
 	networkName := s[0]
-	subnetName := s[1]
+	partitionName := s[1]
 	_ = networkName
 
->>>>>>> 97973d2b
 	u, err := url.Parse(args[1])
 	check(err)
 
@@ -66,13 +62,8 @@
 	}
 
 	//now find out what bvn we are on then let
-<<<<<<< HEAD
-	dnPartition := c.Accumulate.Network.LocalAddress
+	dnPartition := c.Accumulate.LocalAddress
 	dnHost, _, err := net.SplitHostPort(dnPartition)
-=======
-	dnSubNet := c.Accumulate.LocalAddress
-	dnHost, _, err := net.SplitHostPort(dnSubNet)
->>>>>>> 97973d2b
 	checkf(err, "cannot resolve bvn host and port")
 
 	_ = netAddr
@@ -80,13 +71,8 @@
 	var bvn *cfg.Partition
 	for i, v := range c.Accumulate.Network.Partitions {
 		//search for the directory.
-<<<<<<< HEAD
-		if v.ID == partitionName {
+		if v.Id == partitionName {
 			bvn = &c.Accumulate.Network.Partitions[i]
-=======
-		if v.Id == subnetName {
-			bvn = &c.Accumulate.Network.Subnets[i]
->>>>>>> 97973d2b
 			break
 		}
 	}
