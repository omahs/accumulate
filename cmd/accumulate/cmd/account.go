--- conflicted
+++ resolved
@@ -167,14 +167,8 @@
 		return "", err
 	}
 
-<<<<<<< HEAD
-	// Check if what was retrieved is a token account or data account.
-	if res.Type != types.AccountTypeTokenAccount.String() && res.Type != types.AccountTypeLiteTokenAccount.String() &&
-		res.Type != types.AccountTypeDataAccount.String() && res.Type != types.AccountTypeLiteDataAccount.String() {
-=======
 	if res.Type != protocol.AccountTypeTokenAccount.String() && res.Type != protocol.AccountTypeLiteTokenAccount.String() &&
 		res.Type != protocol.AccountTypeDataAccount.String() && res.Type != protocol.AccountTypeLiteDataAccount.String() {
->>>>>>> 7250be37
 		return "", fmt.Errorf("expecting token account or data account but received %v", res.Type)
 	}
 
@@ -276,18 +270,9 @@
 	queryRequest.Url = tokenAccountURL.String()
 	queryResponse := new(api.ChainQueryResponse)
 	token := protocol.TokenIssuer{}
-<<<<<<< HEAD
-	queryResponse.Data = &token
-	// Execute the query.
-	err = Client.RequestAPIv2(context.Background(), "query", queryRequest, queryResponse)
-	// Determine what is actually at the token account URL. We expect a token
-	// account.
-	if err != nil || queryResponse.Type != types.AccountTypeTokenIssuer.String() {
-=======
 	resp.Data = &token
 	err = Client.RequestAPIv2(context.Background(), "query", req, resp)
 	if err != nil || resp.Type != protocol.AccountTypeTokenIssuer.String() {
->>>>>>> 7250be37
 		return "", fmt.Errorf("invalid token type %v", err)
 	}
 
