--- conflicted
+++ resolved
@@ -76,15 +76,12 @@
 	t.Helper()
 	acctesting.SkipPlatformCI(t, "darwin", "requires setting up localhost aliases")
 
-<<<<<<< HEAD
 	// Configure BVN
 	opts := acctesting.NodeInitOptsForLocalNetwork(t.Name(), acctesting.GetIP())
 	opts.WorkDir = defaultWorkDir
 	opts.Logger = logging.NewTestLogger(t, "plain", config.DefaultLogLevels, false)
 	require.NoError(t, node.Init(opts))
 
-=======
->>>>>>> 6c7223f0
 	// Start
 	subnets, daemons := acctesting.CreateTestNet(t, 1, 1, 0)
 	acctesting.RunTestNet(t, subnets, daemons)
