package cmd

import (
	"bytes"
	"encoding/json"
	"fmt"
	"io"
	"reflect"
	"runtime"
	"sort"
	"strconv"
	"strings"
	"testing"
	"time"

	"github.com/spf13/cobra"
	"github.com/stretchr/testify/require"
	"github.com/tendermint/tendermint/crypto"
	"gitlab.com/accumulatenetwork/accumulate/internal/genesis"
	"gitlab.com/accumulatenetwork/accumulate/internal/testdata"
	acctesting "gitlab.com/accumulatenetwork/accumulate/internal/testing"
	"gitlab.com/accumulatenetwork/accumulate/protocol"
)

func init() { acctesting.EnableDebugFeatures() }

type testCase func(t *testing.T, tc *testCmd)
type testMatrixTests []testCase

var testMatrix testMatrixTests

func bootstrap(t *testing.T, tc *testCmd) {

	// import eth private key.
	res, err := tc.execute(t, "key import private 26b9b10aec1e75e68709689b446196a5235b26bb9d4c0fc91eaccc7d8b66ec16 ethKey --sigtype eth")
	require.NoError(t, err)
	var keyResponse KeyResponse
	err = json.Unmarshal([]byte(res), &keyResponse)
	require.NoError(t, err)

	//add the DN private key to our key list.
<<<<<<< HEAD
	tc.rootCmd.SetArgs([]string{"key", "import", "private", "dnkey"})
	tc.rootCmd.SetIn(strings.NewReader(fmt.Sprintf("%v", tc.privKey.Bytes())))
	_, err := executeCmd(tc.rootCmd)
=======
	_, err = tc.execute(t, fmt.Sprintf("key import private %x dnkey --sigtype ed25519", tc.privKey.Bytes()))
>>>>>>> 56b82785
	require.NoError(t, err)

	//set mnemonic for predictable addresses
	_, err = tc.execute(t, "key import mnemonic yellow yellow yellow yellow yellow yellow yellow yellow yellow yellow yellow yellow")
	require.NoError(t, err)

	oracle := new(protocol.AcmeOracle)
	oracle.Price = 1 * protocol.AcmeOraclePrecision
	data, err := oracle.MarshalBinary()
	require.NoError(t, err)

	//set the oracle price to $1.00
	resp, err := tc.executeTx(t, "data write --write-state --wait 10s dn.acme/oracle dnkey %x", data)
	require.NoError(t, err)
	ar := new(ActionResponse)
	require.NoError(t, json.Unmarshal([]byte(resp), ar))
	for _, r := range ar.Flow {
		if r.Status.Error != nil {
			require.NoError(t, r.Status.Error)
		}
	}
}

// func getPasswdPrompt(cmd *cobra.Command, prompt string, mask bool) (string, error) {
// 	rd, ok := cmd.InOrStdin().(gopass.FdReader)
// 	if ok {
// 		bytes, err := gopass.GetPasswdPrompt(prompt, mask, rd, cmd.ErrOrStderr())
// 		return string(bytes), err
// 	}

// 	fmt.Fprintf(cmd.OutOrStdout(), prompt)
// 	line, err := bufio.NewReader(cmd.InOrStdin()).ReadString('\n')
// 	if err != nil {
// 		return "", err
// 	}
// 	return strings.TrimSuffix(line, "\n"), nil
// }

func TestCli(t *testing.T) {
	acctesting.SkipLong(t)
	acctesting.SkipPlatformCI(t, "darwin", "flaky")

	tc := &testCmd{}
	tc.initalize(t)

	bootstrap(t, tc)
	err := testFactomAddresses()
	require.NoError(t, err)
	testMatrix.execute(t, tc)

}

func GetFunctionName(i interface{}) string {
	return runtime.FuncForPC(reflect.ValueOf(i).Pointer()).Name()
}

func (tm *testMatrixTests) addTest(tc testCase) {
	*tm = append(*tm, tc)

}

func (tm *testMatrixTests) execute(t *testing.T, tc *testCmd) {

	// Sort by testCase number
	sort.SliceStable(*tm, func(i, j int) bool {
		return GetFunctionName((*tm)[i]) < GetFunctionName((*tm)[j])
	})

	//execute the tests
	var skip bool
	for _, f := range testMatrix {
		name := strings.Split(GetFunctionName(f), ".")
		ok := t.Run(name[len(name)-1], func(t *testing.T) {
			if skip {
				t.SkipNow()
			}
			f(t, tc)
		})
		if !ok {
			skip = true
		}
	}
}

type testCmd struct {
	rootCmd     *cobra.Command
	jsonRpcAddr string
	privKey     crypto.PrivKey
}

//NewTestBVNN creates a BVN test Node and returns the rest and jsonrpc ports and the DN private key
func NewTestBVNN(t *testing.T) (string, crypto.PrivKey) {
	t.Helper()
	acctesting.SkipPlatformCI(t, "darwin", "requires setting up localhost aliases")

	// Start
	partitions, daemons := acctesting.CreateTestNet(t, 1, 1, 0, true)
	acctesting.RunTestNet(t, partitions, daemons)

	time.Sleep(time.Second)
	c := daemons[partitions[1]][0].Config

	return c.Accumulate.API.ListenAddress, daemons[partitions[0]][0].Key()
}

func (c *testCmd) initalize(t *testing.T) {
	t.Helper()

	c.rootCmd = InitRootCmd(initDB(t.TempDir(), true))
	c.rootCmd.PersistentPostRun = nil

	c.jsonRpcAddr, c.privKey = NewTestBVNN(t)
	time.Sleep(2 * time.Second)
}

func (c *testCmd) execute(t *testing.T, cmdLine string) (string, error) {
	// Reset flags
	Client = nil
	ClientTimeout = 0
	ClientDebug = false
	WantJsonOutput = false
	TxPretend = false
	Prove = false
	Memo = ""
	Metadata = ""
	SigType = ""
	Authorities = nil
	TxWait = 0
	TxNoWait = false
	TxWaitSynth = 0
	TxIgnorePending = false
	UseUnencryptedWallet = true
	flagAccount.Lite = false

	fullCommand := fmt.Sprintf("-j -s %s/v2 %s",
		c.jsonRpcAddr, cmdLine)
	args := strings.Split(fullCommand, " ")

	c.rootCmd.SetArgs(args)
	return executeCmd(c.rootCmd)
}

func executeCmd(cmd *cobra.Command) (string, error) {
	e := bytes.NewBufferString("")
	b := bytes.NewBufferString("")
	cmd.SetErr(e)
	cmd.SetOut(b)
	DidError = nil
	err := cmd.Execute()
	if DidError != nil {
		return "", DidError
	}
	if err != nil {
		return "", err
	}

	errPrint, err := io.ReadAll(e)
	if err != nil {
		return "", err
	} else if len(errPrint) != 0 {
		return "", fmt.Errorf("%s", string(errPrint))
	}
	ret, err := io.ReadAll(b)
	return string(ret), err
}

func (c *testCmd) executeTx(t *testing.T, cmdLine string, args ...interface{}) (string, error) {
	cmdLine = fmt.Sprintf(cmdLine, args...)
	return c.execute(t, "--wait 10s "+cmdLine)
}

func testFactomAddresses() error {
	factomAddresses, err := genesis.LoadFactomAddressesAndBalances(strings.NewReader(testdata.FactomAddresses))
	if err != nil {
		return err
	}
	for _, address := range factomAddresses {
		res, err := GetUrl(address.Address.String())
		if err != nil {
			return err
		}
		account := res.Data.(map[string]interface{})
		balance, err := strconv.Atoi(account["balance"].(string))
		if err != nil {
			return err
		}
		if int64(balance) != 5*address.Balance {
			return fmt.Errorf("accumulate balance for fatcom address doesn't match")
		}
	}
	return nil
}<|MERGE_RESOLUTION|>--- conflicted
+++ resolved
@@ -39,13 +39,9 @@
 	require.NoError(t, err)
 
 	//add the DN private key to our key list.
-<<<<<<< HEAD
 	tc.rootCmd.SetArgs([]string{"key", "import", "private", "dnkey"})
 	tc.rootCmd.SetIn(strings.NewReader(fmt.Sprintf("%v", tc.privKey.Bytes())))
 	_, err := executeCmd(tc.rootCmd)
-=======
-	_, err = tc.execute(t, fmt.Sprintf("key import private %x dnkey --sigtype ed25519", tc.privKey.Bytes()))
->>>>>>> 56b82785
 	require.NoError(t, err)
 
 	//set mnemonic for predictable addresses
@@ -68,21 +64,6 @@
 		}
 	}
 }
-
-// func getPasswdPrompt(cmd *cobra.Command, prompt string, mask bool) (string, error) {
-// 	rd, ok := cmd.InOrStdin().(gopass.FdReader)
-// 	if ok {
-// 		bytes, err := gopass.GetPasswdPrompt(prompt, mask, rd, cmd.ErrOrStderr())
-// 		return string(bytes), err
-// 	}
-
-// 	fmt.Fprintf(cmd.OutOrStdout(), prompt)
-// 	line, err := bufio.NewReader(cmd.InOrStdin()).ReadString('\n')
-// 	if err != nil {
-// 		return "", err
-// 	}
-// 	return strings.TrimSuffix(line, "\n"), nil
-// }
 
 func TestCli(t *testing.T) {
 	acctesting.SkipLong(t)
