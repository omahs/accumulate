--- conflicted
+++ resolved
@@ -32,15 +32,10 @@
 			t.Fatalf("malformed json, expecting field \"name\"\n")
 		}
 		l, _ := walletd.LabelForLiteTokenAccount(liteAccounts[i])
-<<<<<<< HEAD
-
-=======
->>>>>>> 5a66f81e
 		if out["name"] != l {
 			t.Fatalf("account generate error, expected %s, but got %s", liteAccounts[i], out["name"])
 		}
 	}
-
 }
 
 //unitTest3_1
