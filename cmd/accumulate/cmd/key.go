--- conflicted
+++ resolved
@@ -53,17 +53,10 @@
 	},
 }
 
-<<<<<<< HEAD
-var keyCmd = &cobra.Command{
-	Use:   "key",
-	Short: "Create and manage Keys for ADI Key Books, and Pages",
-	Args:  cobra.OnlyValidArgs,
-=======
 var keyImportPrivateCmd = &cobra.Command{
 	Use:   "private [key name/label]",
 	Short: "Import private key in hex from terminal input",
 	Args:  cobra.ExactArgs(1),
->>>>>>> 1ea2df84
 	Run: func(cmd *cobra.Command, args []string) {
 		var out string
 		var err error
