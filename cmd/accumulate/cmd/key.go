package cmd

import (
	"bufio"
	"bytes"
	"encoding/hex"
	"encoding/json"
	"fmt"
	"io/ioutil"
	"strconv"
	"strings"

	"github.com/howeyc/gopass"
	"github.com/spf13/cobra"
	tmjson "github.com/tendermint/tendermint/libs/json"
	"github.com/tendermint/tendermint/privval"
<<<<<<< HEAD
	"github.com/tyler-smith/go-bip39"
=======
	"github.com/tyler-smith/go-bip32"
>>>>>>> 5a66f81e
	"gitlab.com/accumulatenetwork/accumulate/cmd/accumulate/db"
	"gitlab.com/accumulatenetwork/accumulate/cmd/accumulate/walletd"
	"gitlab.com/accumulatenetwork/accumulate/internal/url"
	"gitlab.com/accumulatenetwork/accumulate/protocol"
	"gitlab.com/accumulatenetwork/accumulate/types"
)

func init() {
	keyImportCmd.AddCommand(keyImportPrivateCmd)
	keyImportCmd.AddCommand(keyImportFactoidCmd)
	keyImportCmd.AddCommand(keyImportLiteCmd)
	keyExportCmd.AddCommand(keyExportPrivateCmd)
	keyExportCmd.AddCommand(keyExportMnemonicCmd)
	keyExportCmd.AddCommand(keyExportAllCmd)
	keyExportCmd.AddCommand(keyExportSeedCmd)

	keyCmd.AddCommand(keyImportCmd)
	keyCmd.AddCommand(keyExportCmd)
	keyCmd.AddCommand(keyGenerateCmd)
	keyCmd.AddCommand(keyListCmd)
	keyImportPrivateCmd.Flags().StringVar(&SigType, "sigtype", "ed25519", "Specify the signature type use rcd1 for RCD1 type ; ed25519 for ED25519 ; legacyed25519 for LegacyED25519 ; btc for Bitcoin ; btclegacy for Legacy Bitcoin  ; eth for Ethereum ")
	keyImportLiteCmd.Flags().StringVar(&SigType, "sigtype", "ed25519", "Specify the signature type use rcd1 for RCD1 type ; ed25519 for ED25519 ; legacyed25519 for LegacyED25519 ; btc for Bitcoin ; btclegacy for Legacy Bitcoin  ; eth for Ethereum ")
	keyGenerateCmd.Flags().StringVar(&SigType, "sigtype", "ed25519", "Specify the signature type use rcd1 for RCD1 type ; ed25519 for ED25519 ; legacyed25519 for LegacyED25519 ; btc for Bitcoin ; btclegacy for Legacy Bitcoin  ; eth for Ethereum ")
}

var keyImportCmd = &cobra.Command{
	Use:   "import",
	Short: "Import private key from hex or factoid secret address",
	Run: func(cmd *cobra.Command, args []string) {
		fmt.Println("Usage:")
		PrintKey()
	},
}

var keyImportPrivateCmd = &cobra.Command{
	Use:   "private [key name/label]",
	Short: "Import private key in hex from terminal input",
	Args:  cobra.ExactArgs(1),
	Run: func(cmd *cobra.Command, args []string) {
		var out string
		var err error
		var sigType protocol.SignatureType
		var found bool
		if SigType != "" {
			sigType, found = protocol.SignatureTypeByName(SigType)
			if !found {
				err = fmt.Errorf("unknown signature type %s", SigType)
			}
		}
		if err == nil {
			out, err = ImportKeyPrompt(cmd, args[0], sigType)
		}
		printOutput(cmd, out, err)
	},
}

var keyImportFactoidCmd = &cobra.Command{
	Use:   "factoid",
	Short: "Import secret factoid key from terminal input",
	Args:  cobra.ExactArgs(0),
	Run: func(cmd *cobra.Command, args []string) {
		out, err := ImportFactoidKey(cmd)
		printOutput(cmd, out, err)
	},
}

var keyImportLiteCmd = &cobra.Command{
	Use:   "lite",
	Short: "Import private key in hex and label the key with a lite address",
	Args:  cobra.ExactArgs(0),
	Run: func(cmd *cobra.Command, args []string) {
		var out string
		var err error
		var sigType protocol.SignatureType
		var found bool
		if SigType != "" {
			sigType, found = protocol.SignatureTypeByName(SigType)
			if !found {
				err = fmt.Errorf("unknown signature type %s", SigType)
			}
		}
		if err == nil {
			out, err = ImportKeyPrompt(cmd, "", sigType)
		}
		printOutput(cmd, out, err)
	},
}

var keyListCmd = &cobra.Command{
	Use:   "list",
	Short: "list keys in the wallet",
	Args:  cobra.ExactArgs(0),
	Run: func(cmd *cobra.Command, args []string) {
		out, err := walletd.ListKeyPublic()
<<<<<<< HEAD
		printOutput(cmd, out, err)
	},
}
var keyImportMnemonicCmd = &cobra.Command{
	Use:   "mnemonic [12 word mnemonic phrase]",
	Short: "Import secret bip39 mnemonic phrase from command line",
	Args:  cobra.MinimumNArgs(12),
	Run: func(cmd *cobra.Command, args []string) {
		out, err := ImportMnemonic(args)
=======
>>>>>>> 5a66f81e
		printOutput(cmd, out, err)
	},
}

var keyExportAllCmd = &cobra.Command{
	Use:   "all",
	Short: "export wallet with private keys and accounts",
	Args:  cobra.ExactArgs(0),
	Run: func(cmd *cobra.Command, args []string) {
		out, err := ExportKeys()
		printOutput(cmd, out, err)
	},
}

var keyExportMnemonicCmd = &cobra.Command{
	Use:   "all",
	Short: "export mnemonic phrase",
	Args:  cobra.ExactArgs(0),
	Run: func(cmd *cobra.Command, args []string) {
		out, err := ExportMnemonic()
		printOutput(cmd, out, err)
	},
}

var keyExportSeedCmd = &cobra.Command{
	Use:   "seed",
	Short: "export key seed",
	Args:  cobra.ExactArgs(0),
	Run: func(cmd *cobra.Command, args []string) {
		out, err := ExportSeed()
		printOutput(cmd, out, err)
	},
}

var keyExportPrivateCmd = &cobra.Command{
	Use:   "private",
	Short: "export key private",
	Args:  cobra.ExactArgs(1),
	Run: func(cmd *cobra.Command, args []string) {
		out, err := ExportKey(args[0])
		printOutput(cmd, out, err)
	},
}

var keyExportCmd = &cobra.Command{
	Use:   "export",
	Short: "export wallet private data and accounts",
	Args:  cobra.MinimumNArgs(1),
	Run: func(cmd *cobra.Command, args []string) {
		PrintKeyExport()
	},
}

var keyGenerateCmd = &cobra.Command{
	Use:   "generate [key name/label]",
	Short: "generate key private and give it a name",
	Args:  cobra.ExactArgs(1),
	Run: func(cmd *cobra.Command, args []string) {
		out, err := GenerateKey(args[0])
		printOutput(cmd, out, err)
	},
}

var keyCmd = &cobra.Command{
	Use:   "key",
	Short: "Create and manage Keys for ADI Key Books, and Pages",
	Run: func(cmd *cobra.Command, args []string) {
		fmt.Println("Usage:")
		PrintKey()
	},
}

type KeyResponse struct {
	Label       types.String    `json:"name,omitempty"`
	PrivateKey  types.Bytes     `json:"privateKey,omitempty"`
	PublicKey   types.Bytes     `json:"publicKey,omitempty"`
	KeyInfo     walletd.KeyInfo `json:"keyInfo,omitempty"`
	LiteAccount *url.URL        `json:"liteAccount,omitempty"`
	Seed        types.Bytes     `json:"seed,omitempty"`
	Mnemonic    types.String    `json:"mnemonic,omitempty"`
}

func PrintKeyPublic() {
	fmt.Println("  accumulate key list			List generated keys associated with the wallet")
}

func PrintKeyExport() {
	fmt.Println("  accumulate key export all			            export all keys in wallet")
	fmt.Println("  accumulate key export private [key name]			export the private key by key name")
	fmt.Println("  accumulate key export mnemonic		            export the mnemonic phrase if one was entered")
	fmt.Println("  accumulate key export seed                       export the seed generated from the mnemonic phrase")
}

func PrintKeyGenerate() {
	fmt.Println("  accumulate key generate [key name]     Generate a new key and give it a name in the wallet")
}

func PrintKeyImport() {
	fmt.Println("  accumulate key import mnemonic [mnemonic phrase...]     Import the mneumonic phrase used to generate keys in the wallet")
	fmt.Println("  accumulate key import private [key name]      Import a key and give it a name in the wallet, prompt for key")
	fmt.Println("  accumulate key import factoid   Import a factoid private address, prompt for key")

	fmt.Println("  accumulate key import lite        Import a key as a lite address, prompt for key")
}

func PrintKey() {
	PrintKeyGenerate()
	PrintKeyPublic()
	PrintKeyImport()

	PrintKeyExport()
}

func resolvePrivateKey(s string) (*walletd.Key, error) {
	k, err := parseKey(s)
	if err != nil {
		return nil, err
	}

	if k.PrivateKey != nil {
		return k, nil
	}

	return walletd.LookupByPubKey(k.PublicKey)
}

func resolvePublicKey(s string) (*walletd.Key, error) {
	return parseKey(s)
}

func parseKey(s string) (*walletd.Key, error) {
	privKey, err := hex.DecodeString(s)
	if err == nil && len(privKey) == 64 {
		return &walletd.Key{PrivateKey: privKey, PublicKey: privKey[32:], KeyInfo: walletd.KeyInfo{Type: protocol.SignatureTypeED25519}}, nil
	}

	k, err := pubKeyFromString(s)
	if err == nil {
		return k, nil
	}

	k, err = walletd.LookupByLabel(s)
	if err == nil {
		return k, nil
	}

	b, err := ioutil.ReadFile(s)
	if err != nil {
		return nil, fmt.Errorf("cannot resolve signing key, invalid key specifier: %q is not a label, key, or file", s)
	}

	var pvkey privval.FilePVKey
	if tmjson.Unmarshal(b, &pvkey) == nil {
		var pub, priv []byte
		if pvkey.PubKey != nil {
			pub = pvkey.PubKey.Bytes()
		}
		if pvkey.PrivKey != nil {
			priv = pvkey.PrivKey.Bytes()
		}
		// TODO Check the key type
		return &walletd.Key{PrivateKey: priv, PublicKey: pub, KeyInfo: walletd.KeyInfo{Type: protocol.SignatureTypeED25519}}, nil
	}

	return nil, fmt.Errorf("cannot resolve signing key, invalid key specifier: %q is in an unsupported format", s)
}

func pubKeyFromString(s string) (*walletd.Key, error) {
	var pubKey types.Bytes32
	if len(s) != 64 {
		return nil, fmt.Errorf("invalid public key or wallet key name")
	}
	i, err := hex.Decode(pubKey[:], []byte(s))

	if err != nil {
		return nil, err
	}

	if i != 32 {
		return nil, fmt.Errorf("invalid public key")
	}

	return &walletd.Key{PublicKey: pubKey[:], KeyInfo: walletd.KeyInfo{Type: protocol.SignatureTypeED25519}}, nil
}

<<<<<<< HEAD
=======
func GenerateKey(label string) (string, error) {
	var out string
	if _, err := strconv.ParseInt(label, 10, 64); err == nil {
		return "", fmt.Errorf("key name cannot be a number")
	}

	if label != "" {
		_, _, _, errFs := protocol.GetFactoidAddressRcdHashPkeyFromPrivateFs(label)
		_, errFA := protocol.GetRCDFromFactoidAddress(label)
		if errFs == nil || errFA == nil {
			return "", fmt.Errorf("key name cannot be a factoid address")
		}
		u, err := url.Parse(label)
		if err != nil {
			return "", err
		}
		_, _, err = protocol.ParseLiteTokenAddress(u)
		if err != nil {
			return "", fmt.Errorf("key name cannot look like an account")
		}
	}

	sigtype, err := ValidateSigType(SigType)
	if err != nil {
		return "", err
	}

	var privKey []byte
	var pubKey []byte
	address := uint32(0)

	if sigtype == protocol.SignatureTypeBTCLegacy || sigtype == protocol.SignatureTypeETH {
		privKey, pubKey = protocol.SECP256K1UncompressedKeypair()
	} else if sigtype == protocol.SignatureTypeBTC {
		privKey, pubKey = protocol.SECP256K1Keypair()
	} else {
		privKey, address, err = GeneratePrivateKey()
		_ = address
		if err != nil {
			return "", err
		}
		pubKey = privKey[32:]
	}

	var keyHash []byte
	if sigtype == protocol.SignatureTypeRCD1 {
		keyHash = protocol.GetRCDHashFromPublicKey(pubKey, 1)
		if label == "" {
			label, err = protocol.GetFactoidAddressFromRCDHash(keyHash)
			if err != nil {
				return "", err
			}
		}
	} else if sigtype == protocol.SignatureTypeBTC || sigtype == protocol.SignatureTypeBTCLegacy {
		keyHash = protocol.BTCHash(pubKey)
		if label == "" {
			label = protocol.BTCaddress(pubKey)
		}
	} else if sigtype == protocol.SignatureTypeETH {
		keyHash = protocol.ETHhash(pubKey)
		if label == "" {
			label = protocol.ETHaddress(pubKey)
		}
	} else {
		h := sha256.Sum256(pubKey)
		keyHash = h[:]
	}

	lt, err := protocol.LiteTokenAddressFromHash(keyHash, protocol.ACME)
	if err != nil {
		return "", fmt.Errorf("no label specified and cannot import as lite token account")
	}
	liteLabel, _ := walletd.LabelForLiteTokenAccount(lt.String())

	if label == "" {
		label = liteLabel
	}

	//here will change the label if it is a lite account specified, otherwise just use the label
	label, _ = walletd.LabelForLiteTokenAccount(label)

	_, err = walletd.LookupByLabel(label)
	if err == nil {
		return "", fmt.Errorf("key already exists for key name %s", label)
	}

	k := new(walletd.Key)
	k.PrivateKey = privKey
	k.PublicKey = pubKey
	k.KeyInfo.Type = sigtype
	k.KeyInfo.Derivation = "external"
	err = k.Save(label, liteLabel)
	if err != nil {
		return "", err
	}

	if WantJsonOutput {
		a := KeyResponse{}
		a.Label = types.String(label)
		a.PublicKey = pubKey
		a.LiteAccount = lt
		a.KeyInfo = walletd.KeyInfo{Type: sigtype}
		dump, err := json.Marshal(&a)
		if err != nil {
			return "", err
		}
		out += fmt.Sprintf("%s\n", string(dump))
	} else {
		out += fmt.Sprintf("\tname\t\t:\t%s\n\tlite account\t:\t%s\n\tpublic key\t:\t%x\n\tkey type\t:\t%s\n", label, lt, pubKey, sigtype)
	}
	return out, nil
}

>>>>>>> 5a66f81e
func ImportKeyPrompt(cmd *cobra.Command, label string, signatureType protocol.SignatureType) (out string, err error) {
	token, err := getPasswdPrompt(cmd, "Private Key : ", true)
	if err != nil {
		return "", db.ErrInvalidPassword
	}
	tokenBytes, err := hex.DecodeString(token)
	if err != nil {
		return "", err
	}
	return ImportKey(tokenBytes, label, signatureType)
}

func getPasswdPrompt(cmd *cobra.Command, prompt string, mask bool) (string, error) {
	rd, ok := cmd.InOrStdin().(gopass.FdReader)
	if ok {
		bytes, err := gopass.GetPasswdPrompt(prompt, mask, rd, cmd.ErrOrStderr())
		return string(bytes), err
	}

	_, err := fmt.Fprint(cmd.OutOrStdout(), prompt)
	if err != nil {
		return "", err
	}
	line, err := bufio.NewReader(cmd.InOrStdin()).ReadString('\n')
	if err != nil {
		return "", err
	}
	return strings.TrimSuffix(line, "\n"), nil
}

// ImportKey will import the private key and assign it to the label
func ImportKey(token []byte, label string, signatureType protocol.SignatureType) (out string, err error) {

	var liteLabel string
	pk := new(walletd.Key)

	if err := pk.InitializeFromSeed(token, signatureType, "external"); err != nil {
		return "", err
	}

	lt, err := protocol.LiteTokenAddress(pk.PublicKey, protocol.ACME, pk.KeyInfo.Type)
	if err != nil {
		return "", fmt.Errorf("no label specified and cannot import as lite token account")
	}
	liteLabel, _ = walletd.LabelForLiteTokenAccount(lt.String())

	if label == "" {
		label = liteLabel
	}

	//here will change the label if it is a lite account specified, otherwise just use the label
	label, _ = walletd.LabelForLiteTokenAccount(label)

	_, err = walletd.LookupByLabel(label)
	if err == nil {
		return "", fmt.Errorf("key name is already being used")
	}

	_, err = walletd.LookupByPubKey(pk.PublicKey)
	lab := "not found"
	if err == nil {
		b, _ := walletd.GetWallet().GetBucket(walletd.BucketLabel)
		if b != nil {
			for _, v := range b.KeyValueList {
				if bytes.Equal(v.Value, pk.PublicKey) {
					lab = string(v.Key)
					break
				}
			}
			return "", fmt.Errorf("private key already exists in wallet by key name of %s", lab)
		}
	}

	err = pk.Save(label, liteLabel)
	if err != nil {
		return "", err
	}

	if WantJsonOutput {
		a := KeyResponse{}
		a.Label = types.String(label)
		a.PublicKey = types.Bytes(pk.PublicKey)
		a.LiteAccount = lt
		a.KeyInfo = pk.KeyInfo
		dump, err := json.Marshal(&a)
		if err != nil {
			return "", err
		}
		out = fmt.Sprintf("%s\n", string(dump))
	} else {
		out = fmt.Sprintf("\tname\t\t:\t%s\n\tlite account\t:\t%s\n\tpublic key\t:\t%x\n\tkey type\t:\t%s\n\tderivation\t:\t%s\n", label, lt, pk.PublicKey, pk.KeyInfo.Type, pk.KeyInfo.Derivation)
	}
	return out, nil
}

func ExportKey(label string) (string, error) {
	k, err := walletd.LookupByLabel(label)
	if err != nil {
		k, err := pubKeyFromString(label)
		if err != nil {
			return "", fmt.Errorf("no private key found for key name %s", label)
		}
		_, err = walletd.LookupByPubKey(k.PublicKey)
		if err != nil {
			return "", fmt.Errorf("no private key found for key name %s", label)
		}
	}

	if WantJsonOutput {
		a := KeyResponse{}
		a.Label = types.String(label)
		a.PrivateKey = k.PrivateKey
		a.PublicKey = k.PublicKey
		a.KeyInfo = k.KeyInfo
		dump, err := json.Marshal(&a)
		if err != nil {
			return "", err
		}
		return fmt.Sprintf("%s\n", string(dump)), nil
	} else {
		return fmt.Sprintf("name\t\t\t:\t%s\n\tprivate key\t:\t%x\n\tpublic key\t:\t%x\nkey type\t\t:\t%s\n\tderivation\t:\t%s\n", label, k.PrivateKey, k.PublicKey, k.KeyInfo.Type, k.KeyInfo.Derivation), nil
	}
}

<<<<<<< HEAD
func GenerateKey(label string) (string, error) {
	var out string
	if _, err := strconv.ParseInt(label, 10, 64); err == nil {
		return "", fmt.Errorf("key name cannot be a number")
	}

	if label != "" {
		_, _, _, errFs := protocol.GetFactoidAddressRcdHashPkeyFromPrivateFs(label)
		_, errFA := protocol.GetRCDFromFactoidAddress(label)
		if errFs == nil || errFA == nil {
			return "", fmt.Errorf("key name cannot be a factoid address")
		}
		u, err := url.Parse(label)
		if err != nil {
			return "", err
		}
		_, _, err = protocol.ParseLiteTokenAddress(u)
		if err != nil {
			return "", fmt.Errorf("key name cannot look like an account")
		}
=======
func GeneratePrivateKey() ([]byte, uint32, error) {
	seed, err := lookupSeed()
	if err != nil {
		//if private key seed doesn't exist, just create a key
		return nil, 0, fmt.Errorf("wallet has not been initalized, please run \"accumulate wallet init import\" or \"accumulate wallet init create\"")
>>>>>>> 5a66f81e
	}

	sigtype, err := ValidateSigType(SigType)
	if err != nil {
<<<<<<< HEAD
		return "", err
=======
		return nil, 0, err
>>>>>>> 5a66f81e
	}

	key, err := walletd.GenerateKey(sigtype)
	if err != nil {
<<<<<<< HEAD
		return "", err
	}

	//assign a label if needed
	if label == "" {
		label, err = key.NativeAddress()
		if err != nil {
			return "", err
		}
	}

	//derive a lite label if needed that will reference the Accumulate lite account
	keyHash := key.PublicKeyHash()
	lt, err := protocol.LiteTokenAddressFromHash(keyHash, protocol.ACME)
=======
		return nil, 0, err
	}
	privKey := ed25519.NewKeyFromSeed(newKey.Key)
	return privKey, ct, nil
}

func getKeyCountAndIncrement() (count uint32, err error) {
	ct, _ := walletd.GetWallet().Get(walletd.BucketMnemonic, []byte("count"))
	if ct != nil {
		count = binary.LittleEndian.Uint32(ct)
	}

	ct = make([]byte, 8)
	binary.LittleEndian.PutUint32(ct, count+1)
	err = walletd.GetWallet().Put(walletd.BucketMnemonic, []byte("count"), ct)
>>>>>>> 5a66f81e
	if err != nil {
		return "", fmt.Errorf("no label specified and cannot import as lite token account")
	}
	liteLabel, _ := walletd.LabelForLiteTokenAccount(lt.String())

	//here will change the label if it is a lite account specified, otherwise just use the label
	label, _ = walletd.LabelForLiteTokenAccount(label)

<<<<<<< HEAD
	//make sure it doesn't exist
	_, err = walletd.LookupByLabel(label)
	if err == nil {
		return "", fmt.Errorf("key already exists for key name %s", label)
	}

	err = key.Save(label, liteLabel)
=======
func lookupSeed() (seed []byte, err error) {
	seed, err = walletd.GetWallet().Get(walletd.BucketMnemonic, []byte("seed"))
>>>>>>> 5a66f81e
	if err != nil {
		return "", err
	}

	if WantJsonOutput {
		a := KeyResponse{}
		a.Label = types.String(label)
		a.PublicKey = key.PublicKey
		a.LiteAccount = lt
		a.KeyInfo = walletd.KeyInfo{Type: sigtype}
		dump, err := json.Marshal(&a)
		if err != nil {
			return "", err
		}
		out += fmt.Sprintf("%s\n", string(dump))
	} else {
		out += fmt.Sprintf("\tname\t\t:\t%s\n\tlite account\t:\t%s\n\tpublic key\t:\t%x\n\tkey type\t:\t%s\n", label, lt, key.PublicKey, sigtype)
	}
	return out, nil
}

<<<<<<< HEAD
func ImportMnemonic(mnemonic []string) (string, error) {
	mns := strings.Join(mnemonic, " ")

	if !bip39.IsMnemonicValid(mns) {
		return "", fmt.Errorf("invalid mnemonic provided")
	}

	// Generate a Bip32 HD wallet for the mnemonic and a user supplied password
	seed := bip39.NewSeed(mns, "")

	root, _ := walletd.GetWallet().Get(walletd.BucketMnemonic, []byte("seed"))
	if len(root) != 0 {
		return "", fmt.Errorf("mnemonic seed phrase already exists within wallet")
	}

	err := walletd.GetWallet().Put(walletd.BucketMnemonic, []byte("seed"), seed)
	if err != nil {
		return "", fmt.Errorf("DB: seed write error, %v", err)
	}

	err = walletd.GetWallet().Put(walletd.BucketMnemonic, []byte("phrase"), []byte(mns))
	if err != nil {
		return "", fmt.Errorf("DB: phrase write error %s", err)
	}

	return "mnemonic import successful", nil
}

=======
>>>>>>> 5a66f81e
func ExportKeys() (out string, err error) {
	b, err := walletd.GetWallet().GetBucket(walletd.BucketKeys)
	if err != nil {
		return "", err
	}

	if WantJsonOutput {
		out += "{\"keys\":["
	}
	for i, v := range b.KeyValueList {
		label, err := walletd.FindLabelFromPubKey(v.Key)
		if err != nil {
			if WantJsonOutput {
				if i != 0 {
					out += ","
				}
				out += fmt.Sprintf("{\"error\":\"cannot find data for for key %x\"}", v.Key)
			} else {
				out += fmt.Sprintf("Error: Cannot find data for key %x\n", v.Key)
			}
		} else {

			str, err := ExportKey(label)
			if err != nil {
				out += fmt.Sprintf("invalid key for key name %s (error %v)\n", label, err)
			} else {
				if WantJsonOutput && i != 0 {
					out += ","
				}
				out += str
			}
		}
	}
	if WantJsonOutput {
		out += "]}"
		var b bytes.Buffer
		err := json.Indent(&b, []byte(out), "", "    ")
		if err == nil {
			out = b.String()
		}
	}
	return out, nil
}

func ExportSeed() (string, error) {
	seed, err := walletd.GetWallet().Get(walletd.BucketMnemonic, []byte("seed"))
	if err != nil {
		return "", fmt.Errorf("mnemonic seed not found")
	}
	if WantJsonOutput {
		a := KeyResponse{}
		a.Seed = seed
		dump, err := json.Marshal(&a)
		if err != nil {
			return "", err
		}
		return fmt.Sprintf("%s\n", string(dump)), nil
	} else {
		return fmt.Sprintf(" seed: %x\n", seed), nil
	}
}

func ExportMnemonic() (string, error) {
	phrase, err := walletd.GetWallet().Get(walletd.BucketMnemonic, []byte("phrase"))
	if err != nil {
		return "", err
	}
	if WantJsonOutput {
		a := KeyResponse{}
		a.Mnemonic = types.String(phrase)
		dump, err := json.Marshal(&a)
		if err != nil {
			return "", err
		}
		return fmt.Sprintf("%s\n", string(dump)), nil
	} else {
		return fmt.Sprintf("mnemonic phrase: %s\n", string(phrase)), nil
	}
}

func ImportFactoidKey(cmd *cobra.Command) (out string, err error) {
	token, err := getPasswdPrompt(cmd, "Private Key : ", true)
	if err != nil {
		return "", db.ErrInvalidPassword
	}
	if !strings.Contains(token, "Fs") {
		return "", fmt.Errorf("key to import is not a factoid address")
	}
	label, _, privatekey, err := protocol.GetFactoidAddressRcdHashPkeyFromPrivateFs(string(token))
	if err != nil {
		return "", err
	}
	return ImportKey(privatekey, label, protocol.SignatureTypeRCD1)
}<|MERGE_RESOLUTION|>--- conflicted
+++ resolved
@@ -14,11 +14,6 @@
 	"github.com/spf13/cobra"
 	tmjson "github.com/tendermint/tendermint/libs/json"
 	"github.com/tendermint/tendermint/privval"
-<<<<<<< HEAD
-	"github.com/tyler-smith/go-bip39"
-=======
-	"github.com/tyler-smith/go-bip32"
->>>>>>> 5a66f81e
 	"gitlab.com/accumulatenetwork/accumulate/cmd/accumulate/db"
 	"gitlab.com/accumulatenetwork/accumulate/cmd/accumulate/walletd"
 	"gitlab.com/accumulatenetwork/accumulate/internal/url"
@@ -113,18 +108,6 @@
 	Args:  cobra.ExactArgs(0),
 	Run: func(cmd *cobra.Command, args []string) {
 		out, err := walletd.ListKeyPublic()
-<<<<<<< HEAD
-		printOutput(cmd, out, err)
-	},
-}
-var keyImportMnemonicCmd = &cobra.Command{
-	Use:   "mnemonic [12 word mnemonic phrase]",
-	Short: "Import secret bip39 mnemonic phrase from command line",
-	Args:  cobra.MinimumNArgs(12),
-	Run: func(cmd *cobra.Command, args []string) {
-		out, err := ImportMnemonic(args)
-=======
->>>>>>> 5a66f81e
 		printOutput(cmd, out, err)
 	},
 }
@@ -310,122 +293,6 @@
 	return &walletd.Key{PublicKey: pubKey[:], KeyInfo: walletd.KeyInfo{Type: protocol.SignatureTypeED25519}}, nil
 }
 
-<<<<<<< HEAD
-=======
-func GenerateKey(label string) (string, error) {
-	var out string
-	if _, err := strconv.ParseInt(label, 10, 64); err == nil {
-		return "", fmt.Errorf("key name cannot be a number")
-	}
-
-	if label != "" {
-		_, _, _, errFs := protocol.GetFactoidAddressRcdHashPkeyFromPrivateFs(label)
-		_, errFA := protocol.GetRCDFromFactoidAddress(label)
-		if errFs == nil || errFA == nil {
-			return "", fmt.Errorf("key name cannot be a factoid address")
-		}
-		u, err := url.Parse(label)
-		if err != nil {
-			return "", err
-		}
-		_, _, err = protocol.ParseLiteTokenAddress(u)
-		if err != nil {
-			return "", fmt.Errorf("key name cannot look like an account")
-		}
-	}
-
-	sigtype, err := ValidateSigType(SigType)
-	if err != nil {
-		return "", err
-	}
-
-	var privKey []byte
-	var pubKey []byte
-	address := uint32(0)
-
-	if sigtype == protocol.SignatureTypeBTCLegacy || sigtype == protocol.SignatureTypeETH {
-		privKey, pubKey = protocol.SECP256K1UncompressedKeypair()
-	} else if sigtype == protocol.SignatureTypeBTC {
-		privKey, pubKey = protocol.SECP256K1Keypair()
-	} else {
-		privKey, address, err = GeneratePrivateKey()
-		_ = address
-		if err != nil {
-			return "", err
-		}
-		pubKey = privKey[32:]
-	}
-
-	var keyHash []byte
-	if sigtype == protocol.SignatureTypeRCD1 {
-		keyHash = protocol.GetRCDHashFromPublicKey(pubKey, 1)
-		if label == "" {
-			label, err = protocol.GetFactoidAddressFromRCDHash(keyHash)
-			if err != nil {
-				return "", err
-			}
-		}
-	} else if sigtype == protocol.SignatureTypeBTC || sigtype == protocol.SignatureTypeBTCLegacy {
-		keyHash = protocol.BTCHash(pubKey)
-		if label == "" {
-			label = protocol.BTCaddress(pubKey)
-		}
-	} else if sigtype == protocol.SignatureTypeETH {
-		keyHash = protocol.ETHhash(pubKey)
-		if label == "" {
-			label = protocol.ETHaddress(pubKey)
-		}
-	} else {
-		h := sha256.Sum256(pubKey)
-		keyHash = h[:]
-	}
-
-	lt, err := protocol.LiteTokenAddressFromHash(keyHash, protocol.ACME)
-	if err != nil {
-		return "", fmt.Errorf("no label specified and cannot import as lite token account")
-	}
-	liteLabel, _ := walletd.LabelForLiteTokenAccount(lt.String())
-
-	if label == "" {
-		label = liteLabel
-	}
-
-	//here will change the label if it is a lite account specified, otherwise just use the label
-	label, _ = walletd.LabelForLiteTokenAccount(label)
-
-	_, err = walletd.LookupByLabel(label)
-	if err == nil {
-		return "", fmt.Errorf("key already exists for key name %s", label)
-	}
-
-	k := new(walletd.Key)
-	k.PrivateKey = privKey
-	k.PublicKey = pubKey
-	k.KeyInfo.Type = sigtype
-	k.KeyInfo.Derivation = "external"
-	err = k.Save(label, liteLabel)
-	if err != nil {
-		return "", err
-	}
-
-	if WantJsonOutput {
-		a := KeyResponse{}
-		a.Label = types.String(label)
-		a.PublicKey = pubKey
-		a.LiteAccount = lt
-		a.KeyInfo = walletd.KeyInfo{Type: sigtype}
-		dump, err := json.Marshal(&a)
-		if err != nil {
-			return "", err
-		}
-		out += fmt.Sprintf("%s\n", string(dump))
-	} else {
-		out += fmt.Sprintf("\tname\t\t:\t%s\n\tlite account\t:\t%s\n\tpublic key\t:\t%x\n\tkey type\t:\t%s\n", label, lt, pubKey, sigtype)
-	}
-	return out, nil
-}
-
->>>>>>> 5a66f81e
 func ImportKeyPrompt(cmd *cobra.Command, label string, signatureType protocol.SignatureType) (out string, err error) {
 	token, err := getPasswdPrompt(cmd, "Private Key : ", true)
 	if err != nil {
@@ -550,7 +417,6 @@
 	}
 }
 
-<<<<<<< HEAD
 func GenerateKey(label string) (string, error) {
 	var out string
 	if _, err := strconv.ParseInt(label, 10, 64); err == nil {
@@ -571,27 +437,15 @@
 		if err != nil {
 			return "", fmt.Errorf("key name cannot look like an account")
 		}
-=======
-func GeneratePrivateKey() ([]byte, uint32, error) {
-	seed, err := lookupSeed()
-	if err != nil {
-		//if private key seed doesn't exist, just create a key
-		return nil, 0, fmt.Errorf("wallet has not been initalized, please run \"accumulate wallet init import\" or \"accumulate wallet init create\"")
->>>>>>> 5a66f81e
 	}
 
 	sigtype, err := ValidateSigType(SigType)
 	if err != nil {
-<<<<<<< HEAD
-		return "", err
-=======
-		return nil, 0, err
->>>>>>> 5a66f81e
+		return "", err
 	}
 
 	key, err := walletd.GenerateKey(sigtype)
 	if err != nil {
-<<<<<<< HEAD
 		return "", err
 	}
 
@@ -606,23 +460,6 @@
 	//derive a lite label if needed that will reference the Accumulate lite account
 	keyHash := key.PublicKeyHash()
 	lt, err := protocol.LiteTokenAddressFromHash(keyHash, protocol.ACME)
-=======
-		return nil, 0, err
-	}
-	privKey := ed25519.NewKeyFromSeed(newKey.Key)
-	return privKey, ct, nil
-}
-
-func getKeyCountAndIncrement() (count uint32, err error) {
-	ct, _ := walletd.GetWallet().Get(walletd.BucketMnemonic, []byte("count"))
-	if ct != nil {
-		count = binary.LittleEndian.Uint32(ct)
-	}
-
-	ct = make([]byte, 8)
-	binary.LittleEndian.PutUint32(ct, count+1)
-	err = walletd.GetWallet().Put(walletd.BucketMnemonic, []byte("count"), ct)
->>>>>>> 5a66f81e
 	if err != nil {
 		return "", fmt.Errorf("no label specified and cannot import as lite token account")
 	}
@@ -631,7 +468,6 @@
 	//here will change the label if it is a lite account specified, otherwise just use the label
 	label, _ = walletd.LabelForLiteTokenAccount(label)
 
-<<<<<<< HEAD
 	//make sure it doesn't exist
 	_, err = walletd.LookupByLabel(label)
 	if err == nil {
@@ -639,10 +475,6 @@
 	}
 
 	err = key.Save(label, liteLabel)
-=======
-func lookupSeed() (seed []byte, err error) {
-	seed, err = walletd.GetWallet().Get(walletd.BucketMnemonic, []byte("seed"))
->>>>>>> 5a66f81e
 	if err != nil {
 		return "", err
 	}
@@ -664,37 +496,6 @@
 	return out, nil
 }
 
-<<<<<<< HEAD
-func ImportMnemonic(mnemonic []string) (string, error) {
-	mns := strings.Join(mnemonic, " ")
-
-	if !bip39.IsMnemonicValid(mns) {
-		return "", fmt.Errorf("invalid mnemonic provided")
-	}
-
-	// Generate a Bip32 HD wallet for the mnemonic and a user supplied password
-	seed := bip39.NewSeed(mns, "")
-
-	root, _ := walletd.GetWallet().Get(walletd.BucketMnemonic, []byte("seed"))
-	if len(root) != 0 {
-		return "", fmt.Errorf("mnemonic seed phrase already exists within wallet")
-	}
-
-	err := walletd.GetWallet().Put(walletd.BucketMnemonic, []byte("seed"), seed)
-	if err != nil {
-		return "", fmt.Errorf("DB: seed write error, %v", err)
-	}
-
-	err = walletd.GetWallet().Put(walletd.BucketMnemonic, []byte("phrase"), []byte(mns))
-	if err != nil {
-		return "", fmt.Errorf("DB: phrase write error %s", err)
-	}
-
-	return "mnemonic import successful", nil
-}
-
-=======
->>>>>>> 5a66f81e
 func ExportKeys() (out string, err error) {
 	b, err := walletd.GetWallet().GetBucket(walletd.BucketKeys)
 	if err != nil {
