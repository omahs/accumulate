package cmd

import (
	"bytes"
	"crypto/ed25519"
	"crypto/sha256"
	"encoding/binary"
	"encoding/hex"
	"encoding/json"
	"fmt"
	"io/ioutil"
	"strconv"
	"strings"

	"github.com/spf13/cobra"
	tmjson "github.com/tendermint/tendermint/libs/json"
	"github.com/tendermint/tendermint/privval"
	"github.com/tyler-smith/go-bip32"
	"github.com/tyler-smith/go-bip39"
	"gitlab.com/accumulatenetwork/accumulate/internal/url"
	"gitlab.com/accumulatenetwork/accumulate/protocol"
	"gitlab.com/accumulatenetwork/accumulate/smt/common"
	"gitlab.com/accumulatenetwork/accumulate/types"
)

func init() {
	keyCmd.AddCommand(keyUpdateCmd)
	keyCmd.Flags().StringVar(&SigType, "sigtype", "ed25519", "Specify the signature type use rcd1 for RCD1 type ; ed25519 for ED25519 ; legacyed25519 for LegacyED25519 ; btc for Bitcoin ; btclegacy for Legacy Bitcoin  ; eth for Ethereum ")
}

var keyCmd = &cobra.Command{
	Use:   "key",
	Short: "Create and manage Keys for ADI Key Books, and Pages",
	Run: func(cmd *cobra.Command, args []string) {
		var out string
		var err error

		//set the default signature type
		sigType := protocol.SignatureTypeED25519
		if SigType != "" {
			sigType, err = ValidateSigType(SigType)
		}

		if len(args) > 0 && err == nil {
			switch arg := args[0]; arg {
			case "import":
				if len(args) == 3 {
					if args[1] == "lite" {

						out, err = ImportKey(args[2], "", sigType)
					} else if args[1] == "factoid" {
						out, err = ImportFactoidKey(args[2])
					} else {
						PrintKeyImport()
					}
				} else if len(args) > 3 {
					switch args[1] {
					case "mnemonic":
						out, err = ImportMnemonic(args[2:])
					case "private":
						out, err = ImportKey(args[2], args[3], sigType)
					case "public":
						//reserved for future use.
						fallthrough
					default:
						PrintKeyImport()
					}
				} else {
					PrintKeyImport()
				}
			case "export":
				if len(args) > 1 {
					switch args[1] {
					case "all":
						out, err = ExportKeys()
					case "seed":
						out, err = ExportSeed()
					case "private":
						if len(args) > 2 {
							out, err = ExportKey(args[2])
						} else {
							PrintKeyExport()
						}
					case "mnemonic":
						out, err = ExportMnemonic()
					default:
						PrintKeyExport()
					}
				} else {
					PrintKeyExport()
				}
			case "list":
				out, err = ListKeyPublic()
			case "generate":
				if len(args) > 1 {
					out, err = GenerateKey(args[1])
				} else {
					PrintKeyGenerate()
				}
			default:
				fmt.Println("Usage:")
				PrintKey()
			}
		} else {
			fmt.Println("Usage:")
			PrintKey()
		}
		printOutput(cmd, out, err)
	},
}

var keyUpdateCmd = &cobra.Command{
	Use:   "update [key page url] [original key name] [key index (optional)] [key height (optional)] [new key name]",
	Short: "Self-update a key",
	Args:  cobra.RangeArgs(3, 5),
	Run:   runCmdFunc(UpdateKey),
}

type KeyResponse struct {
	Label       types.String           `json:"name,omitempty"`
	PrivateKey  types.Bytes            `json:"privateKey,omitempty"`
	PublicKey   types.Bytes            `json:"publicKey,omitempty"`
	KeyType     protocol.SignatureType `json:"keyType,omitempty"`
	LiteAccount *url.URL               `json:"liteAccount,omitempty"`
	Seed        types.Bytes            `json:"seed,omitempty"`
	Mnemonic    types.String           `json:"mnemonic,omitempty"`
}

func PrintKeyPublic() {
	fmt.Println("  accumulate key list			List generated keys associated with the wallet")
}

func PrintKeyExport() {
	fmt.Println("  accumulate key export all			            export all keys in wallet")
	fmt.Println("  accumulate key export private [key name]			export the private key by key name")
	fmt.Println("  accumulate key export mnemonic		            export the mnemonic phrase if one was entered")
	fmt.Println("  accumulate key export seed                       export the seed generated from the mnemonic phrase")
}

func PrintKeyGenerate() {
	fmt.Println("  accumulate key generate [key name]     Generate a new key and give it a name in the wallet")
}

func PrintKeyImport() {
	fmt.Println("  accumulate key import mnemonic [mnemonic phrase...]     Import the mneumonic phrase used to generate keys in the wallet")
	fmt.Println("  accumulate key import private [private key hex] [key name]      Import a key and give it a name in the wallet")
	fmt.Println("  accumulate key import factoid [factoid private address]  Import a factoid private address")

	fmt.Println("  accumulate key import lite [private key hex]       Import a key as a lite address")
}

func PrintKey() {
	PrintKeyGenerate()
	PrintKeyPublic()
	PrintKeyImport()

	PrintKeyExport()
}

<<<<<<< HEAD
func resolveKeyTypeAndHash(pubKey []byte) (protocol.SignatureType, []byte, error) {
	sig, err := GetWallet().Get(BucketSigType, pubKey)
	switch {
	case err == nil:
		// Ok

	case errors.Is(err, db.ErrNotFound),
		errors.Is(err, db.ErrNoBucket):
		// Default to legacy ED25519
		hash := sha256.Sum256(pubKey)
		return protocol.SignatureTypeLegacyED25519, hash[:], nil

	default:
		return 0, nil, err
	}

	t, _ := common.BytesUint64(sig)
	var sigType protocol.SignatureType
	if !sigType.SetEnumValue(t) {
		return 0, nil, fmt.Errorf("unknown signature type %d", t)
	}

	switch sigType {
	case protocol.SignatureTypeLegacyED25519,
		protocol.SignatureTypeED25519:
		hash := sha256.Sum256(pubKey)
		return sigType, hash[:], nil

	case protocol.SignatureTypeRCD1:
		hash := protocol.GetRCDHashFromPublicKey(pubKey, 1)
		return sigType, hash, nil
	case protocol.SignatureTypeBTC, protocol.SignatureTypeBTCLegacy:
		hash := protocol.BTCHash(pubKey)
		return sigType, hash[:], nil
	case protocol.SignatureTypeETH:
		hash := protocol.ETHhash(pubKey)
		return sigType, hash[:], nil
	default:
		return 0, nil, fmt.Errorf("unsupported signature type %v", sigType)
	}
}

func resolvePrivateKey(s string) ([]byte, error) {
	pub, priv, err := parseKey(s)
=======
func resolvePrivateKey(s string) (*Key, error) {
	k, err := parseKey(s)
>>>>>>> 9f4d3869
	if err != nil {
		return nil, err
	}

	if k.PrivateKey != nil {
		return k, nil
	}

	return LookupByPubKey(k.PublicKey)
}

func resolvePublicKey(s string) (*Key, error) {
	return parseKey(s)
}

func parseKey(s string) (*Key, error) {
	privKey, err := hex.DecodeString(s)
	if err == nil && len(privKey) == 64 {
		return &Key{PrivateKey: privKey, PublicKey: privKey[32:], Type: protocol.SignatureTypeED25519}, nil
	}

	k, err := pubKeyFromString(s)
	if err == nil {
		return k, nil
	}

	k, err = LookupByLabel(s)
	if err == nil {
		return k, nil
	}

	b, err := ioutil.ReadFile(s)
	if err != nil {
		return nil, fmt.Errorf("cannot resolve signing key, invalid key specifier: %q is not a label, key, or file", s)
	}

	var pvkey privval.FilePVKey
	if tmjson.Unmarshal(b, &pvkey) == nil {
		var pub, priv []byte
		if pvkey.PubKey != nil {
			pub = pvkey.PubKey.Bytes()
		}
		if pvkey.PrivKey != nil {
			priv = pvkey.PrivKey.Bytes()
		}
		// TODO Check the key type
		return &Key{PrivateKey: pub, PublicKey: priv, Type: protocol.SignatureTypeED25519}, nil
	}

	return nil, fmt.Errorf("cannot resolve signing key, invalid key specifier: %q is in an unsupported format", s)
}

func pubKeyFromString(s string) (*Key, error) {
	var pubKey types.Bytes32
	if len(s) != 64 {
		return nil, fmt.Errorf("invalid public key or wallet key name")
	}
	i, err := hex.Decode(pubKey[:], []byte(s))

	if err != nil {
		return nil, err
	}

	if i != 32 {
		return nil, fmt.Errorf("invalid public key")
	}

	return &Key{PublicKey: pubKey[:], Type: protocol.SignatureTypeED25519}, nil
}

func LookupByLiteTokenUrl(lite string) (*Key, error) {
	liteKey, isLite := LabelForLiteTokenAccount(lite)
	if !isLite {
		return nil, fmt.Errorf("invalid lite account %s", liteKey)
	}

	label, err := GetWallet().Get(BucketLite, []byte(liteKey))
	if err != nil {
		return nil, fmt.Errorf("lite account not found %s", lite)
	}

	return LookupByLabel(string(label))
}

func LookupByLiteIdentityUrl(lite string) (*Key, error) {
	liteKey, isLite := LabelForLiteIdentity(lite)
	if !isLite {
		return nil, fmt.Errorf("invalid lite identity %s", liteKey)
	}

	label, err := GetWallet().Get(BucketLite, []byte(liteKey))
	if err != nil {
		return nil, fmt.Errorf("lite identity account not found %s", lite)
	}

	return LookupByLabel(string(label))
}

func LookupByLabel(label string) (*Key, error) {
	k := new(Key)
	return k, k.LoadByLabel(label)
}

// LabelForLiteTokenAccount returns the identity of the token account if label
// is a valid token account URL. Otherwise, LabelForLiteTokenAccount returns the
// original value.
func LabelForLiteTokenAccount(label string) (string, bool) {
	u, err := url.Parse(label)
	if err != nil {
		return label, false
	}

	key, _, err := protocol.ParseLiteTokenAddress(u)
	if key == nil || err != nil {
		return label, false
	}

	return u.Hostname(), true
}

// LabelForLiteIdentity returns the label of the LiteIdentity if label
// is a valid LiteIdentity account URL. Otherwise, LabelForLiteIdentity returns the
// original value.
func LabelForLiteIdentity(label string) (string, bool) {
	u, err := url.Parse(label)
	if err != nil {
		return label, false
	}

	key, err := protocol.ParseLiteIdentity(u)
	if key == nil || err != nil {
		return label, false
	}

	return u.Hostname(), true
}

func LookupByPubKey(pubKey []byte) (*Key, error) {
	k := new(Key)
	return k, k.LoadByPublicKey(pubKey)
}

func GenerateKey(label string) (string, error) {
	var out string
	if _, err := strconv.ParseInt(label, 10, 64); err == nil {
		return "", fmt.Errorf("key name cannot be a number")
	}

	if label != "" {
		_, _, _, errFs := protocol.GetFactoidAddressRcdHashPkeyFromPrivateFs(label)
		_, errFA := protocol.GetRCDFromFactoidAddress(label)
		if errFs == nil || errFA == nil {
			return "", fmt.Errorf("key name cannot be a factoid address")
		}
		u, err := url.Parse(label)
		if err != nil {
			return "", err
		}
		_, _, err = protocol.ParseLiteTokenAddress(u)
		if err != nil {
			return "", fmt.Errorf("key name cannot look like an account")
		}
	}

	sigtype, err := ValidateSigType(SigType)
	if err != nil {
		return "", err
	}

	var privKey []byte
	var pubKey []byte

	if sigtype == protocol.SignatureTypeBTCLegacy || sigtype == protocol.SignatureTypeETH {
		privKey, pubKey = protocol.SECP256K1UncompressedKeypair()
	} else if sigtype == protocol.SignatureTypeBTC {
		privKey, pubKey = protocol.SECP256K1Keypair()
	} else {

		privKey, err = GeneratePrivateKey()
		if err != nil {
			return "", err
		}

		pubKey = privKey[32:]
	}

	var keyHash []byte
	if sigtype == protocol.SignatureTypeRCD1 {
		keyHash = protocol.GetRCDHashFromPublicKey(pubKey, 1)
		if label == "" {
			label, err = protocol.GetFactoidAddressFromRCDHash(keyHash)
			if err != nil {
				return "", err
			}
		}
	} else if sigtype == protocol.SignatureTypeBTC || sigtype == protocol.SignatureTypeBTCLegacy {
		keyHash = protocol.BTCHash(pubKey)
		if label == "" {
			label = protocol.BTCaddress(pubKey)
		}
	} else if sigtype == protocol.SignatureTypeETH {
		keyHash = protocol.ETHhash(pubKey)
		if label == "" {
			label = protocol.ETHaddress(pubKey)
		}
	} else {
		h := sha256.Sum256(pubKey)
		keyHash = h[:]
	}

	lt, err := protocol.LiteTokenAddressFromHash(keyHash, protocol.ACME)
	if err != nil {
		return "", fmt.Errorf("no label specified and cannot import as lite token account")
	}
	liteLabel, _ := LabelForLiteTokenAccount(lt.String())

	if label == "" {
		label = liteLabel
	}

	//here will change the label if it is a lite account specified, otherwise just use the label
	label, _ = LabelForLiteTokenAccount(label)

	_, err = LookupByLabel(label)
	if err == nil {
		return "", fmt.Errorf("key already exists for key name %s", label)
	}

<<<<<<< HEAD
	err = GetWallet().Put(BucketKeys, pubKey, privKey)
	if err != nil {
		return "", err
	}

	err = GetWallet().Put(BucketLabel, []byte(label), pubKey)
	if err != nil {
		return "", err
	}

	err = GetWallet().Put(BucketLite, []byte(liteLabel), []byte(label))
	if err != nil {
		return "", err
	}

	err = GetWallet().Put(BucketSigType, pubKey, common.Uint64Bytes(sigtype.GetEnumValue()))
=======
	k := new(Key)
	k.PrivateKey = privKey
	k.PublicKey = pubKey
	k.Type = sigtype
	err = k.Save(label, liteLabel)
>>>>>>> 9f4d3869
	if err != nil {
		return "", err
	}

	if WantJsonOutput {
		a := KeyResponse{}
		a.Label = types.String(label)
		a.PublicKey = pubKey
		a.LiteAccount = lt
		a.KeyType = sigtype
		dump, err := json.Marshal(&a)
		if err != nil {
			return "", err
		}
		out += fmt.Sprintf("%s\n", string(dump))
	} else {
		out += fmt.Sprintf("\tname\t\t:\t%s\n\tlite account\t:\t%s\n\tpublic key\t:\t%x\n\tkey type\t:\t%s\n", label, lt, pubKey, sigtype)
	}
	return out, nil
}

func ListKeyPublic() (out string, err error) {
	out = "Public Key\t\t\t\t\t\t\t\tKey name\n"
	b, err := GetWallet().GetBucket(BucketLabel)
	if err != nil {
		return "", err
	}

	for _, v := range b.KeyValueList {
		out += fmt.Sprintf("%x\t%s\n", v.Value, v.Key)
	}
	return out, nil
}

func FindLabelFromPublicKeyHash(pubKeyHash []byte) (lab string, err error) {
	b, err := GetWallet().GetBucket(BucketLabel)
	if err != nil {
		return lab, err
	}

	for _, v := range b.KeyValueList {
		keyHash := sha256.Sum256(v.Value)
		if bytes.Equal(keyHash[:], pubKeyHash) {
			lab = string(v.Key)
			break
		}
	}

	if lab == "" {
		err = fmt.Errorf("key name not found for key hash %x", pubKeyHash)
	}
	return lab, err
}

func FindLabelFromPubKey(pubKey []byte) (lab string, err error) {
	b, err := GetWallet().GetBucket(BucketLabel)
	if err != nil {
		return lab, err
	}

	for _, v := range b.KeyValueList {
		if bytes.Equal(v.Value, pubKey) {
			lab = string(v.Key)
			break
		}
	}

	if lab == "" {
		err = fmt.Errorf("key name not found for %x", pubKey)
	}
	return lab, err
}

// ImportKey will import the private key and assign it to the label
func ImportKey(pkAscii string, label string, signatureType protocol.SignatureType) (out string, err error) {

	var liteLabel string
	var pk ed25519.PrivateKey

	token, err := hex.DecodeString(pkAscii)
	if err != nil {
		return "", err
	}

	if len(token) == 32 {
		pk = ed25519.NewKeyFromSeed(token)
	} else {
		pk = token
	}

	lt, err := protocol.LiteTokenAddress(pk[32:], protocol.ACME, signatureType)
	if err != nil {
		return "", fmt.Errorf("no label specified and cannot import as lite token account")
	}
	liteLabel, _ = LabelForLiteTokenAccount(lt.String())

	if label == "" {
		label = liteLabel
	}

	//here will change the label if it is a lite account specified, otherwise just use the label
	label, _ = LabelForLiteTokenAccount(label)

	_, err = LookupByLabel(label)
	if err == nil {
		return "", fmt.Errorf("key name is already being used")
	}

	_, err = LookupByPubKey(pk[32:])
	lab := "not found"
	if err == nil {
		b, _ := GetWallet().GetBucket(BucketLabel)
		if b != nil {
			for _, v := range b.KeyValueList {
				if bytes.Equal(v.Value, pk[32:]) {
					lab = string(v.Key)
					break
				}
			}
			return "", fmt.Errorf("private key already exists in wallet by key name of %s", lab)
		}
	}

	publicKey := pk[32:]
	err = GetWallet().Put(BucketKeys, publicKey, pk)
	if err != nil {
		return "", err
	}

	err = GetWallet().Put(BucketLabel, []byte(label), pk[32:])
	if err != nil {
		return "", err
	}

	err = GetWallet().Put(BucketLite, []byte(liteLabel), []byte(label))
	if err != nil {
		return "", err
	}

	err = GetWallet().Put(BucketSigType, publicKey, common.Uint64Bytes(signatureType.GetEnumValue()))
	if err != nil {
		return "", err
	}

	if WantJsonOutput {
		a := KeyResponse{}
		a.Label = types.String(label)
		a.PublicKey = types.Bytes(pk[32:])
		a.LiteAccount = lt
		a.KeyType = signatureType
		dump, err := json.Marshal(&a)
		if err != nil {
			return "", err
		}
		out = fmt.Sprintf("%s\n", string(dump))
	} else {
		out = fmt.Sprintf("\tname\t\t:\t%s\n\tlite account\t:\t%s\n\tpublic key\t:\t%x\n\tkey type\t:\t%s\n", label, lt, pk[32:], signatureType)
	}
	return out, nil
}

func ExportKey(label string) (string, error) {
	k, err := LookupByLabel(label)
	if err != nil {
		k, err := pubKeyFromString(label)
		if err != nil {
			return "", fmt.Errorf("no private key found for key name %s", label)
		}
		k, err = LookupByPubKey(k.PublicKey)
		if err != nil {
			return "", fmt.Errorf("no private key found for key name %s", label)
		}
	}

	if WantJsonOutput {
		a := KeyResponse{}
		a.Label = types.String(label)
		a.PrivateKey = k.PrivateKey
		a.PublicKey = k.PublicKey
		a.KeyType = k.Type
		dump, err := json.Marshal(&a)
		if err != nil {
			return "", err
		}
		return fmt.Sprintf("%s\n", string(dump)), nil
	} else {
		return fmt.Sprintf("name\t\t\t:\t%s\n\tprivate key\t:\t%x\n\tpublic key\t:\t%x\nkey type\t\t:\t%s\n", label, k.PrivateKey, k.PublicKey, k.Type), nil
	}
}

func GeneratePrivateKey() ([]byte, error) {
	seed, err := lookupSeed()
	if err != nil {
		//if private key seed doesn't exist, just create a key
		_, privKey, err := ed25519.GenerateKey(nil)
		if err != nil {
			return nil, err
		}
		return privKey, nil
	}

	//if we do have a seed, then create a new key
	masterKey, _ := bip32.NewMasterKey(seed)

	ct, err := getKeyCountAndIncrement()
	if err != nil {
		return nil, err
	}

	newKey, err := masterKey.NewChildKey(ct)
	if err != nil {
		return nil, err
	}
	privKey := ed25519.NewKeyFromSeed(newKey.Key)
	return privKey, nil
}

func getKeyCountAndIncrement() (count uint32, err error) {

	ct, _ := GetWallet().Get(BucketMnemonic, []byte("count"))
	if ct != nil {
		count = binary.LittleEndian.Uint32(ct)
	}

	ct = make([]byte, 8)
	binary.LittleEndian.PutUint32(ct, count+1)
	err = GetWallet().Put(BucketMnemonic, []byte("count"), ct)
	if err != nil {
		return 0, err
	}

	return count, nil
}

func lookupSeed() (seed []byte, err error) {
	seed, err = GetWallet().Get(BucketMnemonic, []byte("seed"))
	if err != nil {
		return nil, fmt.Errorf("mnemonic seed doesn't exist")
	}

	return seed, nil
}

func ImportMnemonic(mnemonic []string) (string, error) {
	mns := strings.Join(mnemonic, " ")

	if !bip39.IsMnemonicValid(mns) {
		return "", fmt.Errorf("invalid mnemonic provided")
	}

	// Generate a Bip32 HD wallet for the mnemonic and a user supplied password
	seed := bip39.NewSeed(mns, "")

	root, _ := GetWallet().Get(BucketMnemonic, []byte("seed"))
	if len(root) != 0 {
		return "", fmt.Errorf("mnemonic seed phrase already exists within wallet")
	}

	err := GetWallet().Put(BucketMnemonic, []byte("seed"), seed)
	if err != nil {
		return "", fmt.Errorf("DB: seed write error, %v", err)
	}

	err = GetWallet().Put(BucketMnemonic, []byte("phrase"), []byte(mns))
	if err != nil {
		return "", fmt.Errorf("DB: phrase write error %s", err)
	}

	return "mnemonic import successful", nil
}

func ExportKeys() (out string, err error) {
	b, err := GetWallet().GetBucket(BucketKeys)
	if err != nil {
		return "", err
	}

	if WantJsonOutput {
		out += "{\"keys\":["
	}
	for i, v := range b.KeyValueList {
		label, err := FindLabelFromPubKey(v.Key)
		if err != nil {
			if WantJsonOutput {
				if i != 0 {
					out += ","
				}
				out += fmt.Sprintf("{\"error\":\"cannot find data for for key %x\"}", v.Key)
			} else {
				out += fmt.Sprintf("Error: Cannot find data for key %x\n", v.Key)
			}
		} else {

			str, err := ExportKey(label)
			if err != nil {
				out += fmt.Sprintf("invalid key for key name %s (error %v)\n", label, err)
			} else {
				if WantJsonOutput && i != 0 {
					out += ","
				}
				out += str
			}
		}
	}
	if WantJsonOutput {
		out += "]}"
		var b bytes.Buffer
		err := json.Indent(&b, []byte(out), "", "    ")
		if err == nil {
			out = b.String()
		}
	}
	return out, nil
}

func ExportSeed() (string, error) {
	seed, err := GetWallet().Get(BucketMnemonic, []byte("seed"))
	if err != nil {
		return "", fmt.Errorf("mnemonic seed not found")
	}
	if WantJsonOutput {
		a := KeyResponse{}
		a.Seed = seed
		dump, err := json.Marshal(&a)
		if err != nil {
			return "", err
		}
		return fmt.Sprintf("%s\n", string(dump)), nil
	} else {
		return fmt.Sprintf(" seed: %x\n", seed), nil
	}
}

func ExportMnemonic() (string, error) {
	phrase, err := GetWallet().Get(BucketMnemonic, []byte("phrase"))
	if err != nil {
		return "", err
	}
	if WantJsonOutput {
		a := KeyResponse{}
		a.Mnemonic = types.String(phrase)
		dump, err := json.Marshal(&a)
		if err != nil {
			return "", err
		}
		return fmt.Sprintf("%s\n", string(dump)), nil
	} else {
		return fmt.Sprintf("mnemonic phrase: %s\n", string(phrase)), nil
	}
}

func ImportFactoidKey(factoidkey string) (out string, err error) {
	if !strings.Contains(factoidkey, "Fs") {
		return "", fmt.Errorf("key to import is not a factoid address")
	}
	label, _, privatekey, err := protocol.GetFactoidAddressRcdHashPkeyFromPrivateFs(factoidkey)
	if err != nil {
		return "", err
	}
	return ImportKey(hex.EncodeToString(privatekey), label, protocol.SignatureTypeRCD1)
}

func UpdateKey(args []string) (string, error) {
	principal, err := url.Parse(args[0])
	if err != nil {
		return "", err
	}

	args, signer, err := prepareSigner(principal, args[1:])
	if err != nil {
		return "", err
	}

	k, err := resolvePublicKey(args[0])
	if err != nil {
		return "", err
	}

	txn := new(protocol.UpdateKey)
	txn.NewKeyHash = k.PublicKeyHash()
	return dispatchTxAndPrintResponse(txn, nil, principal, signer)
}<|MERGE_RESOLUTION|>--- conflicted
+++ resolved
@@ -157,55 +157,8 @@
 	PrintKeyExport()
 }
 
-<<<<<<< HEAD
-func resolveKeyTypeAndHash(pubKey []byte) (protocol.SignatureType, []byte, error) {
-	sig, err := GetWallet().Get(BucketSigType, pubKey)
-	switch {
-	case err == nil:
-		// Ok
-
-	case errors.Is(err, db.ErrNotFound),
-		errors.Is(err, db.ErrNoBucket):
-		// Default to legacy ED25519
-		hash := sha256.Sum256(pubKey)
-		return protocol.SignatureTypeLegacyED25519, hash[:], nil
-
-	default:
-		return 0, nil, err
-	}
-
-	t, _ := common.BytesUint64(sig)
-	var sigType protocol.SignatureType
-	if !sigType.SetEnumValue(t) {
-		return 0, nil, fmt.Errorf("unknown signature type %d", t)
-	}
-
-	switch sigType {
-	case protocol.SignatureTypeLegacyED25519,
-		protocol.SignatureTypeED25519:
-		hash := sha256.Sum256(pubKey)
-		return sigType, hash[:], nil
-
-	case protocol.SignatureTypeRCD1:
-		hash := protocol.GetRCDHashFromPublicKey(pubKey, 1)
-		return sigType, hash, nil
-	case protocol.SignatureTypeBTC, protocol.SignatureTypeBTCLegacy:
-		hash := protocol.BTCHash(pubKey)
-		return sigType, hash[:], nil
-	case protocol.SignatureTypeETH:
-		hash := protocol.ETHhash(pubKey)
-		return sigType, hash[:], nil
-	default:
-		return 0, nil, fmt.Errorf("unsupported signature type %v", sigType)
-	}
-}
-
-func resolvePrivateKey(s string) ([]byte, error) {
-	pub, priv, err := parseKey(s)
-=======
 func resolvePrivateKey(s string) (*Key, error) {
 	k, err := parseKey(s)
->>>>>>> 9f4d3869
 	if err != nil {
 		return nil, err
 	}
@@ -434,30 +387,11 @@
 		return "", fmt.Errorf("key already exists for key name %s", label)
 	}
 
-<<<<<<< HEAD
-	err = GetWallet().Put(BucketKeys, pubKey, privKey)
-	if err != nil {
-		return "", err
-	}
-
-	err = GetWallet().Put(BucketLabel, []byte(label), pubKey)
-	if err != nil {
-		return "", err
-	}
-
-	err = GetWallet().Put(BucketLite, []byte(liteLabel), []byte(label))
-	if err != nil {
-		return "", err
-	}
-
-	err = GetWallet().Put(BucketSigType, pubKey, common.Uint64Bytes(sigtype.GetEnumValue()))
-=======
 	k := new(Key)
 	k.PrivateKey = privKey
 	k.PublicKey = pubKey
 	k.Type = sigtype
 	err = k.Save(label, liteLabel)
->>>>>>> 9f4d3869
 	if err != nil {
 		return "", err
 	}
