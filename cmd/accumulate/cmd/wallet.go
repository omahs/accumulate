--- conflicted
+++ resolved
@@ -34,13 +34,11 @@
 		case "import":
 			err := InitDBImport(cmd, false)
 			printOutput(cmd, "", err)
-<<<<<<< HEAD
 		case "restore":
 			err := ImportAccounts(args[1])
-=======
+			printOutput(cmd, "", err)
 		case "script":
 			err := InitDBScript()
->>>>>>> ce6c8f08
 			printOutput(cmd, "", err)
 		default:
 		}
