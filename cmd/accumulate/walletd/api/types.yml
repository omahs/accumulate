--- conflicted
+++ resolved
@@ -221,7 +221,6 @@
     - name: Amount
       type: bigint
 
-<<<<<<< HEAD
 GenerateAddressRequest:
   non-binary: true
   fields:
@@ -236,7 +235,7 @@
     - name: Data
       type: KeyData
       marshal-as: reference
-=======
+
 SignTransactionRequest:
   non-binary: true
   fields:
@@ -249,4 +248,3 @@
     - name: Timestamp
       type: int
       optional: true
->>>>>>> 0f07206a
