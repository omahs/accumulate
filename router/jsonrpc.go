--- conflicted
+++ resolved
@@ -15,11 +15,7 @@
 
 	"github.com/AccumulateNetwork/jsonrpc2/v15"
 	"github.com/go-playground/validator/v10"
-<<<<<<< HEAD
-=======
 	"github.com/gorilla/mux"
-	"github.com/mitchellh/mapstructure"
->>>>>>> b3a4c474
 )
 
 type API struct {
@@ -57,9 +53,6 @@
 
 	apiHandler := jsonrpc2.HTTPRequestHandler(methods, log.New(os.Stdout, "", 0))
 
-<<<<<<< HEAD
-	go log.Fatal(http.ListenAndServe(":"+strconv.Itoa(port), nil))
-=======
 	apiRouter := mux.NewRouter().StrictSlash(true)
 	apiRouter.HandleFunc("/v1", apiHandler)
 
@@ -67,15 +60,10 @@
 	proxyRouter.HandleFunc(`/{url:[a-zA-Z0-9=\.\-\_\~\!\$\&\'\(\)\*\+\,\;\=\:\@\/]+}`, proxyHandler)
 
 	// start JSON RPC API
-	go func() {
-		log.Fatal(http.ListenAndServe(":"+strconv.Itoa(port), apiRouter))
-	}()
+	go log.Fatal(http.ListenAndServe(":"+strconv.Itoa(port), apiRouter))
 
 	// start REST proxy for JSON RPC API
-	go func() {
-		log.Fatal(http.ListenAndServe(":"+strconv.Itoa(port+1), proxyRouter))
-	}()
->>>>>>> b3a4c474
+	go log.Fatal(http.ListenAndServe(":"+strconv.Itoa(port+1), proxyRouter))
 
 	return api
 
@@ -85,10 +73,10 @@
 func (api *API) getData(_ context.Context, params json.RawMessage) interface{} {
 
 	var err error
-	req := &APIURLRequest{}
-
-	if err = json.Unmarshal(params, &req); err != nil {
-		return ErrorInvalidRequest
+	req := &acmeapi.APIRequestURL{}
+
+	if err = json.Unmarshal(params, &req); err != nil {
+		return NewValidatorError(err)
 	}
 
 	// validate URL
@@ -108,14 +96,14 @@
 func (api *API) getADI(_ context.Context, params json.RawMessage) interface{} {
 
 	var err error
-	req := &ADI{}
-
-	if err = json.Unmarshal(params, &req); err != nil {
-		return NewValidatorError(err)
-	}
-
-	// validate only ADI.URL
-	if err = api.validate.StructPartial(req, "URL"); err != nil {
+	req := &acmeapi.APIRequestURL{}
+
+	if err = json.Unmarshal(params, &req); err != nil {
+		return NewValidatorError(err)
+	}
+
+	// validate URL
+	if err = api.validate.Struct(req); err != nil {
 		return NewValidatorError(err)
 	}
 
@@ -182,14 +170,14 @@
 func (api *API) getToken(_ context.Context, params json.RawMessage) interface{} {
 
 	var err error
-	req := &Token{}
-
-	if err = json.Unmarshal(params, &req); err != nil {
-		return NewValidatorError(err)
-	}
-
-	// validate only Token.URL
-	if err = api.validate.StructPartial(req, "URL"); err != nil {
+	req := &acmeapi.APIRequestURL{}
+
+	if err = json.Unmarshal(params, &req); err != nil {
+		return NewValidatorError(err)
+	}
+
+	// validate URL
+	if err = api.validate.Struct(req); err != nil {
 		return NewValidatorError(err)
 	}
 
@@ -262,14 +250,14 @@
 func (api *API) getTokenAccount(_ context.Context, params json.RawMessage) interface{} {
 
 	var err error
-	req := &TokenAccount{}
-
-	if err = json.Unmarshal(params, &req); err != nil {
-		return NewValidatorError(err)
-	}
-
-	// validate only TokenAddress.URL
-	if err = api.validate.StructPartial(req, "URL"); err != nil {
+	req := &acmeapi.APIRequestURL{}
+
+	if err = json.Unmarshal(params, &req); err != nil {
+		return NewValidatorError(err)
+	}
+
+	// validate URL
+	if err = api.validate.Struct(req); err != nil {
 		return NewValidatorError(err)
 	}
 
