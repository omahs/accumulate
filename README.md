--- conflicted
+++ resolved
@@ -36,7 +36,6 @@
 To run a node in the testnet, run `accumulated run -w <dir>/Node<n>`, e.g.
 `accumulated run -w ./nodes/Node0`.
 
-<<<<<<< HEAD
 ## Code organization
 
 Accumulate is broken into the following components:
@@ -49,7 +48,7 @@
 - `router` - Accumulate API
 - `smt` - Stateful Merkle Tree
 - `types` - Data type definitions, used for RPC and persistence
-=======
+
 ### Load Test
 
 To load test an Accumulate network, run `accumulated testnet --network <name>`
@@ -59,4 +58,3 @@
 - `--remote` adds the given IP to the target list.
 - `--wallets` sets the number of generated wallets.
 - `--transactions` sets the number of generated transactions.
->>>>>>> 26d325ff
