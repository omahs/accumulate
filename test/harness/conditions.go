--- conflicted
+++ resolved
@@ -51,16 +51,14 @@
 // transaction failed (and fails otherwise).
 func (c condTxn) Fails() Condition { return c.status(fails) }
 
-<<<<<<< HEAD
-// Received waits until the transaction has been received.
-func (c condProduced) Received() Condition { return c.status(received) }
-=======
 // Fails waits until the transaction has been delivered and succeeds if the
 // transaction failed with the given code (and fails otherwise).
 func (c condTxn) FailsWithCode(code errors.Status) Condition {
 	return c.status(failsWithCode(code))
 }
->>>>>>> 77d57b05
+
+// Received waits until the transaction has been received.
+func (c condProduced) Received() Condition { return c.status(received) }
 
 // IsDelivered waits until the produced transaction(s) have been delivered
 // (executed, whether success or failure).
@@ -79,17 +77,15 @@
 // succeeds if the transaction(s) failed (and fails otherwise).
 func (c condProduced) Fails() Condition { return c.status(fails) }
 
-<<<<<<< HEAD
-// Received waits until the transaction has been received.
-func (c condRefund) Received() Condition { return c.status(received) }
-=======
 // Fails waits until the produced transaction(s) have been delivered and
 // succeeds if the transaction(s) failed with the given code (and fails
 // otherwise).
 func (c condProduced) FailsWithCode(code errors.Status) Condition {
 	return c.status(failsWithCode(code))
 }
->>>>>>> 77d57b05
+
+// Received waits until the transaction has been received.
+func (c condRefund) Received() Condition { return c.status(received) }
 
 // IsDelivered waits until the refund transaction(s) have been delivered
 // (executed, whether success or failure).
