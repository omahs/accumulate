package e2e

import (
	"encoding/json"
	"math/big"
	"testing"

	"github.com/stretchr/testify/require"
	"gitlab.com/accumulatenetwork/accumulate/internal/block/simulator"
	"gitlab.com/accumulatenetwork/accumulate/internal/database"
	acctesting "gitlab.com/accumulatenetwork/accumulate/internal/testing"
	"gitlab.com/accumulatenetwork/accumulate/protocol"
	. "gitlab.com/accumulatenetwork/accumulate/protocol"
)

func TestSynthTxnToDirectory(t *testing.T) {
	var timestamp uint64

	// Initialize
	sim := simulator.New(t, 3)
	sim.InitFromGenesis()

	alice := acctesting.GenerateKey(t.Name(), "alice")
	aliceUrl := acctesting.AcmeLiteAddressStdPriv(alice)
	bob := acctesting.GenerateKey(t.Name(), "bob")
	bobUrl := acctesting.AcmeLiteAddressStdPriv(bob)

	// Put Alice on BVN0 and Bob on the DN
	sim.SetRouteFor(aliceUrl.RootIdentity(), "BVN0")
	sim.SetRouteFor(bobUrl.RootIdentity(), "Directory")

	// Create Alice
	sim.CreateAccount(&LiteIdentity{Url: aliceUrl.RootIdentity(), CreditBalance: 1e9})
	sim.CreateAccount(&LiteTokenAccount{Url: aliceUrl, TokenUrl: protocol.AcmeUrl(), Balance: *big.NewInt(1e9)})

	// Send tokens from BVN to DN
	env := acctesting.NewTransaction().
		WithPrincipal(aliceUrl).
		WithTimestampVar(&timestamp).
		WithSigner(aliceUrl.RootIdentity(), 1).
		WithBody(&SendTokens{
			To: []*TokenRecipient{{
				Url:    bobUrl,
				Amount: *big.NewInt(1e6),
			}},
		}).
		Initiate(SignatureTypeED25519, alice).
		Build()
	sim.MustSubmitAndExecuteBlock(env)
	sim.WaitForTransactionFlow(delivered, env.Transaction[0].GetHash())
}

func TestOracleDistribution(t *testing.T) {
	var timestamp uint64

	// Initialize
	sim := simulator.New(t, 3)
	sim.InitFromGenesis()
	dn := sim.Subnet(protocol.Directory)
	bvn0 := sim.Subnet(sim.Subnets[1].ID)

	// TODO move back to OperatorPage in or after AC-1402
	signer := simulator.GetAccount[*KeyPage](sim, dn.Executor.Network.ValidatorPage(0))
	_, entry, ok := signer.EntryByKey(dn.Executor.Key[32:])
	require.True(t, ok)
	timestamp = entry.GetLastUsedOn()

	// Set price of acme to $445.00 / token
	price := 445.00
	data, err := json.Marshal(&AcmeOracle{Price: uint64(price * protocol.AcmeOraclePrecision)})
	require.NoError(t, err)
	sim.WaitForTransactions(delivered, sim.MustSubmitAndExecuteBlock(
		acctesting.NewTransaction().
			WithPrincipal(protocol.PriceOracle()).
			WithTimestampVar(&timestamp).
<<<<<<< HEAD
			WithSigner(dn.Executor.Network.DefaultOperatorPage(), 1).
=======
			WithSigner(signer.Url, signer.Version).
>>>>>>> 7ca4cb78
			WithBody(&WriteData{Entry: &AccumulateDataEntry{Data: [][]byte{data}}}).
			Initiate(SignatureTypeED25519, dn.Executor.Key).
			Build(),
	)...)

	// Wait for anchors to get distributed and processed
	sim.ExecuteBlocks(10)

	_ = sim.SubnetFor(dn.Executor.Network.NodeUrl()).Database.View(func(batch *database.Batch) error {
		var ledger *protocol.InternalLedger
		require.NoError(t, batch.Account(dn.Executor.Network.Ledger()).GetStateAs(&ledger))
		expected := uint64(price * protocol.AcmeOraclePrecision)
		require.Equal(t, int(expected), int(ledger.ActiveOracle))
		return nil
	})

	_ = sim.SubnetFor(bvn0.Executor.Network.NodeUrl()).Database.View(func(batch *database.Batch) error {
		var ledger *protocol.InternalLedger
		require.NoError(t, batch.Account(bvn0.Executor.Network.Ledger()).GetStateAs(&ledger))
		expected := uint64(price * protocol.AcmeOraclePrecision)
		require.Equal(t, int(expected), int(ledger.ActiveOracle))
		return nil
	})
}<|MERGE_RESOLUTION|>--- conflicted
+++ resolved
@@ -60,7 +60,7 @@
 	bvn0 := sim.Subnet(sim.Subnets[1].ID)
 
 	// TODO move back to OperatorPage in or after AC-1402
-	signer := simulator.GetAccount[*KeyPage](sim, dn.Executor.Network.ValidatorPage(0))
+	signer := simulator.GetAccount[*KeyPage](sim, dn.Executor.Network.DefaultOperatorPage())
 	_, entry, ok := signer.EntryByKey(dn.Executor.Key[32:])
 	require.True(t, ok)
 	timestamp = entry.GetLastUsedOn()
@@ -73,11 +73,7 @@
 		acctesting.NewTransaction().
 			WithPrincipal(protocol.PriceOracle()).
 			WithTimestampVar(&timestamp).
-<<<<<<< HEAD
-			WithSigner(dn.Executor.Network.DefaultOperatorPage(), 1).
-=======
 			WithSigner(signer.Url, signer.Version).
->>>>>>> 7ca4cb78
 			WithBody(&WriteData{Entry: &AccumulateDataEntry{Data: [][]byte{data}}}).
 			Initiate(SignatureTypeED25519, dn.Executor.Key).
 			Build(),
