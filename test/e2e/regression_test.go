package e2e

import (
	"context"
	"fmt"
	"math/big"
	"testing"

	"github.com/stretchr/testify/require"
	tmed25519 "github.com/tendermint/tendermint/crypto/ed25519"
	"gitlab.com/accumulatenetwork/accumulate/internal/block/simulator"
	"gitlab.com/accumulatenetwork/accumulate/internal/database"
	acctesting "gitlab.com/accumulatenetwork/accumulate/internal/testing"
	"gitlab.com/accumulatenetwork/accumulate/internal/url"
	"gitlab.com/accumulatenetwork/accumulate/protocol"
	. "gitlab.com/accumulatenetwork/accumulate/protocol"
	"gitlab.com/accumulatenetwork/accumulate/types/api/query"
)

func TestOverwriteCreditBalance(t *testing.T) {
	const x = 0.05
	const y = 10000
	big.NewInt(x * y)

	// Tests AC-1555
	var timestamp uint64

	// Initialize
	sim := simulator.New(t, 3)
	sim.InitFromGenesis()

	// Setup accounts
	const initialBalance = 100
	alice := AccountUrl("alice")
	aliceKey, liteKey := acctesting.GenerateKey(alice), acctesting.GenerateKey("lite")
	liteUrl := acctesting.AcmeLiteAddressStdPriv(liteKey)
	sim.CreateAccount(&LiteIdentity{Url: liteUrl.RootIdentity(), CreditBalance: 1e9})
	sim.CreateAccount(&LiteTokenAccount{Url: liteUrl, TokenUrl: AcmeUrl(), Balance: *big.NewInt(1e9 * AcmePrecision)})
	sim.CreateIdentity(alice, aliceKey[32:])
	updateAccount(sim, alice.JoinPath("book", "1"), func(page *KeyPage) { page.CreditBalance = initialBalance * CreditPrecision })

	// Add credits
	const additionalBalance = 99
	const oracle = InitialAcmeOracleValue
	acme := big.NewInt(AcmePrecision)
	acme.Mul(acme, big.NewInt(additionalBalance))
	acme.Div(acme, big.NewInt(CreditsPerDollar))
	acme.Mul(acme, big.NewInt(AcmeOraclePrecision))
	acme.Div(acme, big.NewInt(oracle))
	sim.WaitForTransactions(delivered, sim.MustSubmitAndExecuteBlock(
		acctesting.NewTransaction().
			WithPrincipal(liteUrl).
			WithSigner(liteUrl, 1).
			WithTimestampVar(&timestamp).
			WithBody(&AddCredits{
				Recipient: alice.JoinPath("book", "1"),
				Amount:    *acme,
				Oracle:    oracle,
			}).
			Initiate(SignatureTypeED25519, liteKey).
			Build(),
	)...)

	// The balance should be added
	page := simulator.GetAccount[*KeyPage](sim, alice.JoinPath("book", "1"))
	require.Equal(t, int((initialBalance+additionalBalance)*CreditPrecision), int(page.CreditBalance))
}

func TestQueryKeyIndexWithRemoteAuthority(t *testing.T) {
	// var timestamp uint64

	// Initialize
	sim := simulator.New(t, 3)
	sim.InitFromGenesis()

	// Setup
	alice, bob := AccountUrl("alice"), AccountUrl("bob")
	aliceKey, bobKey := acctesting.GenerateKey(alice), acctesting.GenerateKey(bob)
	sim.SetRouteFor(alice, "BVN0")
	sim.SetRouteFor(bob, "BVN1")
	sim.CreateIdentity(alice, aliceKey[32:])
	sim.CreateIdentity(bob, bobKey[32:])

	sim.CreateAccount(&TokenAccount{
		Url:         alice.JoinPath("managed-tokens"),
		AccountAuth: AccountAuth{Authorities: []AuthorityEntry{{Url: bob.JoinPath("book")}}},
		TokenUrl:    AcmeUrl(),
	})

	// Query key
	req := new(query.RequestKeyPageIndex)
	req.Url = alice.JoinPath("managed-tokens")
	req.Key = aliceKey[32:]
	x := sim.PartitionFor(req.Url)
	_ = x.Database.View(func(batch *database.Batch) error {
		// The query MUST fail with "no authority of ... holds ..." NOT with
		// "account ... not found"
		_, _, err := x.Executor.Query(batch, req, 0, false)
		require.EqualError(t, err, fmt.Sprintf("no authority of %s holds %X", req.Url, req.Key))
		return nil
	})
}

func TestAddCreditsToLiteIdentityOnOtherBVN(t *testing.T) {
	// Tests AC-1859
	var timestamp uint64

	// Initialize
	sim := simulator.New(t, 3)
	sim.InitFromGenesis()

	// Setup
	sendKey, recvKey := acctesting.GenerateKey("sender"), acctesting.GenerateKey("receiver")
	sender, receiver := acctesting.AcmeLiteAddressStdPriv(sendKey), acctesting.AcmeLiteAddressStdPriv(recvKey)
	sim.SetRouteFor(sender.RootIdentity(), "BVN0")
	sim.SetRouteFor(receiver.RootIdentity(), "BVN1")
	sim.CreateAccount(&LiteIdentity{Url: sender.RootIdentity(), CreditBalance: 1e9})
	sim.CreateAccount(&LiteTokenAccount{Url: sender, Balance: *big.NewInt(1e12), TokenUrl: AcmeUrl()})

	// Add credits
	const creditAmount = 99
	const oracle = InitialAcmeOracleValue
	acme := big.NewInt(AcmePrecision)
	acme.Mul(acme, big.NewInt(creditAmount))
	acme.Div(acme, big.NewInt(CreditsPerDollar))
	acme.Mul(acme, big.NewInt(AcmeOraclePrecision))
	acme.Div(acme, big.NewInt(oracle))
	sim.WaitForTransactions(delivered, sim.MustSubmitAndExecuteBlock(
		acctesting.NewTransaction().
			WithPrincipal(sender).
			WithSigner(sender, 1).
			WithTimestampVar(&timestamp).
			WithBody(&AddCredits{
				Recipient: receiver,
				Amount:    *acme,
				Oracle:    oracle,
			}).
			Initiate(SignatureTypeED25519, sendKey).
			Build(),
	)...)

	// Verify
	recvId := simulator.GetAccount[*LiteIdentity](sim, receiver.RootIdentity())
	require.Equal(t, int(creditAmount*CreditPrecision), int(recvId.CreditBalance))
}

func TestSynthTxnWithMissingPrincipal(t *testing.T) {
	// Tests AC-1704
	var timestamp uint64

	// Initialize
	sim := simulator.New(t, 3)
	sim.InitFromGenesis()

	// Setup a lite token account for a token type that does not exist
	liteKey := acctesting.GenerateKey("Lite")
	lite := sim.CreateLiteTokenAccount(liteKey, url.MustParse("fake.acme/tokens"), 1e9, 1)

	// Burn credits
	txn := sim.MustSubmitAndExecuteBlock(
		acctesting.NewTransaction().
			WithPrincipal(lite).
			WithSigner(lite, 1).
			WithTimestampVar(&timestamp).
			WithBody(&BurnTokens{
				Amount: *big.NewInt(1),
			}).
			Initiate(SignatureTypeED25519, liteKey).
			Build(),
	)
	_, _, synth := sim.WaitForTransaction(delivered, txn[0].Transaction[0].GetHash(), 50)

	// The synthetic transaction must fail
	require.Len(t, synth, 1)
	hash := synth[0].Hash()
	_, status, _ := sim.WaitForTransaction(delivered, hash[:], 50)
	require.NotZero(t, status.Code, "The transaction did not fail")
}

func TestFaucetMultiNetwork(t *testing.T) {
	// Initialize
	sim := simulator.New(t, 3)
	sim.InitFromGenesis()

	// Setup
	liteKey := acctesting.GenerateKey("Lite")
	lite := sim.CreateLiteTokenAccount(liteKey, AcmeUrl(), 1e9, 1e12)

	// Set the lite account routing to a different BVN from the faucet
	faucetBvn := sim.PartitionFor(FaucetUrl)
	for _, partition := range sim.Partitions[1:] {
		if faucetBvn.Partition.Id != partition.Id {
			sim.SetRouteFor(lite.RootIdentity(), partition.Id)
			break
		}
	}

	// Execute
	resp, err := sim.Executors[Directory].API.Faucet(context.Background(), &AcmeFaucet{Url: lite})
	require.NoError(t, err)
	sim.WaitForTransactionFlow(delivered, resp.TransactionHash)

	// Verify
	lta := simulator.GetAccount[*LiteTokenAccount](sim, lite)
	require.NotZero(t, lta.Balance.Int64())
}

func TestSigningDeliveredTxnDoesNothing(t *testing.T) {
	var timestamp uint64

	// Initialize
	sim := simulator.New(t, 3)
	sim.InitFromGenesis()

	// Setup
	aliceKey, bobKey := acctesting.GenerateKey("Alice"), acctesting.GenerateKey("Bob")
	alice := sim.CreateLiteTokenAccount(aliceKey, AcmeUrl(), 1e9, 2)
	bob := acctesting.AcmeLiteAddressStdPriv(bobKey)

	// Execute
	_, txns := sim.WaitForTransactions(delivered, sim.MustSubmitAndExecuteBlock(
		acctesting.NewTransaction().
			WithPrincipal(alice).
			WithTimestampVar(&timestamp).
			WithSigner(alice, 1).
			WithBody(&SendTokens{
				To: []*TokenRecipient{{
					Url:    bob,
					Amount: *big.NewInt(1),
				}},
			}).
			Initiate(SignatureTypeED25519, aliceKey).
			Build(),
	)...)

	// Verify
	require.Equal(t, 1, int(simulator.GetAccount[*LiteTokenAccount](sim, alice).Balance.Int64()))
	require.Equal(t, 1, int(simulator.GetAccount[*LiteTokenAccount](sim, bob).Balance.Int64()))

	// Send another signature
	_, err := sim.SubmitAndExecuteBlock(
		acctesting.NewTransaction().
			WithPrincipal(alice).
			WithSigner(alice, 1).
			WithTxnHash(txns[0].GetHash()).
			Sign(SignatureTypeED25519, aliceKey).
			Build(),
	)

	// It should fail
	require.Error(t, err)

	// Verify no double-spend
	require.Equal(t, 1, int(simulator.GetAccount[*LiteTokenAccount](sim, alice).Balance.Int64()))
	require.Equal(t, 1, int(simulator.GetAccount[*LiteTokenAccount](sim, bob).Balance.Int64()))
}

func TestSynthTxnToDirectory(t *testing.T) {
	// Tests AC-2231
	var timestamp uint64

	// Initialize
	sim := simulator.New(t, 3)
	sim.InitFromGenesis()

	alice := acctesting.GenerateKey(t.Name(), "alice")
	aliceUrl := acctesting.AcmeLiteAddressStdPriv(alice)
	bob := acctesting.GenerateKey(t.Name(), "bob")
	bobUrl := acctesting.AcmeLiteAddressStdPriv(bob)

	// Put Alice on BVN0 and Bob on the DN
	sim.SetRouteFor(aliceUrl.RootIdentity(), "BVN0")
	sim.SetRouteFor(bobUrl.RootIdentity(), "Directory")

	// Create Alice
	sim.CreateAccount(&LiteIdentity{Url: aliceUrl.RootIdentity(), CreditBalance: 1e9})
	sim.CreateAccount(&LiteTokenAccount{Url: aliceUrl, TokenUrl: AcmeUrl(), Balance: *big.NewInt(1e9)})

	// Send tokens from BVN to DN
	env := acctesting.NewTransaction().
		WithPrincipal(aliceUrl).
		WithTimestampVar(&timestamp).
		WithSigner(aliceUrl.RootIdentity(), 1).
		WithBody(&SendTokens{
			To: []*TokenRecipient{{
				Url:    bobUrl,
				Amount: *big.NewInt(1e6),
			}},
		}).
		Initiate(SignatureTypeED25519, alice).
		Build()
	sim.MustSubmitAndExecuteBlock(env)
	sim.WaitForTransactionFlow(delivered, env.Transaction[0].GetHash())
}

<<<<<<< HEAD
	// Send some tokens
	sim.WaitForTransactions(delivered, sim.MustSubmitAndExecuteBlock(
		acctesting.NewTransaction().
			WithPrincipal(liteUrl).
			WithSigner(liteUrl, 1).
			WithTimestampVar(&timestamp).
			WithBody(&SendTokens{To: []*TokenRecipient{{
				Url:    alice,
				Amount: *big.NewInt(1),
			}}}).
			Initiate(SignatureTypeED25519, liteKey).
			Build(),
	)...)
}

func TestSendDirectToWrongPartition(t *testing.T) {
=======
func TestSynthTxnFromDirectory(t *testing.T) {
	// Tests AC-2231
	var timestamp uint64

>>>>>>> feda1223
	// Initialize
	sim := simulator.New(t, 3)
	sim.InitFromGenesis()

<<<<<<< HEAD
	// Create the lite addresses and one account
	aliceKey, bobKey := acctesting.GenerateKey("alice"), acctesting.GenerateKey("bob")
	alice, bob := acctesting.AcmeLiteAddressStdPriv(aliceKey), acctesting.AcmeLiteAddressStdPriv(bobKey)

	goodBvn := sim.PartitionFor(alice)
	_ = goodBvn.Update(func(batch *database.Batch) error {
		require.NoError(t, acctesting.CreateLiteTokenAccountWithCredits(batch, tmed25519.PrivKey(aliceKey), 1e6, 1e9))
		return nil
	})

	// Set route to something else
	var badBvn *simulator.ExecEntry
	for _, partition := range sim.Partitions[1:] {
		if partition.Id != goodBvn.Partition.Id {
			badBvn = sim.Partition(partition.Id)
			break
		}
	}

	// Create the transaction
	env := acctesting.NewTransaction().
		WithPrincipal(alice).
		WithSigner(alice, 1).
		WithTimestamp(1).
		WithBody(&protocol.SendTokens{
			To: []*protocol.TokenRecipient{{
				Url:    bob,
				Amount: *big.NewInt(1),
			}},
		}).
		Initiate(protocol.SignatureTypeED25519, aliceKey).
		Build()

	// Submit the transaction directly to the wrong BVN
	badBvn.Submit(false, env)
	var status *protocol.TransactionStatus
	for i := 0; i < 50 && status == nil; i++ {
		ch := make(chan *protocol.TransactionStatus)
		go sim.ExecuteBlock(ch)
		for s := range ch {
			if s.TxID.Equal(env.Transaction[0].ID()) {
				status = s
				break
			}
		}
	}

	require.NotNil(t, status, fmt.Sprintf("Transaction %X has not been delivered after 50 blocks", env.Transaction[0].GetHash()[:4]))

	require.NotNil(t, status.Error)
	require.Equal(t, fmt.Sprintf("signature submitted to %s instead of %s", badBvn.Partition.Id, goodBvn.Partition.Id), status.Error.Message)
=======
	alice := acctesting.GenerateKey(t.Name(), "alice")
	aliceUrl := acctesting.AcmeLiteAddressStdPriv(alice)
	bob := acctesting.GenerateKey(t.Name(), "bob")
	bobUrl := acctesting.AcmeLiteAddressStdPriv(bob)

	// Put Alice on the DN and Bob on BVN0
	sim.SetRouteFor(aliceUrl.RootIdentity(), "Directory")
	sim.SetRouteFor(bobUrl.RootIdentity(), "BVN0")

	// Create Alice
	sim.CreateAccount(&LiteIdentity{Url: aliceUrl.RootIdentity(), CreditBalance: 1e9})
	sim.CreateAccount(&LiteTokenAccount{Url: aliceUrl, TokenUrl: AcmeUrl(), Balance: *big.NewInt(1e9)})

	// Send tokens from BVN to DN
	env := acctesting.NewTransaction().
		WithPrincipal(aliceUrl).
		WithTimestampVar(&timestamp).
		WithSigner(aliceUrl.RootIdentity(), 1).
		WithBody(&SendTokens{
			To: []*TokenRecipient{{
				Url:    bobUrl,
				Amount: *big.NewInt(1e6),
			}},
		}).
		Initiate(SignatureTypeED25519, alice).
		Build()
	sim.MustSubmitAndExecuteBlock(env)
	sim.WaitForTransactionFlow(delivered, env.Transaction[0].GetHash())
>>>>>>> feda1223
}<|MERGE_RESOLUTION|>--- conflicted
+++ resolved
@@ -293,86 +293,14 @@
 	sim.WaitForTransactionFlow(delivered, env.Transaction[0].GetHash())
 }
 
-<<<<<<< HEAD
-	// Send some tokens
-	sim.WaitForTransactions(delivered, sim.MustSubmitAndExecuteBlock(
-		acctesting.NewTransaction().
-			WithPrincipal(liteUrl).
-			WithSigner(liteUrl, 1).
-			WithTimestampVar(&timestamp).
-			WithBody(&SendTokens{To: []*TokenRecipient{{
-				Url:    alice,
-				Amount: *big.NewInt(1),
-			}}}).
-			Initiate(SignatureTypeED25519, liteKey).
-			Build(),
-	)...)
-}
-
-func TestSendDirectToWrongPartition(t *testing.T) {
-=======
 func TestSynthTxnFromDirectory(t *testing.T) {
 	// Tests AC-2231
 	var timestamp uint64
 
->>>>>>> feda1223
-	// Initialize
-	sim := simulator.New(t, 3)
-	sim.InitFromGenesis()
-
-<<<<<<< HEAD
-	// Create the lite addresses and one account
-	aliceKey, bobKey := acctesting.GenerateKey("alice"), acctesting.GenerateKey("bob")
-	alice, bob := acctesting.AcmeLiteAddressStdPriv(aliceKey), acctesting.AcmeLiteAddressStdPriv(bobKey)
-
-	goodBvn := sim.PartitionFor(alice)
-	_ = goodBvn.Update(func(batch *database.Batch) error {
-		require.NoError(t, acctesting.CreateLiteTokenAccountWithCredits(batch, tmed25519.PrivKey(aliceKey), 1e6, 1e9))
-		return nil
-	})
-
-	// Set route to something else
-	var badBvn *simulator.ExecEntry
-	for _, partition := range sim.Partitions[1:] {
-		if partition.Id != goodBvn.Partition.Id {
-			badBvn = sim.Partition(partition.Id)
-			break
-		}
-	}
-
-	// Create the transaction
-	env := acctesting.NewTransaction().
-		WithPrincipal(alice).
-		WithSigner(alice, 1).
-		WithTimestamp(1).
-		WithBody(&protocol.SendTokens{
-			To: []*protocol.TokenRecipient{{
-				Url:    bob,
-				Amount: *big.NewInt(1),
-			}},
-		}).
-		Initiate(protocol.SignatureTypeED25519, aliceKey).
-		Build()
-
-	// Submit the transaction directly to the wrong BVN
-	badBvn.Submit(false, env)
-	var status *protocol.TransactionStatus
-	for i := 0; i < 50 && status == nil; i++ {
-		ch := make(chan *protocol.TransactionStatus)
-		go sim.ExecuteBlock(ch)
-		for s := range ch {
-			if s.TxID.Equal(env.Transaction[0].ID()) {
-				status = s
-				break
-			}
-		}
-	}
-
-	require.NotNil(t, status, fmt.Sprintf("Transaction %X has not been delivered after 50 blocks", env.Transaction[0].GetHash()[:4]))
-
-	require.NotNil(t, status.Error)
-	require.Equal(t, fmt.Sprintf("signature submitted to %s instead of %s", badBvn.Partition.Id, goodBvn.Partition.Id), status.Error.Message)
-=======
+	// Initialize
+	sim := simulator.New(t, 3)
+	sim.InitFromGenesis()
+
 	alice := acctesting.GenerateKey(t.Name(), "alice")
 	aliceUrl := acctesting.AcmeLiteAddressStdPriv(alice)
 	bob := acctesting.GenerateKey(t.Name(), "bob")
@@ -401,5 +329,62 @@
 		Build()
 	sim.MustSubmitAndExecuteBlock(env)
 	sim.WaitForTransactionFlow(delivered, env.Transaction[0].GetHash())
->>>>>>> feda1223
+}
+
+func TestSendDirectToWrongPartition(t *testing.T) {
+	// Initialize
+	sim := simulator.New(t, 3)
+	sim.InitFromGenesis()
+
+	// Create the lite addresses and one account
+	aliceKey, bobKey := acctesting.GenerateKey("alice"), acctesting.GenerateKey("bob")
+	alice, bob := acctesting.AcmeLiteAddressStdPriv(aliceKey), acctesting.AcmeLiteAddressStdPriv(bobKey)
+
+	goodBvn := sim.PartitionFor(alice)
+	_ = goodBvn.Update(func(batch *database.Batch) error {
+		require.NoError(t, acctesting.CreateLiteTokenAccountWithCredits(batch, tmed25519.PrivKey(aliceKey), 1e6, 1e9))
+		return nil
+	})
+
+	// Set route to something else
+	var badBvn *simulator.ExecEntry
+	for _, partition := range sim.Partitions[1:] {
+		if partition.Id != goodBvn.Partition.Id {
+			badBvn = sim.Partition(partition.Id)
+			break
+		}
+	}
+
+	// Create the transaction
+	env := acctesting.NewTransaction().
+		WithPrincipal(alice).
+		WithSigner(alice, 1).
+		WithTimestamp(1).
+		WithBody(&protocol.SendTokens{
+			To: []*protocol.TokenRecipient{{
+				Url:    bob,
+				Amount: *big.NewInt(1),
+			}},
+		}).
+		Initiate(protocol.SignatureTypeED25519, aliceKey).
+		Build()
+
+	// Submit the transaction directly to the wrong BVN
+	badBvn.Submit(false, env)
+	var status *protocol.TransactionStatus
+	for i := 0; i < 50 && status == nil; i++ {
+		ch := make(chan *protocol.TransactionStatus)
+		go sim.ExecuteBlock(ch)
+		for s := range ch {
+			if s.TxID.Equal(env.Transaction[0].ID()) {
+				status = s
+				break
+			}
+		}
+	}
+
+	require.NotNil(t, status, fmt.Sprintf("Transaction %X has not been delivered after 50 blocks", env.Transaction[0].GetHash()[:4]))
+
+	require.NotNil(t, status.Error)
+	require.Equal(t, fmt.Sprintf("signature submitted to %s instead of %s", badBvn.Partition.Id, goodBvn.Partition.Id), status.Error.Message)
 }