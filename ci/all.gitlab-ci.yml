--- conflicted
+++ resolved
@@ -70,13 +70,8 @@
   - docker-compose up -d
   script:
   - docker-compose run -e MNEMONIC="${MNEMONIC}" --rm --entrypoint bash tools /scripts/ci/validate.sh
-<<<<<<< HEAD
   - docker-compose run -e MNEMONIC="${MNEMONIC}" --rm -e DN_NODES_DIR="${DN_NODES_DIR}" --entrypoint bash tools /scripts/ci/validate-admin.sh
   - docker-compose run --rm --entrypoint bash tools /scripts/ci/validate-blocks-api.sh
-=======
-  - docker-compose run -e MNEMONIC="${MNEMONIC}" --rm -e NODES_DIR="${NODES_DIR}" --entrypoint bash tools /scripts/ci/validate-admin.sh
-  - docker-compose run --rm --entrypoint bash tools /scripts/ci/validate-minor-blocks.sh
->>>>>>> bc26d0f9
   after_script:
   - cd nodes
   - docker-compose stop
