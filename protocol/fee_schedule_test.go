package protocol_test

import (
	"math"
	"testing"

	"github.com/stretchr/testify/require"
	acctesting "gitlab.com/accumulatenetwork/accumulate/internal/testing"
	"gitlab.com/accumulatenetwork/accumulate/internal/url"
	"gitlab.com/accumulatenetwork/accumulate/protocol"
	. "gitlab.com/accumulatenetwork/accumulate/protocol"
)

func TestFee(t *testing.T) {
	t.Run("Unknown", func(t *testing.T) {
		_, err := BaseTransactionFee(TransactionTypeUnknown)
		require.Error(t, err)
	})

	t.Run("Invalid", func(t *testing.T) {
		_, err := BaseTransactionFee(TransactionType(math.MaxUint64))
		require.Error(t, err)
	})

	t.Run("SendTokens", func(t *testing.T) {
		env := acctesting.NewTransaction().
			WithCurrentTimestamp().
			WithPrincipal(protocol.AcmeUrl()).
			WithSigner(url.MustParse("foo/book/1"), 1).
			WithCurrentTimestamp().
			WithBody(new(protocol.SendTokens)).
<<<<<<< HEAD
			SignLegacyED25519(acctesting.GenerateKey(t.Name())).
			Build()
		fee, err := ComputeTransactionFee(env)
=======
			Initiate(SignatureTypeLegacyED25519, acctesting.GenerateKey(t.Name()))
		fee, err := ComputeTransactionFee(env.Transaction)
>>>>>>> 90683a40
		require.NoError(t, err)
		require.Equal(t, protocol.FeeSendTokens, fee)
	})

	t.Run("Lots of data", func(t *testing.T) {
		env := acctesting.NewTransaction().
			WithPrincipal(protocol.AcmeUrl()).
			WithSigner(url.MustParse("foo/book/1"), 1).
			WithCurrentTimestamp().
			WithBody(new(protocol.SendTokens)).
<<<<<<< HEAD
			SignLegacyED25519(acctesting.GenerateKey(t.Name())).
			Build()
		env.Transaction.Metadata = make([]byte, 1024)
		fee, err := ComputeTransactionFee(env)
=======
			Initiate(SignatureTypeLegacyED25519, acctesting.GenerateKey(t.Name()))
		env.Transaction.Header.Metadata = make([]byte, 1024)
		fee, err := ComputeTransactionFee(env.Transaction)
>>>>>>> 90683a40
		require.NoError(t, err)
		require.Equal(t, protocol.FeeSendTokens+protocol.FeeWriteData*4, fee)
	})
}<|MERGE_RESOLUTION|>--- conflicted
+++ resolved
@@ -29,14 +29,8 @@
 			WithSigner(url.MustParse("foo/book/1"), 1).
 			WithCurrentTimestamp().
 			WithBody(new(protocol.SendTokens)).
-<<<<<<< HEAD
-			SignLegacyED25519(acctesting.GenerateKey(t.Name())).
-			Build()
-		fee, err := ComputeTransactionFee(env)
-=======
 			Initiate(SignatureTypeLegacyED25519, acctesting.GenerateKey(t.Name()))
 		fee, err := ComputeTransactionFee(env.Transaction)
->>>>>>> 90683a40
 		require.NoError(t, err)
 		require.Equal(t, protocol.FeeSendTokens, fee)
 	})
@@ -47,16 +41,9 @@
 			WithSigner(url.MustParse("foo/book/1"), 1).
 			WithCurrentTimestamp().
 			WithBody(new(protocol.SendTokens)).
-<<<<<<< HEAD
-			SignLegacyED25519(acctesting.GenerateKey(t.Name())).
-			Build()
-		env.Transaction.Metadata = make([]byte, 1024)
-		fee, err := ComputeTransactionFee(env)
-=======
 			Initiate(SignatureTypeLegacyED25519, acctesting.GenerateKey(t.Name()))
 		env.Transaction.Header.Metadata = make([]byte, 1024)
 		fee, err := ComputeTransactionFee(env.Transaction)
->>>>>>> 90683a40
 		require.NoError(t, err)
 		require.Equal(t, protocol.FeeSendTokens+protocol.FeeWriteData*4, fee)
 	})
