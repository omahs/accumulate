--- conflicted
+++ resolved
@@ -24,15 +24,10 @@
 
 	t.Run("SendTokens", func(t *testing.T) {
 		env := acctesting.NewTransaction().
-<<<<<<< HEAD
-			WithOrigin(protocol.AcmeUrl()).
-			WithKeyPage(1, 1).
 			WithCurrentTimestamp().
-=======
 			WithPrincipal(protocol.AcmeUrl()).
 			WithSigner(url.MustParse("foo/book/1"), 1).
-			WithNonceTimestamp().
->>>>>>> 5b1e6ae7
+			WithCurrentTimestamp().
 			WithBody(new(protocol.SendTokens)).
 			Initiate(SignatureTypeLegacyED25519, acctesting.GenerateKey(t.Name()))
 		fee, err := ComputeTransactionFee(env)
@@ -42,15 +37,9 @@
 
 	t.Run("Lots of data", func(t *testing.T) {
 		env := acctesting.NewTransaction().
-<<<<<<< HEAD
-			WithOrigin(protocol.AcmeUrl()).
-			WithKeyPage(1, 1).
-			WithCurrentTimestamp().
-=======
 			WithPrincipal(protocol.AcmeUrl()).
 			WithSigner(url.MustParse("foo/book/1"), 1).
-			WithNonceTimestamp().
->>>>>>> 5b1e6ae7
+			WithCurrentTimestamp().
 			WithBody(new(protocol.SendTokens)).
 			Initiate(SignatureTypeLegacyED25519, acctesting.GenerateKey(t.Name()))
 		env.Transaction.Header.Metadata = make([]byte, 1024)
