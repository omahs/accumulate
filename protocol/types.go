package protocol

import (
	"fmt"
	"reflect"

	"github.com/go-playground/validator/v10"
	"gitlab.com/accumulatenetwork/accumulate/internal/url"
)

// ChainType is the type of a chain belonging to an account.
type ChainType uint64

// ObjectType is the type of an object in the database.
type ObjectType uint64

// KeyPageOperation is the operation type of an UpdateKeyPage transaction.
type KeyPageOperation uint8

// TransactionType is the type for transaction types
type TransactionType uint64

// TransactionMax defines the max point for transaction types
type TransactionMax uint64

// IsUser returns true if the transaction type is user.
func (t TransactionType) IsUser() bool {
	return TransactionTypeUnknown < t && t.ID() <= TransactionMaxUser.ID()
}

// IsSynthetic returns true if the transaction type is synthetic.
func (t TransactionType) IsSynthetic() bool {
	return TransactionMaxUser.ID() < t.ID() && t.ID() <= TransactionMaxSynthetic.ID()
}

// IsInternal returns true if the transaction type is internal.
func (t TransactionType) IsInternal() bool {
	return TransactionMaxSynthetic.ID() < t.ID() && t.ID() <= TransactionMaxInternal.ID()
}

<<<<<<< HEAD
//go:generate go run ../tools/cmd/gentypes accounts.yml general.yml internal.yml query.yml transactions.yml
//go:generate go run ../tools/cmd/gentypes2 --out enums_gen.go enums.yml
=======
//go:generate go run ../tools/cmd/gen-types accounts.yml general.yml internal.yml query.yml transactions.yml
//go:generate go run ../tools/cmd/gen-enum --out enums_gen.go enums.yml

///intentionally disabled for now
///go:generate go run ../tools/cmd/gen-types accounts.yml general.yml internal.yml query.yml transactions.yml --out ../export/sdk/c --language c
///go:generate go run ../tools/cmd/gen-enum enums.yml --out ../export/sdk/c --language c
>>>>>>> 09c4cf7f

///go:generate go run ../tools/cmd/gentypes accounts.yml general.yml internal.yml query.yml transactions.yml --out ../export/c --language c
///go:generate go run ../tools/cmd/gentypes2 --out enums_gen.go enums.yml --out ../export/c --language c

func NewValidator() (*validator.Validate, error) {
	v := validator.New()
	err := v.RegisterValidation("acc-url", func(fl validator.FieldLevel) bool {
		if fl.Field().Kind() != reflect.String {
			panic(fmt.Errorf("%q is not a string", fl.FieldName()))
		}

		s := fl.Field().String()
		if len(s) == 0 {
			// allow empty
			return true
		}

		_, err := url.Parse(s)
		return err == nil
	})
	return v, err
}<|MERGE_RESOLUTION|>--- conflicted
+++ resolved
@@ -38,20 +38,12 @@
 	return TransactionMaxSynthetic.ID() < t.ID() && t.ID() <= TransactionMaxInternal.ID()
 }
 
-<<<<<<< HEAD
-//go:generate go run ../tools/cmd/gentypes accounts.yml general.yml internal.yml query.yml transactions.yml
-//go:generate go run ../tools/cmd/gentypes2 --out enums_gen.go enums.yml
-=======
 //go:generate go run ../tools/cmd/gen-types accounts.yml general.yml internal.yml query.yml transactions.yml
 //go:generate go run ../tools/cmd/gen-enum --out enums_gen.go enums.yml
 
 ///intentionally disabled for now
 ///go:generate go run ../tools/cmd/gen-types accounts.yml general.yml internal.yml query.yml transactions.yml --out ../export/sdk/c --language c
 ///go:generate go run ../tools/cmd/gen-enum enums.yml --out ../export/sdk/c --language c
->>>>>>> 09c4cf7f
-
-///go:generate go run ../tools/cmd/gentypes accounts.yml general.yml internal.yml query.yml transactions.yml --out ../export/c --language c
-///go:generate go run ../tools/cmd/gentypes2 --out enums_gen.go enums.yml --out ../export/c --language c
 
 func NewValidator() (*validator.Validate, error) {
 	v := validator.New()
