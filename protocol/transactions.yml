--- conflicted
+++ resolved
@@ -370,25 +370,11 @@
 
 ##### Synthetic #####
 
-<<<<<<< HEAD
-SyntheticOrigin:
-=======
 SyntheticCreateChain:
   union: { type: transaction }
->>>>>>> 24dacef8
-  fields:
-    - name: Source
-      description: is the subnet the anchor originates from
-      type: url
-      pointer: true
+  fields:
     - name: Cause
       type: chain
-
-SyntheticCreateChain:
-  kind: tx
-  embeddings:
-    - SyntheticOrigin
-  fields:
     - name: Chains
       repeatable: true
       type: ChainParams
@@ -396,27 +382,19 @@
 
 
 SyntheticWriteData:
-<<<<<<< HEAD
-  kind: tx
-  embeddings:
-    - SyntheticOrigin
-=======
-  union: { type: transaction }
->>>>>>> 24dacef8
-  fields:
+  union: { type: transaction }
+  fields:
+    - name: Cause
+      type: chain
     - name: Entry
       type: DataEntry
       marshal-as: reference
 
 SyntheticDepositTokens:
-<<<<<<< HEAD
-  kind: tx
-  embeddings:
-    - SyntheticOrigin
-=======
-  union: { type: transaction }
->>>>>>> 24dacef8
-  fields:
+  union: { type: transaction }
+  fields:
+    - name: Cause
+      type: chain
     - name: Token
       type: url
       pointer: true
@@ -451,26 +429,18 @@
       marshal-as: reference
 
 SyntheticDepositCredits:
-<<<<<<< HEAD
-  kind: tx
-  embeddings:
-    - SyntheticOrigin
-=======
-  union: { type: transaction }
->>>>>>> 24dacef8
-  fields:
+  union: { type: transaction }
+  fields:
+    - name: Cause
+      type: chain
     - name: Amount
       type: uvarint
 
 SyntheticBurnTokens:
-<<<<<<< HEAD
-  kind: tx
-  embeddings:
-    - SyntheticOrigin
-=======
-  union: { type: transaction }
->>>>>>> 24dacef8
-  fields:
+  union: { type: transaction }
+  fields:
+    - name: Cause
+      type: chain
     - name: Amount
       type: bigint
 
@@ -482,28 +452,11 @@
       type: AnchoredRecord
       marshal-as: reference
 
-<<<<<<< HEAD
-SyntheticReceipt:
-  kind: tx
-  embeddings:
-    - SyntheticOrigin
-=======
 SegWitDataEntry:
   union: { type: transaction }
->>>>>>> 24dacef8
-  fields:
-    - name: SynthTxHash
-      type: chain
-    - name: Status
-      type: TransactionStatus
-      marshal-as: reference
-      pointer: true
-
-SegWitDataEntry:
-  kind: tx
-  embeddings:
-    - SyntheticOrigin
-  fields:
+  fields:
+    - name: Cause
+      type: chain
     - name: EntryUrl
       type: url
       pointer: true
@@ -560,14 +513,8 @@
 ##### Result Types #####
 
 EmptyResult:
-<<<<<<< HEAD
-  kind: tx-result
-  tx-type: Unknown
-  fields: [ ]
-=======
   union: { type: result, value: Unknown }
   fields: []
->>>>>>> 24dacef8
 
 WriteDataResult:
   union: { type: result }
