--- conflicted
+++ resolved
@@ -175,13 +175,10 @@
     - name: NewKey
       type: bytes
       optional: true
-<<<<<<< HEAD
     - name: Threshold
       type: uvarint
-=======
     - name: Owner
       type: string
->>>>>>> 5d65607d
       optional: true
 
 MetricsRequest:
