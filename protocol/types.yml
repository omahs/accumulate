--- conflicted
+++ resolved
@@ -12,32 +12,7 @@
 # Duration is marshalled as two uvarints: seconds and nanoseconds. A duration of
 # 1 hour and 1 ns is marshalled as (3600, 1).
 
-<<<<<<< HEAD
-TxResult:
-  fields:
-    - name: SyntheticTxs
-      type: slice
-      slice:
-        type: TxSynthRef
-        pointer: true
-        marshal-as: self
-
-TxSynthRef:
-  fields:
-    - name: Type
-      type: uvarint
-    - name: Hash
-      type: chain
-    - name: Url
-      type: string
-      is-url: true
-    - name: TxRef # The hash of the transaction blob submitted to Tendermint. Use to look up the transaction status.
-      type: chain
-
 LiteTokenAccount:
-=======
-AnonTokenAccount:
->>>>>>> be363fe8
   kind: chain
   chain-type: LiteTokenAccount
   fields:
