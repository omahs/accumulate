ChainType:
  Unknown:
    value: 0
    description: is used when the chain type is not known
  Transaction:
    value: 0x01
    description: holds transaction hashes
  Anchor:
    value: 0x02
    description: holds chain anchors
  Data:
    value: 0x03
    description: holds data entry hashes

ObjectType:
  Unknown:
    value: 0
    description: is used when the object type is not known
  Account:
    value: 0x01
    description: represents an account object
  Transaction:
    value: 0x02
    description: represents a transaction object

KeyPageOperation:
  Unknown:
    value: 0
    description: is used when the key page operation is not known
  Update:
    value: 1
    description: replaces a key in the page with a new key
  Remove:
    value: 2
    description: removes a key from the page
  Add:
    value: 3
    description: adds a key to the page
  SetThreshold:
    value: 4
    description: sets the signing threshold (the M of "M of N" signatures required)

TransactionMax:
  User:
    value: 0x2F
    description: is the highest number reserved for user transactions
  Synthetic:
    value: 0x5F
    description:  is the highest number reserved for synthetic transactions
  Internal:
    value: 0xFF
    description: is the highest number reserved for internal transactions

TransactionType:
  Unknown:
    value: 0
    description: represents an unknown transaction type
  CreateIdentity:
    value: 0x01
    description: creates an ADI, which produces a synthetic chain
  CreateTokenAccount:
    value: 0x02
    description: creates an ADI token account, which produces a synthetic chain create transaction
  SendTokens:
    value: 0x03
    description: transfers tokens between token accounts, which produces a synthetic deposit tokens transaction
  CreateDataAccount:
    value: 0x04
    description: creates an ADI Data Account, which produces a synthetic chain create transaction
  WriteData:
    value: 0x05
    description: writes data to an ADI Data Account, which *does not* produce a synthetic transaction
  WriteDataTo:
    value: 0x06
    description: writes data to a Lite Data Account, which produces a synthetic write data transaction
  AcmeFaucet:
    value: 0x07
    description: produces a synthetic deposit tokens transaction that deposits ACME tokens into a lite token account
  CreateToken:
    value: 0x08
    description: creates a token issuer, which produces a synthetic chain create transaction
  IssueTokens:
    value: 0x09
    description: issues tokens to a token account, which produces a synthetic token deposit transaction
  BurnTokens:
    value: 0x0A
    description: burns tokens from a token account, which produces a synthetic burn tokens transaction
  CreateKeyPage:
    value: 0x0C
    description: creates a key page, which produces a synthetic chain create transaction
  CreateKeyBook:
    value: 0x0D
    description: creates a key book, which produces a synthetic chain create transaction
  AddCredits:
    value: 0x0E
    description: converts ACME tokens to credits, which produces a synthetic deposit credits transaction
  UpdateKeyPage:
    value: 0x0F
    description: adds, removes, or updates keys in a key page, which *does not* produce a synthetic transaction
<<<<<<< HEAD
  RemoveManager:
    value: 0x11
    description: remove manager from existing chain
=======
  UpdateManager:
    value: 0x10
    description: updates manager for the existing chain
>>>>>>> e57d917d
  SignPending:
    value: 0x30
    description: is used to sign a pending transaction
  SyntheticCreateChain:
    value: 0x31
    description: creates or updates chains
  SyntheticWriteData:
    value: 0x32
    description: writes data to a data account
  SyntheticDepositTokens:
    value: 0x33
    description: deposits tokens into token accounts
  SyntheticAnchor:
    value: 0x34
    description: anchors one network to another
  SyntheticDepositCredits:
    value: 0x35
    description: deposits credits into a credit holder
  SyntheticBurnTokens:
    value: 0x36
    description: returns tokens to a token issuer's pool of issuable tokens
  SyntheticMirror:
    value: 0x38
    description: mirrors records from one network to another
  SegWitDataEntry:
    value: 0x39
    description: is a surrogate transaction segregated witness for a WriteData transaction
  InternalGenesis:
    value: 0x60
    description: initializes system chains
  InternalSendTransactions:
    value: 0x61
    description: reserved for internal send
  InternalTransactionsSigned:
    description: notifies the executor of synthetic transactions that have been signed
    value: 0x62
  InternalTransactionsSent:
    value: 0x63
    description: notifies the executor of synthetic transactions that have been sent

AccountType:
  Unknown:
    value: 0
    description: represents an unknown account type
  Anchor:
    value: 1
    description: is one or more Merkle DAG anchors
  Identity:
    value: 2
    description: is an Identity account, aka an ADI
  TokenIssuer:
    value: 3
    description: is a Token Issuer account
    aliases: [ token ]
  TokenAccount:
    value: 4
    description: is an ADI Token Account
  LiteTokenAccount:
    value: 5
    description: is a Lite Token Account
  Transaction:
    value: 7
    description: is a completed transaction
  PendingTransaction:
    value: 8
    description: is a pending transaction
  KeyPage:
    value: 9
    description: is a Key Page account
  KeyBook:
    value: 10
    description: is a Key Book account
  DataAccount:
    value: 11
    description: is an ADI Data Account
  LiteDataAccount:
    value: 12
    description: is a Lite Data Account
  InternalLedger:
    value: 14
    description: is a ledger that tracks the state of internal operations<|MERGE_RESOLUTION|>--- conflicted
+++ resolved
@@ -97,15 +97,12 @@
   UpdateKeyPage:
     value: 0x0F
     description: adds, removes, or updates keys in a key page, which *does not* produce a synthetic transaction
-<<<<<<< HEAD
+  UpdateManager:
+    value: 0x10
+    description: updates manager for the existing chain
   RemoveManager:
     value: 0x11
     description: remove manager from existing chain
-=======
-  UpdateManager:
-    value: 0x10
-    description: updates manager for the existing chain
->>>>>>> e57d917d
   SignPending:
     value: 0x30
     description: is used to sign a pending transaction
