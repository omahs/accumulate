--- conflicted
+++ resolved
@@ -195,9 +195,6 @@
   InternalLedger:
     value: 14
     description: is a ledger that tracks the state of internal operations
-<<<<<<< HEAD
   LiteIdentity:
     value: 15
     description: is a lite identity account
-=======
->>>>>>> fc87b923
