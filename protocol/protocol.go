--- conflicted
+++ resolved
@@ -395,15 +395,6 @@
 	if reDigits10.MatchString(a) {
 		errs = append(errs, "identity is a number")
 	}
-<<<<<<< HEAD
-	if reDigits16.MatchString(u.Authority) && len(u.Authority) == 48 {
-		errs = append(errs, "identity could be a lite token account key")
-	}
-	if u.Path != "" {
-		errs = append(errs, "path is not empty")
-	}
-=======
->>>>>>> 49f94a1f
 	if u.Query != "" {
 		errs = append(errs, "query is not empty")
 	}
