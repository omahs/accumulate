--- conflicted
+++ resolved
@@ -68,19 +68,17 @@
 	// SyntheticChain is the synthetic transaction chain of a subnet.
 	SyntheticChain = "synthetic"
 
-<<<<<<< HEAD
+	// DefaultKeyBook is the default key book name when not specified
+	DefaultKeyBook = "book0"
+
+	// DefaultKeyPage is the default key page name when not specified
+	DefaultKeyPage = "page0"
+
+	// GenesisBlock is the block index of the first block.
+	GenesisBlock = 1
+
 	// ValidatorMofNFactor is the factor of how many of the validator signatures are required respective of their total number
 	ValidatorMofNFactor = 2.0 / 3.0
-=======
-	// DefaultKeyBook is the default key book name when not specified
-	DefaultKeyBook = "book0"
-
-	// DefaultKeyPage is the default key page name when not specified
-	DefaultKeyPage = "page0"
-
-	// GenesisBlock is the block index of the first block.
-	GenesisBlock = 1
->>>>>>> 1694bbda
 )
 
 // AcmeUrl returns `acc://ACME`.
@@ -361,11 +359,11 @@
 	return "minor-" + name + "-index"
 }
 
-<<<<<<< HEAD
 func GetValidatorsMOfN(nrOfValidators int) uint64 {
 	threshold := float64(nrOfValidators) * ValidatorMofNFactor
 	return uint64(math.Round(threshold))
-=======
+}
+
 // AnchorChain returns the name of the intermediate anchor chain for the given
 // subnet.
 func AnchorChain(name string) string {
@@ -378,5 +376,4 @@
 		return "", false
 	}
 	return name[7:], true
->>>>>>> 1694bbda
 }