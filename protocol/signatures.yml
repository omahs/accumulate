--- conflicted
+++ resolved
@@ -170,15 +170,9 @@
       type: hash
       optional: true
 
-<<<<<<< HEAD
-SystemSignature:
-  union: { type: signature }
-  description: is used when executing transactions internally
-=======
 SignatureSet:
   union: { type: signature, value: Set }
   description: is used when forwarding a set of signatures
->>>>>>> e909adb2
   fields:
     - name: Vote
       type: VoteType
