package protocol

import (
	"gitlab.com/accumulatenetwork/accumulate/internal/encoding"
	"gitlab.com/accumulatenetwork/accumulate/internal/url"
)

//go:generate go run ../tools/cmd/gen-types --language go-union --out unions_gen.go account_auth_operations.yml accounts.yml general.yml internal.yml key_page_operations.yml query.yml signatures.yml synthetic_transactions.yml transaction.yml transaction_results.yml user_transactions.yml

// AccountType is the type of an account.
type AccountType uint64

// SignatureType is the type of a transaction signature.
type SignatureType uint64

// TransactionType is the type for transaction types.
type TransactionType uint64

// TransactionMax defines the max point for transaction types.
type TransactionMax uint64

// VoteType specifies how the user wants to vote on a proposal (e.g. transaction, initiative, etc)
type VoteType uint64

<<<<<<< HEAD
// TxFetchMode specifies how much detail of the transactions should be included in the result set
type TxFetchMode uint64

type Account interface {
	encoding.BinaryValue
	Type() AccountType
	Header() *AccountHeader
	CopyAsInterface() interface{}
}

type SignerAccount interface {
	Account
	KeyHolder
	CreditHolder
	GetSignatureThreshold() uint64
	GetVersion() uint64
}

type TokenHolderAccount interface {
	Account
	TokenHolder
}

=======
>>>>>>> c341c87d
type Signature interface {
	encoding.BinaryValue
	Type() SignatureType
	Verify(hash []byte) bool
	Hash() []byte
	MetadataHash() []byte
	InitiatorHash() ([]byte, error)
	GetVote() VoteType

	GetSigner() *url.URL
	GetSignerVersion() uint64
	GetTimestamp() uint64
	GetPublicKeyHash() []byte
	GetSignature() []byte
}

type TransactionBody interface {
	encoding.BinaryValue
	Type() TransactionType
}

type TransactionResult interface {
	Type() TransactionType
	encoding.BinaryValue
}

type KeyPageOperation interface {
	Type() KeyPageOperationType
	encoding.BinaryValue
}

type AccountAuthOperation interface {
	Type() AccountAuthOperationType
	encoding.BinaryValue
}<|MERGE_RESOLUTION|>--- conflicted
+++ resolved
@@ -22,32 +22,9 @@
 // VoteType specifies how the user wants to vote on a proposal (e.g. transaction, initiative, etc)
 type VoteType uint64
 
-<<<<<<< HEAD
 // TxFetchMode specifies how much detail of the transactions should be included in the result set
 type TxFetchMode uint64
 
-type Account interface {
-	encoding.BinaryValue
-	Type() AccountType
-	Header() *AccountHeader
-	CopyAsInterface() interface{}
-}
-
-type SignerAccount interface {
-	Account
-	KeyHolder
-	CreditHolder
-	GetSignatureThreshold() uint64
-	GetVersion() uint64
-}
-
-type TokenHolderAccount interface {
-	Account
-	TokenHolder
-}
-
-=======
->>>>>>> c341c87d
 type Signature interface {
 	encoding.BinaryValue
 	Type() SignatureType
