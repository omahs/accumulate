--- conflicted
+++ resolved
@@ -19,14 +19,6 @@
 
 # macOS
 .DS_Store
-<<<<<<< HEAD
-----*
-# Vendoring
-vendor/
-.sim
-recovery
-*go_build_c_gentypes
-=======
 
 # Tooling
 .idea
@@ -34,5 +26,4 @@
 .vagrant
 .terraform
 .terraform.lock.hcl
-/.vscode/settings.json
->>>>>>> 09c4cf7f
+/.vscode/settings.json